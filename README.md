--- conflicted
+++ resolved
@@ -23,12 +23,7 @@
 Our goal is faster iteration on massive tabular datasets, both for experimentation during training, and also for production model responsiveness.   
 
 ### Getting Started
-<<<<<<< HEAD
-
-NVTabular is available in the NVidia container repository at the following location:
-=======
 NVTabular is available in the NVidia container repository at the following location, http://ngc.nvidia.com/catalog/containers/nvidia:nvtabular.
->>>>>>> bb6ad7ff
 
 The following images are available from the registry with cudf and nvtabular already installed:
 
@@ -67,18 +62,10 @@
 
 Within the container is the codebase, along with all of our dependencies, particularly [RAPIDS cuDF](https://github.com/rapidsai/cudf), and a range of [examples](./examples).  The easiest way to get started is to simply launch the container above and explore the examples within.  It is designed to work with Cuda 10.2.  As we mature more cuda versions will be supported.
 
-<<<<<<< HEAD
-=======
 The code base with examples, can be found at the following directory location within the container:
 ```
 /nvtabular/
 ```
-
-
-```
-conda install -c nvidia nvtabular
-```
->>>>>>> bb6ad7ff
 
 #### Conda
 
