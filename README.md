## [NVTabular](https://github.com/NVIDIA/NVTabular) | [API documentation](https://nvidia.github.io/NVTabular/main/index.html)


[NVTabular](https://github.com/NVIDIA/NVTabular), a component of [**NVIDIA Merlin Open Beta**](https://developer.nvidia.com/nvidia-merlin), is a feature engineering and preprocessing library for tabular data that is designed to quickly and easily manipulate terabyte scale datasets and train deep learning (DL) based recommender systems. It provides a high level abstraction to simplify code and accelerates computation on the GPU using the [RAPIDS Dask-cuDF](https://github.com/rapidsai/cudf/tree/main/python/dask_cudf) library.

Recommender systems require massive datasets to train, particularly for deep learning based solutions. The transformation of these datasets in order to prepare them for model training is particularly challenging. Often the time taken to complete the necessary steps, such as feature engineering, categorical encoding, and normalization of continuous variables exceeds the time it takes to train a model.

With NVTabular being a part of the Merlin ecosystem, it also works with the other Merlin components including [HugeCTR](https://github.com/NVIDIA/HugeCTR) and [Triton Inference Server](https://github.com/NVIDIA/tensorrt-inference-server) to provide end-to-end acceleration of recommender systems on the GPU.

NVTabular is designed to support data scientists and machine learning (ML) engineers train (deep learning) recommender systems and resolve tabular data problems by allowing them to:

* prepare datasets quickly and easily for experimentation so that more models can be trained
* work with datasets that exceed GPU and CPU memory without having to worry about scale.
* focus on what to do with the data, and not how to do it, using our abstraction at the operation level.

It is also meant to help ML/Ops Engineers with deploying models into production by providing faster dataset transformation. This makes it easy for production models to be trained more frequently and kept up to date, helping improve responsiveness and model performance.

The library is designed to be interoperable with both PyTorch and TensorFlow using dataloaders that we have developed as extensions of native framework code. NVTabular provides the option to shuffle data during preprocessing, allowing the dataloader to load large contiguous chunks from files rather than individual elements. This allows us to do per epoch shuffles orders of magnitude faster than a full shuffle of the dataset. Loading tabular data is almost always a training bottleneck. In our benchmarking, we've seen 10x improvements in training time on the GPU relative to the native dataloaders.

Extending beyond model training, we plan on integrating with model-serving frameworks like NVIDIA’s Triton Inference Server. This will create a clear path to production inference for these models and allow the feature engineering and preprocessing steps performed on the data during training to be automatically applied to incoming data during inference.

Our goal is faster iteration on massive tabular datasets, both for experimentation during training, and also for production model responsiveness.

### Getting Started
NVTabular is available in the NVIDIA container repository at the following location: http://ngc.nvidia.com/catalog/containers/nvidia:nvtabular.

The beta (0.3) container is currently available. You can pull the container by running the following command:

```
docker run --runtime=nvidia --rm -it -p 8888:8888 -p 8797:8787 -p 8796:8786 --ipc=host --cap-add SYS_PTRACE nvcr.io/nvidia/nvtabular:0.3 /bin/bash
```

If you are running on Docker version 19 and higher, change ```--runtime=nvidia``` to ```--gpus all```.

The container will open a shell when the run command execution is completed. You'll have to start the jupyter lab on the Docker container.
It should look similar to this:
```
root@2efa5b50b909:
```

1. Activate the ```rapids``` conda environment by running the following command:
```
root@2efa5b50b909: source activate rapids
```

You should receive the following response, indicating that he environment has been activated:
```
(rapids)root@2efa5b50b909:
```

2. Start the jupyter-lab server by running the following command:
```
jupyter-lab --allow-root --ip='0.0.0.0' --NotebookApp.token='<password>'
```

3. Open any browser to access the jupyter-lab server using <MachineIP>:8888.

Once in the server, navigate to the ```/nvtabular/``` directory and explore the code base or try out some of the examples.

The container contains the codebase along with all of our dependencies, particularly [RAPIDS Dask-cuDF](https://github.com/rapidsai/cudf/tree/main/python/dask_cudf) and a range of [examples](./examples). The easiest way to get started is to simply launch the container above and explore the examples within it.

The code base and related examples can be found at the following directory location within the container:
```
/nvtabular/
```

#### Conda

NVTabular can be installed with Anaconda from the ```nvidia``` channel:

```
conda install -c nvidia -c rapidsai -c numba -c conda-forge nvtabular python=3.7 cudatoolkit=10.2
```

<<<<<<< HEAD
#### Amazon Web Services (AWS)

Amazon Web Services (AWS) offers [EC2 instances with NVIDIA GPU support](https://aws.amazon.com/ec2/instance-types/#Accelerated_Computing). NVTabular can be used with 1x, 4x or 8x GPU instances (or multi-node setup). This example uses an EC2 instance with 8x NVIDIA A100 GPUs. Please checkout the $/h for this instance type and adjust the type. 

1. Start AWS EC2 instance with [NVIDIA Deep Learning AMI image](https://aws.amazon.com/marketplace/pp/NVIDIA-NVIDIA-Deep-Learning-AMI/B076K31M1S) using aws-cli.

```
# Starts P4D instance with 8x NVIDIA A100 GPUs (take a look on the $/h for this instance type before using them)
aws ec2 run-instances --image-id ami-04c0416d6bd8e4b1f --count 1 --instance-type p4d.24xlarge --key-name <MyKeyPair> --security-groups <my-sg>
```

2. SSH into the machine
    
3. Create RAID volume

Depending on the EC2 instance, the machine includes local disk storage. We can optimize the performance by creating a [RAID volume](https://docs.aws.amazon.com/AWSEC2/latest/UserGuide/raid-config.html). In our experience, 2 NVME volumes yield best performance.

```
sudo mdadm --create --verbose /dev/md0 --level=0 --name=MY_RAID --raid-devices=2 /dev/nvme1n1 /dev/nvme2n1

sudo mkfs.ext4 -L MY_RAID /dev/md0
sudo mkdir -p /mnt/raid
sudo mount LABEL=MY_RAID /mnt/raid

sudo chmod -R 777 /mnt/raid

# Copy dataset inside raid directory:
cp -r data/ /mnt/raid/data/
```

4. Launch NVTabular docker container

=======
#### Google Cloud Platform (GCP)

Google Cloud Platform (GCP) offers [Compute Engine instances with NVIDIA GPU Support](https://cloud.google.com/compute/docs/gpus). This example uses a VM with 8x NVIDIA A100 GPUs, and 8 local SSD-NVMe devices configured as RAID 0.
1. Configure and create the VM. 
    * GPU: 8xA100 (a2-highgpu-8g)
    * Boot disk: Ubuntu 18.04
    * Storage: Local 8xSSD-NVMe

2. [Install Nvidia Drivers and CUDA](https://cloud.google.com/compute/docs/gpus/install-drivers-gpu#ubuntu-driver-steps)
```
curl -O https://developer.download.nvidia.com/compute/cuda/repos/ubuntu1804/x86_64/cuda-ubuntu1804.pin
sudo mv cuda-ubuntu1804.pin /etc/apt/preferences.d/cuda-repository-pin-600
sudo apt-key adv --fetch-keys https://developer.download.nvidia.com/compute/cuda/repos/ubuntu1804/x86_64/7fa2af80.pub
sudo add-apt-repository "deb https://developer.download.nvidia.com/compute/cuda/repos/ubuntu1804/x86_64/ /"
sudo apt -y update
sudo apt -y install cuda
nvidia-smi # Check installation
```
3. [Install Docker](https://docs.nvidia.com/datacenter/cloud-native/container-toolkit/install-guide.html)
```
distribution=$(. /etc/os-release;echo $ID$VERSION_ID) \
   && curl -s -L https://nvidia.github.io/nvidia-docker/gpgkey | sudo apt-key add - \
   && curl -s -L https://nvidia.github.io/nvidia-docker/$distribution/nvidia-docker.list | sudo tee /etc/apt/sources.list.d/nvidia-docker.list
sudo apt-get -y update
sudo apt-get install -y nvidia-docker2
sudo systemctl restart docker
sudo docker run --rm --gpus all nvidia/cuda:11.0-base nvidia-smi # Check Installation
```

4. Configure Storage as RAID 0
```
sudo mdadm --create --verbose /dev/md0 --level=0 --name=MY_RAID --raid-devices=2 /dev/nvme0n1 /dev/nvme0n2
sudo mkfs.ext4 -L MY_RAID /dev/md0
sudo mkdir -p /mnt/raid
sudo mount LABEL=MY_RAID /mnt/raid
sudo chmod -R 777 /mnt/raid

# Copy data to RAID
cp -r data/ /mnt/raid/data/
```

5. Run container
>>>>>>> b789e372
```
docker run --gpus all --rm -it -p 8888:8888 -p 8797:8787 -p 8796:8786 --ipc=host --cap-add SYS_PTRACE -v /mnt/raid:/raid nvcr.io/nvidia/nvtabular:0.3 /bin/bash
```

<<<<<<< HEAD
5. Start the jupyter-lab server by running the following command:
    
```
jupyter-lab --allow-root --ip='0.0.0.0' --NotebookApp.token='<password>'
```
    
=======
>>>>>>> b789e372
### Examples and Tutorials

The following use cases can be found in our [API documentation examples section](https://nvidia.github.io/NVTabular/main/examples/index.html).
* Preprocessing
* Feature engineering
* Dataloading in Tensorflow, PyTorch, and HugeCTR

Performance of the Criteo DRLM workflow demonstrates the effectiveness of the NVTabular library. The original ETL script provided in Numpy took over five days to complete. Combined with CPU training, the total iteration time is over one week. By optimizing the ETL code in spark and running on a DGX-1 equivalent cluster, we were able to bring that time down to three hours for ETL and one hour for training.

With NVTabular running on a single V100 32GB GPU, we were able to complete ETL in 13 minutes. With a DGX-1 cluster of eight V100 GPUs, we can accelerate ETL to 3 minutes. Combined with [HugeCTR](http://www.github.com/NVIDIA/HugeCTR/), we can process the dataset and train the full model in only 6 minutes. This fast iteration is the goal of NVTabular and the [Merlin application framework](https://developer.nvidia.com/nvidia-merlin). We're working on A100 benchmarks and will share them as soon as they are available.

We also have a [simple tutorial](examples/rossmann/) that demonstrates similar functionality on a much smaller dataset. A pipeline for the [Rossman store sales dataset](https://www.kaggle.com/c/rossmann-store-sales) that feeds into a [fast.ai tabular data model](https://docs.fast.ai/tabular.learner.html) is provided.

### Contributing

If you'd like to contribute to the library directly, please see [Contributing.md](./CONTRIBUTING.md). We're particularly interested in contributions or feature requests for our feature engineering and preprocessing operations. To further advance our Merlin Roadmap, we encourage you to share all the details regarding your recommender system pipeline using this [this survey](https://developer.nvidia.com/merlin-devzone-survey).

### Learn More

If you're interested in learning more about how NVTabular works under the hood, we've provided this [more detailed description of the core functionality](HowItWorks.md).

We also have [API documentation](https://nvidia.github.io/NVTabular/main/index.html) that outlines the specifics of the available calls within the library.

You can find public presentations and blog posts under [Resources](Resources.md).<|MERGE_RESOLUTION|>--- conflicted
+++ resolved
@@ -72,7 +72,6 @@
 conda install -c nvidia -c rapidsai -c numba -c conda-forge nvtabular python=3.7 cudatoolkit=10.2
 ```
 
-<<<<<<< HEAD
 #### Amazon Web Services (AWS)
 
 Amazon Web Services (AWS) offers [EC2 instances with NVIDIA GPU support](https://aws.amazon.com/ec2/instance-types/#Accelerated_Computing). NVTabular can be used with 1x, 4x or 8x GPU instances (or multi-node setup). This example uses an EC2 instance with 8x NVIDIA A100 GPUs. Please checkout the $/h for this instance type and adjust the type. 
@@ -105,7 +104,17 @@
 
 4. Launch NVTabular docker container
 
-=======
+```
+docker run --gpus all --rm -it -p 8888:8888 -p 8797:8787 -p 8796:8786 --ipc=host --cap-add SYS_PTRACE -v /mnt/raid:/raid nvcr.io/nvidia/nvtabular:0.3 /bin/bash
+```
+
+5. Start the jupyter-lab server by running the following command:
+    
+```
+jupyter-lab --allow-root --ip='0.0.0.0' --NotebookApp.token='<password>'
+```
+
+
 #### Google Cloud Platform (GCP)
 
 Google Cloud Platform (GCP) offers [Compute Engine instances with NVIDIA GPU Support](https://cloud.google.com/compute/docs/gpus). This example uses a VM with 8x NVIDIA A100 GPUs, and 8 local SSD-NVMe devices configured as RAID 0.
@@ -148,20 +157,10 @@
 ```
 
 5. Run container
->>>>>>> b789e372
 ```
 docker run --gpus all --rm -it -p 8888:8888 -p 8797:8787 -p 8796:8786 --ipc=host --cap-add SYS_PTRACE -v /mnt/raid:/raid nvcr.io/nvidia/nvtabular:0.3 /bin/bash
 ```
 
-<<<<<<< HEAD
-5. Start the jupyter-lab server by running the following command:
-    
-```
-jupyter-lab --allow-root --ip='0.0.0.0' --NotebookApp.token='<password>'
-```
-    
-=======
->>>>>>> b789e372
 ### Examples and Tutorials
 
 The following use cases can be found in our [API documentation examples section](https://nvidia.github.io/NVTabular/main/examples/index.html).
