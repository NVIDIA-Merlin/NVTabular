name: CPU CI

on:
  workflow_dispatch:
  push:
    branches: [main]
    tags:
      - v*
  pull_request:
    branches: [main]

jobs:
  build:
    runs-on: ${{ matrix.os }}
    strategy:
      matrix:
        python-version: [3.8, 3.9]
        os: [ubuntu-latest]

    steps:
<<<<<<< HEAD
      - uses: actions/checkout@v3
        with:
          fetch-depth: 0
      - name: Set up Python ${{ matrix.python-version }}
        uses: actions/setup-python@v4
        with:
          python-version: ${{ matrix.python-version }}
      - name: Install Ubuntu packages
        run: |
          sudo apt-get update -y
          sudo apt-get install -y protobuf-compiler
      - name: Install and upgrade python packages
        run: |
          python -m pip install --upgrade pip setuptools==59.4.0 wheel tox pybind11
          python -m pip uninstall protobuf -y
          python -m pip install --no-binary=protobuf protobuf
      - name: Lint with flake8, black, isort, interrogate, codespell
        run: |
          tox -e lint
      - name: Generate package for pypi
        run: |
          python setup.py sdist bdist_wheel
      - name: Check package distribution is valid
        run: |
          ci/check_dist.sh
      - name: Upload pypi artifacts to github
        uses: actions/upload-artifact@v3
        with:
          name: dist
          path: dist
      - name: Generate package for conda
        id: conda_build
        run: |
          conda update conda
          conda install conda-build pybind11
          conda build --python ${{ matrix.python-version }} . -c defaults -c conda-forge -c numba -c rapidsai -c nvidia --output-folder ./conda_packages
          export CONDA_PACKAGE=$(conda build --python ${{ matrix.python-version }} . -c defaults -c conda-forge -c numba -c rapidsai -c nvidia --output-folder ./conda_packages --output)
          echo "conda_package : $CONDA_PACKAGE"
          echo "conda_package=$CONDA_PACKAGE" >> $GITHUB_OUTPUT
=======
    - uses: actions/checkout@v3
      with:
       fetch-depth: 0
    - name: Set up Python ${{ matrix.python-version }}
      uses: actions/setup-python@v4
      with:
        python-version: ${{ matrix.python-version }}
    - name: Install Ubuntu packages
      run: |
        sudo apt-get update -y
        sudo apt-get install -y protobuf-compiler
    - name: Install and upgrade python packages
      run: |
        python -m pip install --upgrade pip setuptools==59.4.0 wheel tox pybind11
        python -m pip uninstall protobuf -y
        python -m pip install --no-binary=protobuf protobuf
    - name: Run tests
      run: |
        ref_type=${{ github.ref_type }}
        branch=main
        if [[ $ref_type == "tag"* ]]
        then
          raw=$(git branch -r --contains ${{ github.ref_name }})
          branch=${raw/origin\/}
        fi
        tox -e test-cpu -- $branch
    - name: Generate package for pypi
      run: |
        python setup.py sdist bdist_wheel
    - name: Upload pypi artifacts to github
      uses: actions/upload-artifact@v3
      with:
        name: dist
        path: dist
    - name: Generate package for conda
      id: conda_build
      run: |
        conda update conda
        conda install conda-build pybind11
        conda build --python ${{ matrix.python-version }} . -c defaults -c conda-forge -c numba -c rapidsai -c nvidia --output-folder ./conda_packages
        export CONDA_PACKAGE=$(conda build --python ${{ matrix.python-version }} . -c defaults -c conda-forge -c numba -c rapidsai -c nvidia --output-folder ./conda_packages --output)
        echo "conda_package : $CONDA_PACKAGE"
        echo "conda_package=$CONDA_PACKAGE" >> $GITHUB_OUTPUT
>>>>>>> 2b77deb8

      - name: Upload conda artifacts to github
        uses: actions/upload-artifact@v3
        with:
          name: conda
          path: ${{ steps.conda_build.outputs.conda_package }}

      # Build docs, treat warnings as errors
      - name: Building docs
        run: |
          tox -e docs
      - name: Upload HTML
        uses: actions/upload-artifact@v3
        with:
          name: html-build-artifact
          path: docs/build/html
          if-no-files-found: error
          retention-days: 1
      - name: Store PR information
        run: |
          mkdir ./pr
          echo ${{ github.event.number }}              > ./pr/pr.txt
          echo ${{ github.event.pull_request.merged }} > ./pr/merged.txt
          echo ${{ github.event.action }}              > ./pr/action.txt
      - name: Upload PR information
        uses: actions/upload-artifact@v3
        with:
          name: pr
          path: pr/

  release:
    name: Release
    runs-on: ubuntu-latest
    if: "startsWith(github.ref, 'refs/tags/')"
    needs: [build]
    steps:
      - uses: actions/download-artifact@v3
        with:
          name: dist
          path: dist
      - name: Create GitHub Release
        uses: fnkr/github-action-ghr@v1.3
        env:
          GHR_PATH: ./dist
          GITHUB_TOKEN: ${{ secrets.GITHUB_TOKEN }}
      - uses: actions/setup-python@v4
        with:
          python-version: 3.9
      - name: Push to PyPi
        env:
          TWINE_USERNAME: ${{ secrets.PYPI_USERNAME }}
          TWINE_PASSWORD: ${{ secrets.PYPI_PASSWORD }}
        run: |
          pip install --upgrade wheel pip setuptools twine
          twine upload dist/*
      - uses: actions/download-artifact@v2
        with:
          name: conda
          path: conda
      - uses: conda-incubator/setup-miniconda@v2
        with:
          auto-update-conda: true
      - name: Install conda dependencies
        shell: bash -l {0}
        run: |
          conda install -y anaconda-client conda-build
      - name: Push to anaconda
        shell: bash -l {0}
        env:
          ANACONDA_TOKEN: ${{ secrets.ANACONDA_TOKEN }}
        run: |
          anaconda -t $ANACONDA_TOKEN upload -u nvidia conda/*.tar.bz2<|MERGE_RESOLUTION|>--- conflicted
+++ resolved
@@ -3,11 +3,11 @@
 on:
   workflow_dispatch:
   push:
-    branches: [main]
+    branches: [ main ]
     tags:
       - v*
   pull_request:
-    branches: [main]
+    branches: [ main ]
 
 jobs:
   build:
@@ -18,47 +18,6 @@
         os: [ubuntu-latest]
 
     steps:
-<<<<<<< HEAD
-      - uses: actions/checkout@v3
-        with:
-          fetch-depth: 0
-      - name: Set up Python ${{ matrix.python-version }}
-        uses: actions/setup-python@v4
-        with:
-          python-version: ${{ matrix.python-version }}
-      - name: Install Ubuntu packages
-        run: |
-          sudo apt-get update -y
-          sudo apt-get install -y protobuf-compiler
-      - name: Install and upgrade python packages
-        run: |
-          python -m pip install --upgrade pip setuptools==59.4.0 wheel tox pybind11
-          python -m pip uninstall protobuf -y
-          python -m pip install --no-binary=protobuf protobuf
-      - name: Lint with flake8, black, isort, interrogate, codespell
-        run: |
-          tox -e lint
-      - name: Generate package for pypi
-        run: |
-          python setup.py sdist bdist_wheel
-      - name: Check package distribution is valid
-        run: |
-          ci/check_dist.sh
-      - name: Upload pypi artifacts to github
-        uses: actions/upload-artifact@v3
-        with:
-          name: dist
-          path: dist
-      - name: Generate package for conda
-        id: conda_build
-        run: |
-          conda update conda
-          conda install conda-build pybind11
-          conda build --python ${{ matrix.python-version }} . -c defaults -c conda-forge -c numba -c rapidsai -c nvidia --output-folder ./conda_packages
-          export CONDA_PACKAGE=$(conda build --python ${{ matrix.python-version }} . -c defaults -c conda-forge -c numba -c rapidsai -c nvidia --output-folder ./conda_packages --output)
-          echo "conda_package : $CONDA_PACKAGE"
-          echo "conda_package=$CONDA_PACKAGE" >> $GITHUB_OUTPUT
-=======
     - uses: actions/checkout@v3
       with:
        fetch-depth: 0
@@ -75,6 +34,12 @@
         python -m pip install --upgrade pip setuptools==59.4.0 wheel tox pybind11
         python -m pip uninstall protobuf -y
         python -m pip install --no-binary=protobuf protobuf
+    - name: Generate package for pypi
+      run: |
+        python setup.py sdist bdist_wheel
+    - name: Check distribution is valid
+      run: |
+        ./ci/check_dist.sh
     - name: Run tests
       run: |
         ref_type=${{ github.ref_type }}
@@ -85,9 +50,6 @@
           branch=${raw/origin\/}
         fi
         tox -e test-cpu -- $branch
-    - name: Generate package for pypi
-      run: |
-        python setup.py sdist bdist_wheel
     - name: Upload pypi artifacts to github
       uses: actions/upload-artifact@v3
       with:
@@ -102,36 +64,35 @@
         export CONDA_PACKAGE=$(conda build --python ${{ matrix.python-version }} . -c defaults -c conda-forge -c numba -c rapidsai -c nvidia --output-folder ./conda_packages --output)
         echo "conda_package : $CONDA_PACKAGE"
         echo "conda_package=$CONDA_PACKAGE" >> $GITHUB_OUTPUT
->>>>>>> 2b77deb8
 
-      - name: Upload conda artifacts to github
-        uses: actions/upload-artifact@v3
-        with:
-          name: conda
-          path: ${{ steps.conda_build.outputs.conda_package }}
+    - name: Upload conda artifacts to github
+      uses: actions/upload-artifact@v3
+      with:
+        name: conda
+        path: ${{ steps.conda_build.outputs.conda_package }}
 
-      # Build docs, treat warnings as errors
-      - name: Building docs
-        run: |
-          tox -e docs
-      - name: Upload HTML
-        uses: actions/upload-artifact@v3
-        with:
-          name: html-build-artifact
-          path: docs/build/html
-          if-no-files-found: error
-          retention-days: 1
-      - name: Store PR information
-        run: |
-          mkdir ./pr
-          echo ${{ github.event.number }}              > ./pr/pr.txt
-          echo ${{ github.event.pull_request.merged }} > ./pr/merged.txt
-          echo ${{ github.event.action }}              > ./pr/action.txt
-      - name: Upload PR information
-        uses: actions/upload-artifact@v3
-        with:
-          name: pr
-          path: pr/
+    # Build docs, treat warnings as errors
+    - name: Building docs
+      run: |
+        tox -e docs
+    - name: Upload HTML
+      uses: actions/upload-artifact@v3
+      with:
+        name: html-build-artifact
+        path: docs/build/html
+        if-no-files-found: error
+        retention-days: 1
+    - name: Store PR information
+      run: |
+        mkdir ./pr
+        echo ${{ github.event.number }}              > ./pr/pr.txt
+        echo ${{ github.event.pull_request.merged }} > ./pr/merged.txt
+        echo ${{ github.event.action }}              > ./pr/action.txt
+    - name: Upload PR information
+      uses: actions/upload-artifact@v3
+      with:
+        name: pr
+        path: pr/
 
   release:
     name: Release
