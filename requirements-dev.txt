--- conflicted
+++ resolved
@@ -26,8 +26,5 @@
 # needed for test_s3
 flask
 flask_cors
-<<<<<<< HEAD
-cpplint
-=======
 sklearn
->>>>>>> 25e975df
+cpplint