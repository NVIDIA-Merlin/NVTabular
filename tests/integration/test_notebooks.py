#
# Copyright (c) 2021, NVIDIA CORPORATION.
#
# Licensed under the Apache License, Version 2.0 (the "License");
# you may not use this file except in compliance with the License.
# You may obtain a copy of the License at
#
#     http://www.apache.org/licenses/LICENSE-2.0
#
# Unless required by applicable law or agreed to in writing, software
# distributed under the License is distributed on an "AS IS" BASIS,
# WITHOUT WARRANTIES OR CONDITIONS OF ANY KIND, either express or implied.
# See the License for the specific language governing permissions and
# limitations under the License.
#

import os
from os.path import dirname, realpath

from common.parsers.benchmark_parsers import send_results
from common.parsers.criteo_parsers import (
    CriteoBenchFastAI,
    CriteoBenchHugeCTR,
    CriteoTensorflow,
    CriteoTorch,
)
from common.parsers.rossmann_parsers import RossBenchFastAI, RossBenchPytorch, RossBenchTensorFlow
from common.utils import _run_notebook

DATA_DIR = os.environ.get("DATASET_DIR", "/raid/data/")
TEST_PATH = dirname(dirname(realpath(__file__)))

INFERENCE_BASE_DIR = "/model/"
INFERENCE_MULTI_HOT = os.path.join(INFERENCE_BASE_DIR, "models/")

CRITEO_DIR = "examples/scaling-criteo"
ROSSMAN_DIR = "examples/tabular-data-rossmann"
MOVIELENS_DIR = "examples/getting-started-movielens"


def test_criteo(asv_db, bench_info, tmpdir, report):
    input_path = os.path.join(DATA_DIR, "tests/crit_int_pq")
    output_path = os.path.join(DATA_DIR, "tests/crit_test")

    # Run ETL for all containerss
    notebook = os.path.join(dirname(TEST_PATH), CRITEO_DIR, "02-ETL-with-NVTabular.ipynb")
    out = _run_notebook(
        tmpdir,
        notebook,
        input_path,
        output_path,
        gpu_id="0",
        clean_up=False,
        params=[0.4, 0.5, 0.1],
        main_block=39,
    )

    # Run training for PyTorch container
    try:
        notebook = os.path.join(dirname(TEST_PATH), CRITEO_DIR, "03-Training-with-FastAI.ipynb")
        import torch

        print(torch.__version__)
        out = _run_notebook(tmpdir, notebook, input_path, output_path, gpu_id="0", clean_up=False)
<<<<<<< HEAD
        # bench_results = CriteoBenchFastAI().get_epochs(out.splitlines())
        bench_results = CriteoBenchFastAI().get_info(out.splitlines())
        send_results(asv_db, bench_info, bench_results)
=======
        if report:
            # bench_results = CriteoBenchFastAI().get_epochs(out.splitlines())
            bench_results = CriteoBenchFastAI().get_dl_timing(out.splitlines())
            send_results(asv_db, bench_info, bench_results)
>>>>>>> d106197f
    except ImportError:
        print("Pytorch not installed, skipping " + notebook)

    # Run training for HugeCTR container
    try:
        notebook = os.path.join(dirname(TEST_PATH), CRITEO_DIR, "03-Training-with-HugeCTR.ipynb")
        import hugectr

        print(hugectr.__version__)
        out = _run_notebook(tmpdir, notebook, input_path, output_path, gpu_id="0", clean_up=False)
        if report:
            # bench_results = CriteoBenchHugeCTR().get_epochs(out.splitlines())
            bench_results = CriteoBenchHugeCTR().get_dl_timing(out.splitlines())
            send_results(asv_db, bench_info, bench_results)
    except ImportError:
        print("HugeCTR not installed, skipping " + notebook)

    # Run training for TensorFlow container
    try:
        notebook = os.path.join(dirname(TEST_PATH), CRITEO_DIR, "03-Training-with-TF.ipynb")
        import tensorflow

        print(tensorflow.__version__)
        out = _run_notebook(tmpdir, notebook, input_path, output_path, gpu_id="0", clean_up=False)
        bench_results = CriteoTensorflow().get_info(out.splitlines())
        send_results(asv_db, bench_info, bench_results)
    except ImportError:
        print("Tensorflow not installed, skipping " + notebook)


def test_rossman(asv_db, bench_info, tmpdir, devices, report):
    data_path = os.path.join(DATA_DIR, "rossman/data")
    input_path = os.path.join(DATA_DIR, "rossman/input")
    output_path = os.path.join(DATA_DIR, "rossman/output")

    # Run Download & Convert for all
    notebook = os.path.join(dirname(TEST_PATH), ROSSMAN_DIR, "01-Download-Convert.ipynb")
    out = _run_notebook(tmpdir, notebook, data_path, input_path, gpu_id=devices, clean_up=False)

    # Run ETL for all
    notebook = os.path.join(dirname(TEST_PATH), ROSSMAN_DIR, "02-ETL-with-NVTabular.ipynb")
    out = _run_notebook(tmpdir, notebook, data_path, input_path, gpu_id=devices, clean_up=False)

    os.environ["BASE_DIR"] = INFERENCE_BASE_DIR

    # Run training for PyTorch container
    try:
        notebook = os.path.join(dirname(TEST_PATH), ROSSMAN_DIR, "03-Training-with-FastAI.ipynb")
        import torch

        print(torch.__version__)
        out = _run_notebook(
            tmpdir, notebook, input_path, input_path, gpu_id=devices, clean_up=False
        )
        if report:
            # bench_results = RossBenchFastAI().get_epochs(out.splitlines())
            bench_results = RossBenchFastAI().get_dl_timing(out.splitlines())
            send_results(asv_db, bench_info, bench_results)

        notebook = os.path.join(dirname(TEST_PATH), ROSSMAN_DIR, "03-Training-with-PyTorch.ipynb")
<<<<<<< HEAD
        out = _run_notebook(
            tmpdir, notebook, input_path, input_path, gpu_id=devices, clean_up=False
        )
        # bench_results = RossBenchPytorch().get_epochs(out.splitlines())
        bench_results = RossBenchPytorch().get_dl_timing(out.splitlines())
        send_results(asv_db, bench_info, bench_results)
=======
        out = _run_notebook(tmpdir, notebook, input_path, input_path, gpu_id=devices)
        if report:
            # bench_results = RossBenchPytorch().get_epochs(out.splitlines())
            bench_results = RossBenchPytorch().get_dl_timing(out.splitlines())
            send_results(asv_db, bench_info, bench_results)
>>>>>>> d106197f
    except ImportError:
        print("PyTorch not installed, skipping " + notebook)

    # Run training for TensorFlow container
    try:
        notebook = os.path.join(dirname(TEST_PATH), ROSSMAN_DIR, "03-Training-with-TF.ipynb")
        import tensorflow

        print(tensorflow.__version__)
        out = _run_notebook(
            tmpdir, notebook, input_path, output_path, gpu_id=devices, clean_up=False
        )
        if report:
            # bench_results = RossBenchTensorFlow().get_epochs(out.splitlines())
            bench_results = RossBenchTensorFlow().get_dl_timing(out.splitlines())
            send_results(asv_db, bench_info, bench_results)
    except ImportError:
        print("Tensorflow not installed, skipping " + notebook)


def test_movielens(asv_db, bench_info, tmpdir, devices):
    data_path = os.path.join(DATA_DIR, "movielens/data")
    input_path = os.path.join(DATA_DIR, "movielens/input")

    os.environ["BASE_DIR"] = INFERENCE_BASE_DIR
    os.environ["MODEL_NAME_NVT"] = "movielens_nvt"
    os.environ["MODEL_NAME_TF"] = "movielens_tf"
    os.environ["MODEL_NAME_ENSEMBLE"] = "movielens"
    os.environ["MODEL_BASE_DIR"] = INFERENCE_MULTI_HOT
    os.environ["MODEL_PATH"] = INFERENCE_MULTI_HOT

    # Run Tensorflow or PyTorch
    # Run Download & Convert for all
    notebook = os.path.join(dirname(TEST_PATH), MOVIELENS_DIR, "01-Download-Convert.ipynb")
    _run_notebook(tmpdir, notebook, data_path, input_path, gpu_id=devices, clean_up=False)

    # Run ETL for all
    notebook = os.path.join(dirname(TEST_PATH), MOVIELENS_DIR, "02-ETL-with-NVTabular.ipynb")
    _run_notebook(tmpdir, notebook, data_path, input_path, gpu_id=devices, clean_up=False)

    # Run training for PyTorch container
    try:
        notebook = os.path.join(dirname(TEST_PATH), MOVIELENS_DIR, "03-Training-with-PyTorch.ipynb")
        import torch

        print(torch.__version__)
        out = _run_notebook(tmpdir, notebook, data_path, input_path, gpu_id=devices, clean_up=False)
        bench_results = CriteoTorch("MovieLensTorch").get_info(out.splitlines())
        send_results(asv_db, bench_info, bench_results)
    except ImportError:
        print("Pytorch not installed, skipping " + notebook)

    # Run training for TensorFlow container
    try:
        notebook = os.path.join(dirname(TEST_PATH), MOVIELENS_DIR, "03-Training-with-TF.ipynb")
        import tensorflow

        print(tensorflow.__version__)
        out = _run_notebook(tmpdir, notebook, data_path, input_path, gpu_id=devices, clean_up=False)
        bench_results = CriteoTensorflow("MovieLensTensorFlow").get_info(out.splitlines())
        send_results(asv_db, bench_info, bench_results)
    except ImportError:
        print("Tensorflow not installed, skipping " + notebook)<|MERGE_RESOLUTION|>--- conflicted
+++ resolved
@@ -62,16 +62,10 @@
 
         print(torch.__version__)
         out = _run_notebook(tmpdir, notebook, input_path, output_path, gpu_id="0", clean_up=False)
-<<<<<<< HEAD
-        # bench_results = CriteoBenchFastAI().get_epochs(out.splitlines())
-        bench_results = CriteoBenchFastAI().get_info(out.splitlines())
-        send_results(asv_db, bench_info, bench_results)
-=======
         if report:
             # bench_results = CriteoBenchFastAI().get_epochs(out.splitlines())
             bench_results = CriteoBenchFastAI().get_dl_timing(out.splitlines())
             send_results(asv_db, bench_info, bench_results)
->>>>>>> d106197f
     except ImportError:
         print("Pytorch not installed, skipping " + notebook)
 
@@ -132,20 +126,13 @@
             send_results(asv_db, bench_info, bench_results)
 
         notebook = os.path.join(dirname(TEST_PATH), ROSSMAN_DIR, "03-Training-with-PyTorch.ipynb")
-<<<<<<< HEAD
         out = _run_notebook(
             tmpdir, notebook, input_path, input_path, gpu_id=devices, clean_up=False
         )
-        # bench_results = RossBenchPytorch().get_epochs(out.splitlines())
-        bench_results = RossBenchPytorch().get_dl_timing(out.splitlines())
-        send_results(asv_db, bench_info, bench_results)
-=======
-        out = _run_notebook(tmpdir, notebook, input_path, input_path, gpu_id=devices)
         if report:
             # bench_results = RossBenchPytorch().get_epochs(out.splitlines())
             bench_results = RossBenchPytorch().get_dl_timing(out.splitlines())
             send_results(asv_db, bench_info, bench_results)
->>>>>>> d106197f
     except ImportError:
         print("PyTorch not installed, skipping " + notebook)
 
