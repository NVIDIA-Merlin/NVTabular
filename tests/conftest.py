--- conflicted
+++ resolved
@@ -178,17 +178,6 @@
     return nvtabular.Dataset(paths, part_mem_fraction=gpu_memory_frac, **kwargs)
 
 
-<<<<<<< HEAD
-def get_cats(processor, col, stat_name="categories"):
-    if isinstance(processor, nvtabular.workflow.Workflow):
-        filename = processor.stats[stat_name][col]
-        gdf = cudf.read_parquet(filename)
-        gdf.reset_index(drop=True, inplace=True)
-        return gdf[col].values_host
-    else:
-        return processor.stats["encoders"][col].get_cats().values_host
-
-
 @pytest.fixture(scope="session")
 def db():
     # Create an interface to an ASV "database" to write the results to.
@@ -224,7 +213,6 @@
         ram="%d" % psutil.virtual_memory().total,
     )
     return bInfo
-=======
 def get_cats(workflow, col, stat_name="categories"):
     # figure out the categorify node from the workflow graph
     cats = [
@@ -237,5 +225,4 @@
     filename = cats[0].categories[col]
     gdf = cudf.read_parquet(filename)
     gdf.reset_index(drop=True, inplace=True)
-    return gdf[col].values_host
->>>>>>> 09f6afc0
+    return gdf[col].values_host