--- conflicted
+++ resolved
@@ -18,10 +18,7 @@
 import os
 import platform
 import random
-import signal
 import socket
-import subprocess
-import time
 
 import dask
 import pandas as pd
@@ -38,9 +35,6 @@
 from numba import cuda
 
 import nvtabular
-
-tritonclient = pytest.importorskip("tritonclient")
-grpcclient = pytest.importorskip("tritonclient.grpc")
 
 try:
     import cudf.testing._utils
@@ -268,13 +262,14 @@
     if len(cats) != 1:
         raise RuntimeError(f"Found {len(cats)} categorical ops, expected 1")
     filename = cats[0].categories[col]
-<<<<<<< HEAD
-    gdf = cudf.read_parquet(filename)
-    gdf.reset_index(drop=True, inplace=True)
-    return gdf[col].values_host
-
-
-@contextlib.contextmanager
+    df = _lib.read_parquet(filename)
+    df.reset_index(drop=True, inplace=True)
+    if cudf and not cpu:
+        return df[col].values_host
+    else:
+        return df[col]
+
+ @contextlib.contextmanager
 def run_triton_server(modelpath, triton_server_path):
     cmdline = [
         triton_server_path,
@@ -307,12 +302,4 @@
                 raise RuntimeError("Timed out waiting for tritonserver to become ready")
         finally:
             # signal triton to shutdown
-            process.send_signal(signal.SIGINT)
-=======
-    df = _lib.read_parquet(filename)
-    df.reset_index(drop=True, inplace=True)
-    if cudf and not cpu:
-        return df[col].values_host
-    else:
-        return df[col]
->>>>>>> 36defc89
+            process.send_signal(signal.SIGINT)