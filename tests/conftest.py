#
# Copyright (c) 2021, NVIDIA CORPORATION.
#
# Licensed under the Apache License, Version 2.0 (the "License");
# you may not use this file except in compliance with the License.
# You may obtain a copy of the License at
#
#     http://www.apache.org/licenses/LICENSE-2.0
#
# Unless required by applicable law or agreed to in writing, software
# distributed under the License is distributed on an "AS IS" BASIS,
# WITHOUT WARRANTIES OR CONDITIONS OF ANY KIND, either express or implied.
# See the License for the specific language governing permissions and
# limitations under the License.
#
import contextlib
import glob
import os
import platform
import random
import signal
import socket
import subprocess
import time

import dask
import pandas as pd

try:
    import cudf

    try:
        import cudf.testing._utils

        assert_eq = cudf.testing._utils.assert_eq
    except ImportError:
        import cudf.tests.utils

        assert_eq = cudf.tests.utils.assert_eq
except ImportError:
    cudf = None

import numpy as np
import psutil
import pytest
from asvdb import ASVDb, BenchmarkInfo, utils
from dask.distributed import Client, LocalCluster
from numba import cuda

import nvtabular

<<<<<<< HEAD
try:
    import cudf.testing._utils

    assert_eq = cudf.testing._utils.assert_eq
except ImportError:
    if cudf:
        import cudf.tests.utils

        assert_eq = cudf.tests.utils.assert_eq
    else:
        assert_eq = None

grpcclient = pytest.importorskip("tritonclient.grpc")
tritonclient = pytest.importorskip("tritonclient")


=======
>>>>>>> 52c8b1fd
allcols_csv = ["timestamp", "id", "label", "name-string", "x", "y", "z"]
mycols_csv = ["name-string", "id", "label", "x", "y"]
mycols_pq = ["name-cat", "name-string", "id", "label", "x", "y"]
mynames = [
    "Alice",
    "Bob",
    "Charlie",
    "Dan",
    "Edith",
    "Frank",
    "Gary",
    "Hannah",
    "Ingrid",
    "Jerry",
    "Kevin",
    "Laura",
    "Michael",
    "Norbert",
    "Oliver",
    "Patricia",
    "Quinn",
    "Ray",
    "Sarah",
    "Tim",
    "Ursula",
    "Victor",
    "Wendy",
    "Xavier",
    "Yvonne",
    "Zelda",
]

_CUDA_CLUSTER = None


@pytest.fixture(scope="module")
def client():
    cluster = LocalCluster(n_workers=2)
    client = Client(cluster)
    yield client
    client.close()
    cluster.close()


@contextlib.contextmanager
def get_cuda_cluster():
    from dask_cuda import LocalCUDACluster

    CUDA_VISIBLE_DEVICES = os.environ.get("CUDA_VISIBLE_DEVICES", "0")
    n_workers = min(2, len(CUDA_VISIBLE_DEVICES.split(",")))
    cluster = LocalCUDACluster(n_workers=n_workers)
    yield cluster
    cluster.close()


@pytest.fixture(scope="session")
def datasets(tmpdir_factory):
    _lib = cudf if cudf else pd
    _datalib = cudf if cudf else dask
    df = _datalib.datasets.timeseries(
        start="2000-01-01",
        end="2000-01-04",
        freq="60s",
        dtypes={
            "name-cat": str,
            "name-string": str,
            "id": int,
            "label": int,
            "x": float,
            "y": float,
            "z": float,
        },
    ).reset_index()

    if _datalib is dask:
        df = df.compute()

    df["name-string"] = _lib.Series(np.random.choice(mynames, df.shape[0])).astype("O")

    # Add two random null values to each column
    imax = len(df) - 1
    for col in df.columns:
        if col in ["name-cat", "label", "id"]:
            break
        for _ in range(2):
            rand_idx = random.randint(1, imax - 1)
            if rand_idx == df[col].shape[0] // 2:
                # dont want null in median
                rand_idx += 1
            df[col].iloc[rand_idx] = None

    datadir = tmpdir_factory.mktemp("data_test")
    datadir = {
        "parquet": tmpdir_factory.mktemp("parquet"),
        "csv": tmpdir_factory.mktemp("csv"),
        "csv-no-header": tmpdir_factory.mktemp("csv-no-header"),
        "cats": tmpdir_factory.mktemp("cats"),
    }

    half = int(len(df) // 2)

    # Write Parquet Dataset
    df.iloc[:half].to_parquet(str(datadir["parquet"].join("dataset-0.parquet")), chunk_size=1000)
    df.iloc[half:].to_parquet(str(datadir["parquet"].join("dataset-1.parquet")), chunk_size=1000)

    # Write CSV Dataset (Leave out categorical column)
    df.iloc[:half].drop(columns=["name-cat"]).to_csv(
        str(datadir["csv"].join("dataset-0.csv")), index=False
    )
    df.iloc[half:].drop(columns=["name-cat"]).to_csv(
        str(datadir["csv"].join("dataset-1.csv")), index=False
    )
    df.iloc[:half].drop(columns=["name-cat"]).to_csv(
        str(datadir["csv-no-header"].join("dataset-0.csv")), header=False, index=False
    )
    df.iloc[half:].drop(columns=["name-cat"]).to_csv(
        str(datadir["csv-no-header"].join("dataset-1.csv")), header=False, index=False
    )

    return datadir


@pytest.fixture(scope="function")
def paths(engine, datasets):
    return sorted(glob.glob(str(datasets[engine]) + "/*." + engine.split("-")[0]))


@pytest.fixture(scope="function")
def df(engine, paths):
    _lib = cudf if cudf else pd
    if engine == "parquet":
        df1 = _lib.read_parquet(paths[0])[mycols_pq]
        df2 = _lib.read_parquet(paths[1])[mycols_pq]
    elif engine == "csv-no-header":
        df1 = _lib.read_csv(paths[0], header=None, names=allcols_csv)[mycols_csv]
        df2 = _lib.read_csv(paths[1], header=None, names=allcols_csv)[mycols_csv]
    elif engine == "csv":
        df1 = _lib.read_csv(paths[0], header=0)[mycols_csv]
        df2 = _lib.read_csv(paths[1], header=0)[mycols_csv]
    else:
        raise ValueError("unknown engine:" + engine)

    gdf = _lib.concat([df1, df2], axis=0)
    gdf["id"] = gdf["id"].astype("int64")
    return gdf


@pytest.fixture(scope="function")
def dataset(request, paths, engine):
    try:
        gpu_memory_frac = request.getfixturevalue("gpu_memory_frac")
    except Exception:  # pylint: disable=broad-except
        gpu_memory_frac = 0.01

    try:
        cpu = request.getfixturevalue("cpu")
    except Exception:  # pylint: disable=broad-except
        cpu = False

    kwargs = {}
    if engine == "csv-no-header":
        kwargs["names"] = allcols_csv

    return nvtabular.Dataset(paths, part_mem_fraction=gpu_memory_frac, cpu=cpu, **kwargs)


@pytest.fixture(scope="session")
def asv_db():
    # Create an interface to an ASV "database" to write the results to.
    (repo, branch) = utils.getRepoInfo()  # gets repo info from CWD by default
    # allows control of results location
    db_dir = os.environ.get("ASVDB_DIR", "./benchmarks")
    db = ASVDb(dbDir=db_dir, repo=repo, branches=[branch])

    return db


@pytest.fixture(scope="session")
def bench_info():

    # Create a BenchmarkInfo object describing the benchmarking environment.
    # This can/should be reused when adding multiple results from the same environment.

    uname = platform.uname()
    (commitHash, commitTime) = utils.getCommitInfo()  # gets commit info from CWD by default
    cuda_version = os.environ["CUDA_VERSION"]
    # get GPU info from nvidia-smi

    bInfo = BenchmarkInfo(
        machineName=socket.gethostname(),
        cudaVer=cuda_version,
        osType="%s %s" % (uname.system, uname.release),
        pythonVer=platform.python_version(),
        commitHash=commitHash,
        commitTime=commitTime,
        gpuType=cuda.get_current_device().name.decode("utf-8"),
        cpuType=uname.processor,
        arch=uname.machine,
        ram="%d" % psutil.virtual_memory().total,
    )
    return bInfo


def get_cats(workflow, col, stat_name="categories", cpu=False):
    _lib = cudf if cudf and not cpu else pd
    # figure out the categorify node from the workflow graph
    cats = [
        cg.op
        for cg in nvtabular.column_group.iter_nodes([workflow.column_group])
        if isinstance(cg.op, nvtabular.ops.Categorify)
    ]
    if len(cats) != 1:
        raise RuntimeError(f"Found {len(cats)} categorical ops, expected 1")
    filename = cats[0].categories[col]
    df = _lib.read_parquet(filename)
    df.reset_index(drop=True, inplace=True)
    if cudf and not cpu:
        return df[col].values_host
    else:
        return df[col]


@contextlib.contextmanager
def run_triton_server(modelpath, model_name, triton_server_path, device_id="0"):
    cmdline = [
        triton_server_path,
        "--model-repository",
        modelpath,
        "--backend-config=tensorflow,version=2",
        "--model-control-mode=explicit",
        "--load-model",
        model_name,
    ]
    env = os.environ.copy()
    env["CUDA_VISIBLE_DEVICES"] = device_id
    with subprocess.Popen(cmdline, env=env) as process:
        try:
            with grpcclient.InferenceServerClient("localhost:8001") as client:
                # wait until server is ready
                for _ in range(60):
                    if process.poll() is not None:
                        retcode = process.returncode
                        raise RuntimeError(f"Tritonserver failed to start (ret={retcode})")

                    try:
                        ready = client.is_server_ready()
                    except tritonclient.utils.InferenceServerException:
                        ready = False

                    if ready:
                        yield client
                        return

                    time.sleep(1)

                raise RuntimeError("Timed out waiting for tritonserver to become ready")
        finally:
            # signal triton to shutdown
            process.send_signal(signal.SIGINT)<|MERGE_RESOLUTION|>--- conflicted
+++ resolved
@@ -49,25 +49,9 @@
 
 import nvtabular
 
-<<<<<<< HEAD
-try:
-    import cudf.testing._utils
-
-    assert_eq = cudf.testing._utils.assert_eq
-except ImportError:
-    if cudf:
-        import cudf.tests.utils
-
-        assert_eq = cudf.tests.utils.assert_eq
-    else:
-        assert_eq = None
-
 grpcclient = pytest.importorskip("tritonclient.grpc")
 tritonclient = pytest.importorskip("tritonclient")
 
-
-=======
->>>>>>> 52c8b1fd
 allcols_csv = ["timestamp", "id", "label", "name-string", "x", "y", "z"]
 mycols_csv = ["name-string", "id", "label", "x", "y"]
 mycols_pq = ["name-cat", "name-string", "id", "label", "x", "y"]
