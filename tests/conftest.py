#
# Copyright (c) 2021, NVIDIA CORPORATION.
#
# Licensed under the Apache License, Version 2.0 (the "License");
# you may not use this file except in compliance with the License.
# You may obtain a copy of the License at
#
#     http://www.apache.org/licenses/LICENSE-2.0
#
# Unless required by applicable law or agreed to in writing, software
# distributed under the License is distributed on an "AS IS" BASIS,
# WITHOUT WARRANTIES OR CONDITIONS OF ANY KIND, either express or implied.
# See the License for the specific language governing permissions and
# limitations under the License.
#
import contextlib
import glob
import os
import platform
import random
import signal
import socket
import subprocess
import time
from pathlib import Path
from unittest.mock import patch

import dask
import pandas as pd

from merlin.core.compat import cudf
from merlin.core.compat import numpy as np

if cudf:
    try:
        import cudf.testing._utils

        assert_eq = cudf.testing._utils.assert_eq
    except ImportError:
        import cudf.tests.utils

        assert_eq = cudf.tests.utils.assert_eq
else:

    def assert_eq(a, b, *args, **kwargs):
        if isinstance(a, pd.DataFrame):
            return pd.testing.assert_frame_equal(a, b, *args, **kwargs)
        elif isinstance(a, pd.Series):
            return pd.testing.assert_series_equal(a, b, *args, **kwargs)
        else:
            return np.testing.assert_allclose(a, b)


import pytest
from asvdb import ASVDb, BenchmarkInfo, utils
from numba import cuda

import nvtabular
from merlin.core.utils import Distributed
from merlin.dag.node import iter_nodes

REPO_ROOT = Path(__file__).parent.parent

allcols_csv = ["timestamp", "id", "label", "name-string", "x", "y", "z"]
mycols_csv = ["name-string", "id", "label", "x", "y"]
mycols_pq = ["name-cat", "name-string", "id", "label", "x", "y"]
mynames = [
    "Alice",
    "Bob",
    "Charlie",
    "Dan",
    "Edith",
    "Frank",
    "Gary",
    "Hannah",
    "Ingrid",
    "Jerry",
    "Kevin",
    "Laura",
    "Michael",
    "Norbert",
    "Oliver",
    "Patricia",
    "Quinn",
    "Ray",
    "Sarah",
    "Tim",
    "Ursula",
    "Victor",
    "Wendy",
    "Xavier",
    "Yvonne",
    "Zelda",
]

_CUDA_CLUSTER = None


@pytest.fixture(scope="module")
def client():
    distributed = Distributed()
    cluster = distributed.cluster
    client = distributed.client
    yield client
    client.close()
    cluster.close()


@contextlib.contextmanager
def get_cuda_cluster():
    from dask_cuda import LocalCUDACluster

    CUDA_VISIBLE_DEVICES = os.environ.get("CUDA_VISIBLE_DEVICES", "0")
    n_workers = min(2, len(CUDA_VISIBLE_DEVICES.split(",")))
    cluster = LocalCUDACluster(n_workers=n_workers)
    yield cluster
    cluster.close()


@pytest.fixture(scope="session")
def datasets(tmpdir_factory):
    _lib = cudf if cudf else pd
    _datalib = cudf if cudf else dask
    df = _datalib.datasets.timeseries(
        start="2000-01-01",
        end="2000-01-04",
        freq="60s",
        dtypes={
            "name-cat": str,
            "name-string": str,
            "id": int,
            "label": int,
            "x": float,
            "y": float,
            "z": float,
        },
    ).reset_index()

    if _datalib is dask:
        df = df.compute()

    df["name-string"] = _lib.Series(np.random.choice(mynames, df.shape[0])).astype("O")

    # Add two random null values to each column
    imax = len(df) - 1
    for col in df.columns:
        if col in ["name-cat", "label", "id"]:
            break
        for _ in range(2):
            rand_idx = random.randint(1, imax - 1)
            if rand_idx == df[col].shape[0] // 2:
                # dont want null in median
                rand_idx += 1
            df[col].iloc[rand_idx] = None

    datadir = tmpdir_factory.mktemp("data_test")
    datadir = {
        "parquet": tmpdir_factory.mktemp("parquet"),
        "csv": tmpdir_factory.mktemp("csv"),
        "csv-no-header": tmpdir_factory.mktemp("csv-no-header"),
        "cats": tmpdir_factory.mktemp("cats"),
    }

    half = int(len(df) // 2)

    # Write Parquet Dataset
    cudf_version = 0
    if cudf:
        cudf_version = cudf.__version__.split(".")[:2]
        cudf_version = float(".".join(cudf_version))

    if cudf_version > 22.10:
        df.iloc[:half].to_parquet(
            str(datadir["parquet"].join("dataset-0.parquet")), row_group_size_rows=5000
        )
        df.iloc[half:].to_parquet(
            str(datadir["parquet"].join("dataset-1.parquet")), row_group_size_rows=5000
        )
    else:
        df.iloc[:half].to_parquet(
            str(datadir["parquet"].join("dataset-0.parquet")), chunk_size=1000
        )
        df.iloc[half:].to_parquet(
            str(datadir["parquet"].join("dataset-1.parquet")), chunk_size=1000
        )

    # Write CSV Dataset (Leave out categorical column)
    df = df[allcols_csv]  # Set deterministic column order before write
    df.iloc[:half].to_csv(str(datadir["csv"].join("dataset-0.csv")), index=False)
    df.iloc[half:].to_csv(str(datadir["csv"].join("dataset-1.csv")), index=False)
    df.iloc[:half].to_csv(
        str(datadir["csv-no-header"].join("dataset-0.csv")), header=False, index=False
    )
    df.iloc[half:].to_csv(
        str(datadir["csv-no-header"].join("dataset-1.csv")), header=False, index=False
    )

    return datadir


@pytest.fixture(scope="function")
def paths(engine, datasets):
    return sorted(glob.glob(str(datasets[engine]) + "/*." + engine.split("-")[0]))


@pytest.fixture(scope="function")
def df(engine, paths):
    _lib = cudf if cudf else pd
    if engine == "parquet":
        df1 = _lib.read_parquet(paths[0])[mycols_pq]
        df2 = _lib.read_parquet(paths[1])[mycols_pq]
    elif engine == "csv-no-header":
        df1 = _lib.read_csv(paths[0], header=None, names=allcols_csv)[mycols_csv]
        df2 = _lib.read_csv(paths[1], header=None, names=allcols_csv)[mycols_csv]
    elif engine == "csv":
        df1 = _lib.read_csv(paths[0], header=0)[mycols_csv]
        df2 = _lib.read_csv(paths[1], header=0)[mycols_csv]
    else:
        raise ValueError("unknown engine:" + engine)

    gdf = _lib.concat([df1, df2], axis=0)
    gdf["id"] = gdf["id"].astype("int64")
    return gdf


@pytest.fixture(scope="function")
def dataset(request, paths, engine):
    try:
        gpu_memory_frac = request.getfixturevalue("gpu_memory_frac")
    except Exception:  # pylint: disable=broad-except
        gpu_memory_frac = 0.01

    try:
        cpu = request.getfixturevalue("cpu")
    except Exception:  # pylint: disable=broad-except
        cpu = None

    kwargs = {}
    if engine == "csv-no-header":
        kwargs["names"] = allcols_csv

    return nvtabular.Dataset(paths, part_mem_fraction=gpu_memory_frac, cpu=cpu, **kwargs)


@pytest.fixture(scope="session")
def asv_db():
    # Create an interface to an ASV "database" to write the results to.
    (repo, branch) = utils.getRepoInfo()  # gets repo info from CWD by default
    # allows control of results location
    db_dir = os.environ.get("ASVDB_DIR", "./benchmarks")
    db = ASVDb(dbDir=db_dir, repo=repo, branches=[branch])

    return db


@pytest.fixture(scope="session")
def bench_info():
    # Create a BenchmarkInfo object describing the benchmarking environment.
    # This can/should be reused when adding multiple results from the same environment.

    uname = platform.uname()
    (commitHash, commitTime) = utils.getCommitInfo()  # gets commit info from CWD by default
    cuda_version = os.environ["CUDA_VERSION"]
    # get GPU info from nvidia-smi

    bInfo = BenchmarkInfo(
        machineName=socket.gethostname(),
        cudaVer=cuda_version,
        osType=f"{uname.system}",
        pythonVer=platform.python_version(),
        commitHash=commitHash,
        commitTime=commitTime,
        gpuType=cuda.get_current_device().name.decode("utf-8"),
    )
    return bInfo


def get_cats(workflow, col, stat_name="categories", cpu=False):
    _lib = cudf if cudf and not cpu else pd
    # figure out the categorify node from the workflow graph
    cats = [
        cg.op
        for cg in iter_nodes([workflow.output_node])
        if isinstance(cg.op, nvtabular.ops.Categorify)
    ]
    if len(cats) != 1:
        raise RuntimeError(f"Found {len(cats)} categorical ops, expected 1")
    filename = cats[0].categories[col]
    df = _lib.read_parquet(filename)
    df.reset_index(drop=True, inplace=True)
    if cudf and not cpu:
        return df[col].values_host
    else:
        return df[col]


@contextlib.contextmanager
def run_triton_server(
    modelpath, model_name, triton_server_path, device_id="0", backend="tensorflow", ps_path=None
):
    import tritonclient
    import tritonclient.grpc as grpcclient

    if backend == "tensorflow":
        backend_config = "tensorflow,version=2"
    elif backend == "hugectr":
        backend_config = "hugectr,ps=" + ps_path
    else:
        raise ValueError("unknown backend:" + backend)

    cmdline = [
        triton_server_path,
        "--model-repository",
        modelpath,
        "--backend-config",
        backend_config,
        "--model-control-mode=explicit",
        "--load-model",
        model_name,
    ]
    env = os.environ.copy()
    env["CUDA_VISIBLE_DEVICES"] = device_id
    with subprocess.Popen(cmdline, env=env) as process:
        try:
            with grpcclient.InferenceServerClient("localhost:8001") as client:
                # wait until server is ready
                for _ in range(120):
                    if process.poll() is not None:
                        retcode = process.returncode
                        raise RuntimeError(f"Tritonserver failed to start (ret={retcode})")

                    try:
                        ready = client.is_server_ready()
                    except tritonclient.utils.InferenceServerException:
                        ready = False

                    if ready:
                        yield client
                        return

                    time.sleep(1)

                raise RuntimeError("Timed out waiting for tritonserver to become ready")
        finally:
            # signal triton to shutdown
            process.send_signal(signal.SIGINT)


def run_in_context(func, *args, context=None, **kwargs):
    # Convenience utility to execute a function within
    # a specific `context`.  For example, this can be
    # used to test that a function raises a `UserWarning`
    # by setting `context=pytest.warns(UserWarning)`
    if context is None:
        context = contextlib.suppress()
    with context:
        result = func(*args, **kwargs)
    return result


# Allow to pass devices as parameters
def pytest_addoption(parser):
    parser.addoption("--devices", action="store", default="0", help="0,1,..,n-1")
    parser.addoption("--report", action="store", default="0", help="0 | 1")


@pytest.fixture
def devices(request):
    return request.config.getoption("--devices")


@pytest.fixture
def report(request):
    return request.config.getoption("--report")


<<<<<<< HEAD
def pytest_collection_modifyitems(items):
    for item in items:
        path = item.location[0]

        if "/unit/" in path:
            item.add_marker(getattr(pytest.mark, "unit"))

        if "/loader/" in path:
            item.add_marker(getattr(pytest.mark, "loader"))

        if "/examples/" in path:
            item.add_marker(getattr(pytest.mark, "examples"))

        if "/ops/" in path:
            item.add_marker(getattr(pytest.mark, "ops"))

        if "test_tf_" in path:
            item.add_marker(getattr(pytest.mark, "tensorflow"))

        if "test_torch_" in path:
            item.add_marker(getattr(pytest.mark, "torch"))
=======
@pytest.fixture(scope="function", autouse=True)
def cleanup_dataloader():
    """After each test runs. Call .stop() on any dataloaders created during the test.
    The avoids issues with background threads hanging around and interfering with subsequent tests.
    This happens when a dataloader is partially consumed (not all batches are iterated through).
    """
    from merlin.dataloader.loader_base import LoaderBase

    with patch.object(
        LoaderBase, "__iter__", side_effect=LoaderBase.__iter__, autospec=True
    ) as patched:
        yield
        for call in patched.call_args_list:
            call.args[0].stop()
>>>>>>> 24136ef7
<|MERGE_RESOLUTION|>--- conflicted
+++ resolved
@@ -374,7 +374,6 @@
     return request.config.getoption("--report")
 
 
-<<<<<<< HEAD
 def pytest_collection_modifyitems(items):
     for item in items:
         path = item.location[0]
@@ -396,7 +395,8 @@
 
         if "test_torch_" in path:
             item.add_marker(getattr(pytest.mark, "torch"))
-=======
+
+
 @pytest.fixture(scope="function", autouse=True)
 def cleanup_dataloader():
     """After each test runs. Call .stop() on any dataloaders created during the test.
@@ -410,5 +410,4 @@
     ) as patched:
         yield
         for call in patched.call_args_list:
-            call.args[0].stop()
->>>>>>> 24136ef7
+            call.args[0].stop()