--- conflicted
+++ resolved
@@ -121,18 +121,6 @@
     assert_eq(dfm_gb["name-string_x"], dfm_gb["name-string_y"], check_names=False)
 
     # Read back from disk
-<<<<<<< HEAD
-    if cpu:
-        df_disk = dd_read_parquet(output_path).compute()
-    else:
-        df_disk = dask_cudf.read_parquet(output_path).compute()
-
-    # Sort and compare
-    sort_cols = label_name + cont_names + cat_names
-    sorted_df_disk = df_disk.sort_values(sort_cols)
-    sorted_result = result.sort_values(sort_cols)
-    assert_eq(sorted_result, sorted_df_disk, check_index=False)
-=======
     df_disk = dask_cudf.read_parquet(output_path, index=False).compute()
 
     # we don't have a deterministic ordering here, especially when using
@@ -141,7 +129,6 @@
     got = result.sort_values(columns).reset_index(drop=True)
     expect = df_disk.sort_values(columns).reset_index(drop=True)
     assert_eq(got, expect)
->>>>>>> 9218dd5b
 
 
 @pytest.mark.parametrize("part_mem_fraction", [0.01])
