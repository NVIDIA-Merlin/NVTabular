--- conflicted
+++ resolved
@@ -24,12 +24,7 @@
 from dask.dataframe import assert_eq
 
 import nvtabular.ops as ops
-<<<<<<< HEAD
-from nvtabular import DaskDataset, Workflow
-from nvtabular.io import GPUDatasetIterator
-=======
 from nvtabular import Dataset, Workflow
->>>>>>> 57d06407
 from tests.conftest import allcols_csv, mycols_csv, mycols_pq
 
 
@@ -161,7 +156,7 @@
     )
     processor.finalize()
 
-    dataset = DaskDataset(paths, part_mem_fraction=part_mem_fraction)
+    dataset = Dataset(paths, part_mem_fraction=part_mem_fraction)
     processor.apply(dataset)
     result = processor.get_ddf().compute(scheduler="synchronous")
 
@@ -195,8 +190,8 @@
 
 
 @pytest.mark.parametrize("part_mem_fraction", [0.01])
-@pytest.mark.parametrize("backend", ["dask", "serial"])
-def test_cats_and_groupby_stats(client, tmpdir, datasets, part_mem_fraction, backend):
+@pytest.mark.parametrize("use_client", [True, False])
+def test_cats_and_groupby_stats(client, tmpdir, datasets, part_mem_fraction, use_client):
 
     engine = "parquet"
     paths = glob.glob(str(datasets[engine]) + "/*." + engine.split("-")[0])
@@ -205,12 +200,12 @@
     cont_names = ["x", "y", "id"]
     label_name = ["label"]
 
-    if backend == "dask":
-        processor = Workflow(
-            client=client, cat_names=cat_names, cont_names=cont_names, label_name=label_name
-        )
-    else:
-        processor = Workflow(cat_names=cat_names, cont_names=cont_names, label_name=label_name)
+    processor = Workflow(
+        client=client if use_client else None,
+        cat_names=cat_names,
+        cont_names=cont_names,
+        label_name=label_name,
+    )
 
     processor.add_preprocess(
         ops.Categorify(out_path=str(tmpdir), split_out=2, freq_threshold=10, on_host=True)
@@ -227,18 +222,10 @@
     )
 
     processor.finalize()
-    if backend == "dask":
-        dataset = DaskDataset(paths, part_mem_fraction=part_mem_fraction)
-    else:
-        dataset = GPUDatasetIterator(paths, engine="parquet", gpu_memory_frac=part_mem_fraction)
+    dataset = Dataset(paths, part_mem_fraction=part_mem_fraction)
 
     processor.apply(dataset, output_path=str(tmpdir))
-
-    if backend == "dask":
-        result = processor.get_ddf().compute()
-    else:
-        result_paths = glob.glob(str(tmpdir) + "/*.parquet")
-        result = cudf.io.read_parquet(result_paths[0])
+    result = processor.get_ddf().compute()
 
     assert "name-cat_x_sum" in result.columns
     assert "name-string_x_sum" in result.columns
