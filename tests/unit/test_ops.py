#
# Copyright (c) 2020, NVIDIA CORPORATION.
#
# Licensed under the Apache License, Version 2.0 (the "License");
# you may not use this file except in compliance with the License.
# You may obtain a copy of the License at
#
#     http://www.apache.org/licenses/LICENSE-2.0
#
# Unless required by applicable law or agreed to in writing, software
# distributed under the License is distributed on an "AS IS" BASIS,
# WITHOUT WARRANTIES OR CONDITIONS OF ANY KIND, either express or implied.
# See the License for the specific language governing permissions and
# limitations under the License.
#
import math

import cudf
import numpy as np
import pytest
from cudf.tests.utils import assert_eq

import nvtabular as nvt
import nvtabular.io
import nvtabular.ops as ops
<<<<<<< HEAD
from tests.conftest import cleanup, get_cats, mycols_csv, mycols_pq
=======
from tests.conftest import get_cats, mycols_csv, mycols_pq
>>>>>>> 16949796


@pytest.mark.parametrize("gpu_memory_frac", [0.01, 0.1])
@pytest.mark.parametrize("engine", ["parquet", "csv", "csv-no-header"])
# TODO: dask workflow doesn't support min/max on string columns, so won't work
# with op_columns=None
@pytest.mark.parametrize("op_columns", [["x"]])
@pytest.mark.parametrize("use_client", [True, False])
def test_minmax(tmpdir, client, df, dataset, gpu_memory_frac, engine, op_columns, use_client):
    cat_names = ["name-cat", "name-string"] if engine == "parquet" else ["name-string"]
    cont_names = ["x", "y"]
    label_name = ["label"]

    config = nvtabular.workflow.get_new_config()
    config["PP"]["all"] = [ops.MinMax(columns=op_columns)]

    processor = nvtabular.Workflow(
        cat_names=cat_names,
        cont_names=cont_names,
        label_name=label_name,
        config=config,
        **{"client": client} if use_client else {}
    )
    processor.update_stats(dataset)
    x_min = df["x"].min()

    assert x_min == pytest.approx(processor.stats["mins"]["x"], 1e-2)
    x_max = df["x"].max()
    assert x_max == pytest.approx(processor.stats["maxs"]["x"], 1e-2)
    if not op_columns:
        name_min = min(df["name-string"].tolist())
        name_max = max(df["name-string"].tolist())
        assert name_min == processor.stats["mins"]["name-string"]
        y_max = df["y"].max()
        y_min = df["y"].min()
        assert y_max == processor.stats["maxs"]["y"]
        assert name_max == processor.stats["maxs"]["name-string"]
        assert y_min == processor.stats["mins"]["y"]


@pytest.mark.parametrize("gpu_memory_frac", [0.01, 0.1])
@pytest.mark.parametrize("engine", ["parquet", "csv", "csv-no-header"])
@pytest.mark.parametrize("op_columns", [["x"], None])
def test_moments(client, tmpdir, df, dataset, gpu_memory_frac, engine, op_columns):
    cat_names = ["name-cat", "name-string"] if engine == "parquet" else ["name-string"]
    cont_names = ["x", "y", "id"]
    label_name = ["label"]

    config = nvt.workflow.get_new_config()
    config["PP"]["continuous"] = [ops.Moments(columns=op_columns)]

    processor = nvtabular.Workflow(
        cat_names=cat_names,
        cont_names=cont_names,
        label_name=label_name,
        config=config,
        client=client,
    )

    processor.update_stats(dataset)

    assert df.x.count() == processor.stats["counts"]["x"]
    assert df.x.count() == 4321

    # Check mean and std
    assert math.isclose(df.x.mean(), processor.stats["means"]["x"], rel_tol=1e-4)
    assert math.isclose(df.x.std(), processor.stats["stds"]["x"], rel_tol=1e-3)
    if not op_columns:
        assert math.isclose(df.y.mean(), processor.stats["means"]["y"], rel_tol=1e-4)
        assert math.isclose(df.id.mean(), processor.stats["means"]["id"], rel_tol=1e-4)

        assert math.isclose(df.y.std(), processor.stats["stds"]["y"], rel_tol=1e-3)
        assert math.isclose(df.id.std(), processor.stats["stds"]["id"], rel_tol=1e-3)


@pytest.mark.parametrize("gpu_memory_frac", [0.01, 0.1])
@pytest.mark.parametrize("engine", ["parquet", "csv", "csv-no-header"])
@pytest.mark.parametrize("op_columns", [["name-string"], None])
@pytest.mark.parametrize("use_client", [True, False])
def test_encoder(tmpdir, df, dataset, gpu_memory_frac, engine, op_columns, client, use_client):
    cat_names = ["name-cat", "name-string"] if engine == "parquet" else ["name-string"]
    cont_names = ["x", "y", "id"]
    label_name = ["label"]

    encoder = ops.Encoder(columns=op_columns)
    config = nvt.workflow.get_new_config()
    config["PP"]["categorical"] = [encoder]
<<<<<<< HEAD

=======
>>>>>>> 16949796
    processor = nvt.Workflow(
        cat_names=cat_names,
        cont_names=cont_names,
        label_name=label_name,
        config=config,
        **{"client": client} if use_client else {}
    )
    processor.update_stats(dataset)

    if engine == "parquet" and not op_columns:
        cats_expected0 = df["name-cat"].unique().values_to_string()
        cats0 = get_cats(processor, "name-cat")
        assert cats0 == ["None"] + cats_expected0

    cats_expected1 = df["name-string"].unique().values_to_string()
    cats1 = get_cats(processor, "name-string")
    assert cats1 == ["None"] + cats_expected1


@pytest.mark.parametrize("gpu_memory_frac", [0.01, 0.1])
@pytest.mark.parametrize("engine", ["parquet", "csv", "csv-no-header"])
@pytest.mark.parametrize("op_columns", [["x"], None])
@pytest.mark.parametrize("use_client", [True, False])
def test_median(tmpdir, df, dataset, gpu_memory_frac, engine, op_columns, client, use_client):
    cat_names = ["name-cat", "name-string"] if engine == "parquet" else ["name-string"]
    cont_names = ["x", "y", "id"]
    label_name = ["label"]

    config = nvt.workflow.get_new_config()
    config["PP"]["continuous"] = [ops.Median(columns=op_columns)]

    processor = nvt.Workflow(
<<<<<<< HEAD
        cat_names=cat_names, cont_names=cont_names, label_name=label_name, config=config
=======
        cat_names=cat_names,
        cont_names=cont_names,
        label_name=label_name,
        config=config,
        **{"client": client} if use_client else {}
>>>>>>> 16949796
    )

    processor.update_stats(dataset)

    # Check median (TODO: Improve the accuracy)
    x_median = df.x.dropna().quantile(0.5, interpolation="linear")
    assert math.isclose(x_median, processor.stats["medians"]["x"], rel_tol=1e1)
    if not op_columns:
        y_median = df.y.dropna().quantile(0.5, interpolation="linear")
        id_median = df.id.dropna().quantile(0.5, interpolation="linear")
        assert math.isclose(y_median, processor.stats["medians"]["y"], rel_tol=1e1)
        assert math.isclose(id_median, processor.stats["medians"]["id"], rel_tol=1e1)


@pytest.mark.parametrize("gpu_memory_frac", [0.01, 0.1])
@pytest.mark.parametrize("engine", ["parquet", "csv", "csv-no-header"])
@pytest.mark.parametrize("op_columns", [["x"], None])
def test_log(tmpdir, df, dataset, gpu_memory_frac, engine, op_columns):
    cont_names = ["x", "y", "id"]
    log_op = ops.LogOp(columns=op_columns)

    columns_ctx = {}
    columns_ctx["continuous"] = {}
    columns_ctx["continuous"]["base"] = cont_names

    for gdf in dataset.to_iter():
        new_gdf = log_op.apply_op(gdf, columns_ctx, "continuous")
        assert new_gdf[cont_names] == np.log(gdf[cont_names].astype(np.float32))


@pytest.mark.parametrize("gpu_memory_frac", [0.01, 0.1])
@pytest.mark.parametrize("engine", ["parquet", "csv", "csv-no-header"])
@pytest.mark.parametrize("op_columns", [["name-string"], None])
def test_hash_bucket(tmpdir, df, dataset, gpu_memory_frac, engine, op_columns):
    cat_names = ["name-string"]

    if op_columns is None:
        num_buckets = 10
    else:
        num_buckets = {column: 10 for column in op_columns}
    hash_bucket_op = ops.HashBucket(num_buckets)

    columns_ctx = {}
    columns_ctx["categorical"] = {}
    columns_ctx["categorical"]["base"] = cat_names

    # check sums for determinancy
    checksums = []
    for gdf in dataset.to_iter():
        new_gdf = hash_bucket_op.apply_op(gdf, columns_ctx, "categorical")
        assert np.all(new_gdf[cat_names].values >= 0)
        assert np.all(new_gdf[cat_names].values <= 9)
        checksums.append(new_gdf[cat_names].sum().values)

    for checksum, gdf in zip(checksums, dataset.to_iter()):
        new_gdf = hash_bucket_op.apply_op(gdf, columns_ctx, "categorical")
        assert np.all(new_gdf[cat_names].sum().values == checksum)


@pytest.mark.parametrize("engine", ["parquet"])
def test_fill_missing(tmpdir, df, dataset, engine):
    op = nvt.ops.FillMissing(42)

    cont_names = ["x", "y"]
    columns_ctx = {}
    columns_ctx["continuous"] = {}
    columns_ctx["continuous"]["base"] = cont_names

    transformed = cudf.concat(
        [op.apply_op(df, columns_ctx, "continuous") for df in dataset.to_iter()]
    )
    assert_eq(transformed[cont_names], df[cont_names].dropna(42))


@pytest.mark.parametrize("engine", ["parquet"])
def test_dropna(tmpdir, df, dataset, engine):
    dropna = ops.Dropna()
    columns = mycols_pq if engine == "parquet" else mycols_csv

    columns_ctx = {}
    columns_ctx["all"] = {}
    columns_ctx["all"]["base"] = columns

    for gdf in dataset.to_iter():
        new_gdf = dropna.apply_op(gdf, columns_ctx, "all")
        assert new_gdf.columns.all() == gdf.columns.all()
        assert new_gdf.isnull().all().sum() < 1, "null values exist"


@pytest.mark.parametrize("gpu_memory_frac", [0.01, 0.1])
@pytest.mark.parametrize("engine", ["parquet", "csv", "csv-no-header"])
@pytest.mark.parametrize("op_columns", [["x"], None])
def test_normalize(tmpdir, df, dataset, gpu_memory_frac, engine, op_columns, client):
    cat_names = ["name-cat", "name-string"] if engine == "parquet" else ["name-string"]
    cont_names = ["x", "y"]
    label_name = ["label"]

    config = nvt.workflow.get_new_config()
    config["PP"]["continuous"] = [ops.Moments()]

    processor = nvtabular.Workflow(
<<<<<<< HEAD
        cat_names=cat_names, cont_names=cont_names, label_name=label_name, config=config
=======
        cat_names=cat_names,
        cont_names=cont_names,
        label_name=label_name,
        config=config,
        client=client,
>>>>>>> 16949796
    )

    processor.update_stats(dataset)

    op = ops.Normalize()

    columns_ctx = {}
    columns_ctx["continuous"] = {}
    columns_ctx["continuous"]["base"] = cont_names

    new_gdf = op.apply_op(df, columns_ctx, "continuous", stats_context=processor.stats)
    df["x"] = (df["x"] - processor.stats["means"]["x"]) / processor.stats["stds"]["x"]
    assert new_gdf["x"].equals(df["x"])


@pytest.mark.parametrize("gpu_memory_frac", [0.01, 0.1])
@pytest.mark.parametrize("engine", ["parquet", "csv", "csv-no-header"])
@pytest.mark.parametrize("op_columns", [["x"], None])
def test_normalize_minmax(tmpdir, df, dataset, gpu_memory_frac, engine, op_columns, client):
    cat_names = ["name-cat", "name-string"] if engine == "parquet" else ["name-string"]
    cont_names = ["x", "y"]
    label_name = ["label"]

    config = nvt.workflow.get_new_config()
    config["PP"]["continuous"] = [ops.MinMax()]

    processor = nvtabular.Workflow(
<<<<<<< HEAD
        cat_names=cat_names, cont_names=cont_names, label_name=label_name, config=config
=======
        cat_names=cat_names,
        cont_names=cont_names,
        label_name=label_name,
        config=config,
        client=client,
>>>>>>> 16949796
    )

    processor.update_stats(dataset)

    op = ops.NormalizeMinMax()

    columns_ctx = {}
    columns_ctx["continuous"] = {}
    columns_ctx["continuous"]["base"] = cont_names

    new_gdf = op.apply_op(df, columns_ctx, "continuous", stats_context=processor.stats)
    df["x"] = (df["x"] - processor.stats["mins"]["x"]) / (
        processor.stats["maxs"]["x"] - processor.stats["mins"]["x"]
    )
    assert new_gdf["x"].equals(df["x"])<|MERGE_RESOLUTION|>--- conflicted
+++ resolved
@@ -23,11 +23,7 @@
 import nvtabular as nvt
 import nvtabular.io
 import nvtabular.ops as ops
-<<<<<<< HEAD
-from tests.conftest import cleanup, get_cats, mycols_csv, mycols_pq
-=======
 from tests.conftest import get_cats, mycols_csv, mycols_pq
->>>>>>> 16949796
 
 
 @pytest.mark.parametrize("gpu_memory_frac", [0.01, 0.1])
@@ -115,10 +111,7 @@
     encoder = ops.Encoder(columns=op_columns)
     config = nvt.workflow.get_new_config()
     config["PP"]["categorical"] = [encoder]
-<<<<<<< HEAD
-
-=======
->>>>>>> 16949796
+
     processor = nvt.Workflow(
         cat_names=cat_names,
         cont_names=cont_names,
@@ -151,15 +144,11 @@
     config["PP"]["continuous"] = [ops.Median(columns=op_columns)]
 
     processor = nvt.Workflow(
-<<<<<<< HEAD
-        cat_names=cat_names, cont_names=cont_names, label_name=label_name, config=config
-=======
-        cat_names=cat_names,
-        cont_names=cont_names,
-        label_name=label_name,
-        config=config,
-        **{"client": client} if use_client else {}
->>>>>>> 16949796
+        cat_names=cat_names,
+        cont_names=cont_names,
+        label_name=label_name,
+        config=config,
+        client=client if use_client else None,
     )
 
     processor.update_stats(dataset)
@@ -252,7 +241,7 @@
 @pytest.mark.parametrize("gpu_memory_frac", [0.01, 0.1])
 @pytest.mark.parametrize("engine", ["parquet", "csv", "csv-no-header"])
 @pytest.mark.parametrize("op_columns", [["x"], None])
-def test_normalize(tmpdir, df, dataset, gpu_memory_frac, engine, op_columns, client):
+def test_normalize(tmpdir, df, dataset, gpu_memory_frac, engine, op_columns):
     cat_names = ["name-cat", "name-string"] if engine == "parquet" else ["name-string"]
     cont_names = ["x", "y"]
     label_name = ["label"]
@@ -261,15 +250,7 @@
     config["PP"]["continuous"] = [ops.Moments()]
 
     processor = nvtabular.Workflow(
-<<<<<<< HEAD
         cat_names=cat_names, cont_names=cont_names, label_name=label_name, config=config
-=======
-        cat_names=cat_names,
-        cont_names=cont_names,
-        label_name=label_name,
-        config=config,
-        client=client,
->>>>>>> 16949796
     )
 
     processor.update_stats(dataset)
@@ -288,7 +269,7 @@
 @pytest.mark.parametrize("gpu_memory_frac", [0.01, 0.1])
 @pytest.mark.parametrize("engine", ["parquet", "csv", "csv-no-header"])
 @pytest.mark.parametrize("op_columns", [["x"], None])
-def test_normalize_minmax(tmpdir, df, dataset, gpu_memory_frac, engine, op_columns, client):
+def test_normalize_minmax(tmpdir, df, dataset, gpu_memory_frac, engine, op_columns):
     cat_names = ["name-cat", "name-string"] if engine == "parquet" else ["name-string"]
     cont_names = ["x", "y"]
     label_name = ["label"]
@@ -297,15 +278,7 @@
     config["PP"]["continuous"] = [ops.MinMax()]
 
     processor = nvtabular.Workflow(
-<<<<<<< HEAD
         cat_names=cat_names, cont_names=cont_names, label_name=label_name, config=config
-=======
-        cat_names=cat_names,
-        cont_names=cont_names,
-        label_name=label_name,
-        config=config,
-        client=client,
->>>>>>> 16949796
     )
 
     processor.update_stats(dataset)
