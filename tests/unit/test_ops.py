--- conflicted
+++ resolved
@@ -459,14 +459,9 @@
 @pytest.mark.parametrize("freq_threshold", [0, 1, 2])
 @pytest.mark.parametrize("cpu", _CPU)
 @pytest.mark.parametrize("dtype", [None, np.int32, np.int64])
-<<<<<<< HEAD
-def test_categorify_lists(tmpdir, freq_threshold, cpu, dtype):
-    df = dispatch._make_df(
-=======
 @pytest.mark.parametrize("vocabs", [None, pd.DataFrame({"Authors": [f"User_{x}" for x in "ACBE"]})])
 def test_categorify_lists(tmpdir, freq_threshold, cpu, dtype, vocabs):
-    df = cudf.DataFrame(
->>>>>>> df8b4dbe
+    df = dispatch._make_df(
         {
             "Authors": [["User_A"], ["User_A", "User_E"], ["User_B", "User_C"], ["User_C"]],
             "Engaging User": ["User_B", "User_B", "User_A", "User_D"],
