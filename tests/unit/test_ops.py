--- conflicted
+++ resolved
@@ -551,7 +551,6 @@
     assert np.sum(df_pp["x_mul0_add100"] < 100) == 0
 
 
-<<<<<<< HEAD
 @pytest.mark.parametrize("groups", [[["Author", "Engaging User"]], None])
 def test_categorify_joint(tmpdir, groups):
 
@@ -582,7 +581,8 @@
         # Columns are encoded independently
         assert df_out["Author"].to_arrow().to_pylist() == [1, 4, 2, 3]
         assert df_out["Engaging User"].to_arrow().to_pylist() == [2, 2, 1, 3]
-=======
+
+
 @pytest.mark.parametrize("engine", ["parquet"])
 @pytest.mark.parametrize("kind_ext", ["cudf", "pandas", "arrow", "parquet", "csv"])
 @pytest.mark.parametrize("cache", ["host", "device"])
@@ -637,5 +637,4 @@
         assert (new_gdf["id"] + shift).all() == new_gdf["new_col"].all()
         assert gdf["id"].all() == new_gdf["id"].all()
         assert "new_col_2" in new_gdf.columns
-        assert "new_col_3" not in new_gdf.columns
->>>>>>> 56d84e6b
+        assert "new_col_3" not in new_gdf.columns