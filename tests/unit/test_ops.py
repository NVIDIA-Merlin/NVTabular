--- conflicted
+++ resolved
@@ -986,11 +986,16 @@
     op = ops.DifferenceLag("userid", shift=[1, -1], columns=["timestamp"])
     new_gdf = op.apply_op(df, columns_ctx, "all", target_cols=["timestamp"])
 
-<<<<<<< HEAD
-    assert new_gdf["timestamp_DifferenceLag"][0] is None
-    assert new_gdf["timestamp_DifferenceLag"][1] == 5
-    assert new_gdf["timestamp_DifferenceLag"][2] == 95
-    assert new_gdf["timestamp_DifferenceLag"][3] is None
+    assert new_gdf["timestamp_DifferenceLag_1"][0] is None
+    assert new_gdf["timestamp_DifferenceLag_1"][1] == 5
+    assert new_gdf["timestamp_DifferenceLag_1"][2] == 95
+    assert new_gdf["timestamp_DifferenceLag_1"][3] is None
+
+    assert new_gdf["timestamp_DifferenceLag_-1"][0] == -5
+    assert new_gdf["timestamp_DifferenceLag_-1"][1] == -95
+    assert new_gdf["timestamp_DifferenceLag_-1"][2] is None
+    assert new_gdf["timestamp_DifferenceLag_-1"][3] == -1
+    assert new_gdf["timestamp_DifferenceLag_-1"][5] is None
 
 
 @pytest.mark.parametrize("gpu_memory_frac", [0.01, 0.1])
@@ -1047,16 +1052,4 @@
             assert np.all(new_gdf[col].values >= 0)
             assert np.all(new_gdf[col].values <= len(bs))
             # TODO: add checks for correctness here that don't just
-            # repeat the existing logic
-=======
-    assert new_gdf["timestamp_DifferenceLag_1"][0] is None
-    assert new_gdf["timestamp_DifferenceLag_1"][1] == 5
-    assert new_gdf["timestamp_DifferenceLag_1"][2] == 95
-    assert new_gdf["timestamp_DifferenceLag_1"][3] is None
-
-    assert new_gdf["timestamp_DifferenceLag_-1"][0] == -5
-    assert new_gdf["timestamp_DifferenceLag_-1"][1] == -95
-    assert new_gdf["timestamp_DifferenceLag_-1"][2] is None
-    assert new_gdf["timestamp_DifferenceLag_-1"][3] == -1
-    assert new_gdf["timestamp_DifferenceLag_-1"][5] is None
->>>>>>> 1edf2e07
+            # repeat the existing logic