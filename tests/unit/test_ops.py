#
# Copyright (c) 2020, NVIDIA CORPORATION.
#
# Licensed under the Apache License, Version 2.0 (the "License");
# you may not use this file except in compliance with the License.
# You may obtain a copy of the License at
#
#     http://www.apache.org/licenses/LICENSE-2.0
#
# Unless required by applicable law or agreed to in writing, software
# distributed under the License is distributed on an "AS IS" BASIS,
# WITHOUT WARRANTIES OR CONDITIONS OF ANY KIND, either express or implied.
# See the License for the specific language governing permissions and
# limitations under the License.
#
import math
import string

import cudf
import dask_cudf
import numpy as np
import pandas as pd
import pytest
from cudf.tests.utils import assert_eq
from dask.dataframe import assert_eq as assert_eq_dd
from pandas.api.types import is_integer_dtype

import nvtabular as nvt
import nvtabular.io
from nvtabular import ColumnGroup
from nvtabular import ops as ops
from tests.conftest import mycols_csv, mycols_pq


@pytest.mark.parametrize("gpu_memory_frac", [0.01, 0.1])
@pytest.mark.parametrize("engine", ["parquet", "csv", "csv-no-header"])
# TODO: dask workflow doesn't support min/max on string columns, so won't work
# with op_columns=None
@pytest.mark.parametrize("op_columns", [["x"], ["x", "y"]])
def test_normalize_minmax(tmpdir, df, dataset, gpu_memory_frac, engine, op_columns):
    cont_features = op_columns >> ops.NormalizeMinMax()
    processor = nvtabular.Workflow(cont_features)
    processor.fit(dataset)
    new_gdf = processor.transform(dataset).to_ddf().compute()
    new_gdf.index = df.index  # Make sure index is aligned for checks
    for col in op_columns:
        col_min = df[col].min()
        assert col_min == pytest.approx(processor.column_group.op.mins[col], 1e-2)
        col_max = df[col].max()
        assert col_max == pytest.approx(processor.column_group.op.maxs[col], 1e-2)
        df[col] = (df[col] - processor.column_group.op.mins[col]) / (
            processor.column_group.op.maxs[col] - processor.column_group.op.mins[col]
        )
        assert np.all((df[col] - new_gdf[col]).abs().values <= 1e-2)


@pytest.mark.parametrize("cat_groups", ["Author", [["Author", "Engaging-User"]]])
@pytest.mark.parametrize("kfold", [1, 3])
@pytest.mark.parametrize("fold_seed", [None, 42])
def test_target_encode(tmpdir, cat_groups, kfold, fold_seed):
    df = cudf.DataFrame(
        {
            "Author": list(string.ascii_uppercase),
            "Engaging-User": list(string.ascii_lowercase),
            "Cost": range(26),
            "Post": [0, 1] * 13,
        }
    )
    df = dask_cudf.from_cudf(df, npartitions=3)

    cont_names = ["Cost"]
    te_features = cat_groups >> ops.TargetEncoding(
        cont_names,
        out_path=str(tmpdir),
        kfold=kfold,
        out_dtype="float32",
        fold_seed=fold_seed,
        drop_folds=False,  # Keep folds to validate
    )

    cont_features = cont_names >> ops.FillMissing() >> ops.Clip(min_value=0) >> ops.LogOp()
    workflow = nvt.Workflow(te_features + cont_features + ["Author", "Engaging-User"])
    df_out = workflow.fit_transform(nvt.Dataset(df)).to_ddf().compute(scheduler="synchronous")

    if kfold > 1:
        # Cat columns are unique.
        # Make sure __fold__ mapping is correct
        if cat_groups == "Author":
            name = "__fold___Author"
            cols = ["__fold__", "Author"]
        else:
            name = "__fold___Author_Engaging-User"
            cols = ["__fold__", "Author", "Engaging-User"]
        check = cudf.io.read_parquet(te_features.op.stats[name])
        check = check[cols].sort_values(cols).reset_index(drop=True)
        df_out_check = df_out[cols].sort_values(cols).reset_index(drop=True)
        assert_eq(check, df_out_check)


@pytest.mark.parametrize("npartitions", [1, 2])
def test_target_encode_multi(tmpdir, npartitions):

    cat_1 = np.asarray(["baaaa"] * 12)
    cat_2 = np.asarray(["baaaa"] * 6 + ["bbaaa"] * 3 + ["bcaaa"] * 3)
    num_1 = np.asarray([1, 1, 2, 2, 2, 1, 1, 5, 4, 4, 4, 4])
    num_2 = np.asarray([1, 1, 2, 2, 2, 1, 1, 5, 4, 4, 4, 4]) * 2
    df = cudf.DataFrame({"cat": cat_1, "cat2": cat_2, "num": num_1, "num_2": num_2})
    df = dask_cudf.from_cudf(df, npartitions=npartitions)

    cat_groups = ["cat", "cat2", ["cat", "cat2"]]
    te_features = cat_groups >> ops.TargetEncoding(
        ["num", "num_2"], out_path=str(tmpdir), kfold=1, p_smooth=5, out_dtype="float32"
    )

    workflow = nvt.Workflow(te_features)

    df_out = workflow.fit_transform(nvt.Dataset(df)).to_ddf().compute(scheduler="synchronous")

    assert "TE_cat_cat2_num" in df_out.columns
    assert "TE_cat_num" in df_out.columns
    assert "TE_cat2_num" in df_out.columns
    assert "TE_cat_cat2_num_2" in df_out.columns
    assert "TE_cat_num_2" in df_out.columns
    assert "TE_cat2_num_2" in df_out.columns

    assert_eq(df_out["TE_cat2_num"].values, df_out["TE_cat_cat2_num"].values)
    assert_eq(df_out["TE_cat2_num_2"].values, df_out["TE_cat_cat2_num_2"].values)
    assert df_out["TE_cat_num"].iloc[0] != df_out["TE_cat2_num"].iloc[0]
    assert df_out["TE_cat_num_2"].iloc[0] != df_out["TE_cat2_num_2"].iloc[0]
    assert math.isclose(df_out["TE_cat_num"].iloc[0], num_1.mean(), abs_tol=1e-4)
    assert math.isclose(df_out["TE_cat_num_2"].iloc[0], num_2.mean(), abs_tol=1e-3)


@pytest.mark.parametrize("gpu_memory_frac", [0.01, 0.1])
@pytest.mark.parametrize("engine", ["parquet", "csv", "csv-no-header"])
@pytest.mark.parametrize("op_columns", [["x"], ["x", "y"]])
<<<<<<< HEAD
@pytest.mark.parametrize("cpu", [True, False])
def test_fill_median(tmpdir, df, dataset, gpu_memory_frac, engine, op_columns, cpu):
    cont_features = op_columns >> nvt.ops.FillMedian()
=======
@pytest.mark.parametrize("add_binary_cols", [True, False])
def test_fill_median(tmpdir, df, dataset, gpu_memory_frac, engine, op_columns, add_binary_cols):
    cont_features = op_columns >> nvt.ops.FillMedian(add_binary_cols=add_binary_cols)
>>>>>>> 3ee573be
    processor = nvt.Workflow(cont_features)

    ds = nvt.Dataset(dataset.to_ddf(), cpu=cpu)
    df0 = df.to_pandas() if cpu else df

    processor.fit(ds)
    new_df = processor.transform(ds).to_ddf().compute()
    new_df.index = df0.index  # Make sure index is aligned for checks
    for col in op_columns:
        col_median = df[col].dropna().quantile(0.5, interpolation="linear")
        assert math.isclose(col_median, processor.column_group.op.medians[col], rel_tol=1e1)
<<<<<<< HEAD
        assert np.all((df0[col].fillna(col_median) - new_df[col]).abs().values <= 1e-2)
=======
        assert np.all((df[col].fillna(col_median) - new_gdf[col]).abs().values <= 1e-2)
        assert (f"{col}_filled" in new_gdf.keys()) == add_binary_cols
        if add_binary_cols:
            assert df[col].isna().sum() == new_gdf[f"{col}_filled"].sum()
>>>>>>> 3ee573be


@pytest.mark.parametrize("gpu_memory_frac", [0.01, 0.1])
@pytest.mark.parametrize("engine", ["parquet", "csv", "csv-no-header"])
@pytest.mark.parametrize("op_columns", [["x"], ["x", "y"]])
def test_log(tmpdir, df, dataset, gpu_memory_frac, engine, op_columns):
    cont_features = op_columns >> nvt.ops.LogOp()
    processor = nvt.Workflow(cont_features)
    processor.fit(dataset)
    new_gdf = processor.transform(dataset).to_ddf().compute()
    new_gdf.index = df.index  # Make sure index is aligned for checks
    assert new_gdf[op_columns] == np.log(df[op_columns].astype(np.float32))


@pytest.mark.parametrize("gpu_memory_frac", [0.01, 0.1])
@pytest.mark.parametrize("engine", ["parquet", "csv", "csv-no-header"])
@pytest.mark.parametrize("op_columns", [["name-string"], None])
def test_hash_bucket(tmpdir, df, dataset, gpu_memory_frac, engine, op_columns):
    cat_names = ["name-string"]

    if op_columns is None:
        num_buckets = 10
    else:
        num_buckets = {column: 10 for column in op_columns}

    hash_features = cat_names >> ops.HashBucket(num_buckets)
    processor = nvt.Workflow(hash_features)
    processor.fit(dataset)
    new_gdf = processor.transform(dataset).to_ddf().compute()

    # check sums for determinancy
    assert np.all(new_gdf[cat_names].values >= 0)
    assert np.all(new_gdf[cat_names].values <= 9)
    checksum = new_gdf[cat_names].sum().values
    new_gdf = processor.transform(dataset).to_ddf().compute()
    np.all(new_gdf[cat_names].sum().values == checksum)


def test_hash_bucket_lists(tmpdir):
    df = cudf.DataFrame(
        {
            "Authors": [["User_A"], ["User_A", "User_E"], ["User_B", "User_C"], ["User_C"]],
            "Engaging User": ["User_B", "User_B", "User_A", "User_D"],
            "Post": [1, 2, 3, 4],
        }
    )
    cat_names = ["Authors"]  # , "Engaging User"]

    dataset = nvt.Dataset(df)
    hash_features = cat_names >> ops.HashBucket(num_buckets=10)
    processor = nvt.Workflow(hash_features)
    processor.fit(dataset)
    new_gdf = processor.transform(dataset).to_ddf().compute()

    # check to make sure that the same strings are hashed the same
    authors = new_gdf["Authors"].to_arrow().to_pylist()
    assert authors[0][0] == authors[1][0]  # 'User_A'
    assert authors[2][1] == authors[3][0]  # 'User_C'

    assert nvt.ops.get_embedding_sizes(processor)["Authors"][0] == 10


@pytest.mark.parametrize("engine", ["parquet"])
@pytest.mark.parametrize("add_binary_cols", [True, False])
def test_fill_missing(tmpdir, df, dataset, engine, add_binary_cols):
    cont_names = ["x", "y"]
    cont_features = cont_names >> nvt.ops.FillMissing(fill_val=42, add_binary_cols=add_binary_cols)

    for col in cont_names:
        idx = np.random.choice(df.shape[0] - 1, int(df.shape[0] * 0.2))
        df[col].iloc[idx] = None

    df = df.reset_index()
    dataset = nvt.Dataset(df)
    processor = nvt.Workflow(cont_features)
    processor.fit(dataset)
    new_gdf = processor.transform(dataset).to_ddf().compute()

    for col in cont_names:
        assert np.all((df[col].fillna(42) - new_gdf[col]).abs().values <= 1e-2)
        assert new_gdf[col].isna().sum() == 0
        assert (f"{col}_filled" in new_gdf.keys()) == add_binary_cols
        if add_binary_cols:
            assert df[col].isna().sum() == new_gdf[f"{col}_filled"].sum()


@pytest.mark.parametrize("engine", ["parquet"])
def test_dropna(tmpdir, df, dataset, engine):
    columns = mycols_pq if engine == "parquet" else mycols_csv
    dropna_features = columns >> ops.Dropna()

    processor = nvt.Workflow(dropna_features)
    processor.fit(dataset)
    new_gdf = processor.transform(dataset).to_ddf().compute()
    assert new_gdf.columns.all() == df.columns.all()
    assert new_gdf.isnull().all().sum() < 1, "null values exist"


@pytest.mark.parametrize("gpu_memory_frac", [0.01, 0.1])
@pytest.mark.parametrize("engine", ["parquet", "csv", "csv-no-header"])
@pytest.mark.parametrize("op_columns", [["x"], ["x", "y"]])
def test_normalize(tmpdir, df, dataset, gpu_memory_frac, engine, op_columns):
    cont_features = op_columns >> ops.Normalize()
    processor = nvtabular.Workflow(cont_features)
    processor.fit(dataset)

    new_gdf = processor.transform(dataset).to_ddf().compute()
    new_gdf.index = df.index  # Make sure index is aligned for checks
    for col in op_columns:
        assert math.isclose(df[col].mean(), processor.column_group.op.means[col], rel_tol=1e-4)
        assert math.isclose(df[col].std(), processor.column_group.op.stds[col], rel_tol=1e-4)
        df[col] = (df[col] - processor.column_group.op.means[col]) / processor.column_group.op.stds[
            col
        ]
        assert np.all((df[col] - new_gdf[col]).abs().values <= 1e-2)


@pytest.mark.parametrize("gpu_memory_frac", [0.1])
@pytest.mark.parametrize("engine", ["parquet"])
@pytest.mark.parametrize("op_columns", [["x"]])
def test_normalize_upcastfloat64(tmpdir, dataset, gpu_memory_frac, engine, op_columns):
    df = cudf.DataFrame(
        {"x": [1.9e10, 2.3e16, 3.4e18, 1.6e19], "label": [1, 0, 1, 0]}, dtype="float32"
    )

    cont_features = op_columns >> ops.Normalize()
    processor = nvtabular.Workflow(cont_features)
    dataset = nvt.Dataset(df)
    processor.fit(dataset)

    new_gdf = processor.transform(dataset).to_ddf().compute()

    for col in op_columns:
        assert math.isclose(df[col].mean(), processor.column_group.op.means[col], rel_tol=1e-4)
        assert math.isclose(df[col].std(), processor.column_group.op.stds[col], rel_tol=1e-4)
        df[col] = (df[col] - processor.column_group.op.means[col]) / processor.column_group.op.stds[
            col
        ]
        assert np.all((df[col] - new_gdf[col]).abs().values <= 1e-2)


@pytest.mark.parametrize("gpu_memory_frac", [0.1])
@pytest.mark.parametrize("engine", ["parquet"])
def test_lambdaop(tmpdir, df, dataset, gpu_memory_frac, engine):
    df_copy = df.copy()

    # Substring
    # Replacement
    substring = ColumnGroup(["name-cat", "name-string"]) >> (lambda col: col.str.slice(1, 3))
    processor = nvtabular.Workflow(substring)
    processor.fit(dataset)
    new_gdf = processor.transform(dataset).to_ddf().compute()

    assert_eq_dd(new_gdf["name-cat"], df_copy["name-cat"].str.slice(1, 3), check_index=False)
    assert_eq_dd(new_gdf["name-string"], df_copy["name-string"].str.slice(1, 3), check_index=False)

    # No Replacement from old API (skipped for other examples)
    substring = (
        ColumnGroup(["name-cat", "name-string"])
        >> (lambda col: col.str.slice(1, 3))
        >> ops.Rename(postfix="_slice")
    )
    processor = nvtabular.Workflow(["name-cat", "name-string"] + substring)
    processor.fit(dataset)
    new_gdf = processor.transform(dataset).to_ddf().compute()

    assert_eq_dd(
        new_gdf["name-cat_slice"],
        df_copy["name-cat"].str.slice(1, 3),
        check_index=False,
        check_names=False,
    )
    assert_eq_dd(
        new_gdf["name-string_slice"],
        df_copy["name-string"].str.slice(1, 3),
        check_index=False,
        check_names=False,
    )
    assert_eq_dd(new_gdf["name-cat"], df_copy["name-cat"], check_index=False)
    assert_eq_dd(new_gdf["name-string"], df_copy["name-string"], check_index=False)

    # Replace
    # Replacement
    oplambda = ColumnGroup(["name-cat", "name-string"]) >> (lambda col: col.str.replace("e", "XX"))
    processor = nvtabular.Workflow(oplambda)
    processor.fit(dataset)
    new_gdf = processor.transform(dataset).to_ddf().compute()

    assert_eq_dd(new_gdf["name-cat"], df_copy["name-cat"].str.replace("e", "XX"), check_index=False)
    assert_eq_dd(
        new_gdf["name-string"], df_copy["name-string"].str.replace("e", "XX"), check_index=False
    )

    # astype
    # Replacement
    oplambda = ColumnGroup(["id"]) >> (lambda col: col.astype(float))
    processor = nvtabular.Workflow(oplambda)
    processor.fit(dataset)
    new_gdf = processor.transform(dataset).to_ddf().compute()

    assert new_gdf["id"].dtype == "float64"

    # Workflow
    # Replacement
    oplambda = (
        ColumnGroup(["name-cat"])
        >> (lambda col: col.astype(str).str.slice(0, 1))
        >> ops.Categorify()
    )
    processor = nvtabular.Workflow(oplambda)
    processor.fit(dataset)
    new_gdf = processor.transform(dataset).to_ddf().compute()
    assert is_integer_dtype(new_gdf["name-cat"].dtype)

    oplambda = (
        ColumnGroup(["name-cat", "name-string"]) >> ops.Categorify() >> (lambda col: col + 100)
    )
    processor = nvtabular.Workflow(oplambda)
    processor.fit(dataset)
    new_gdf = processor.transform(dataset).to_ddf().compute()

    assert is_integer_dtype(new_gdf["name-cat"].dtype)
    assert np.sum(new_gdf["name-cat"] < 100) == 0


@pytest.mark.parametrize("freq_threshold", [0, 1, 2])
@pytest.mark.parametrize("cpu", [False, True])
def test_categorify_lists(tmpdir, freq_threshold, cpu):
    df = cudf.DataFrame(
        {
            "Authors": [["User_A"], ["User_A", "User_E"], ["User_B", "User_C"], ["User_C"]],
            "Engaging User": ["User_B", "User_B", "User_A", "User_D"],
            "Post": [1, 2, 3, 4],
        }
    )
    cat_names = ["Authors", "Engaging User"]
    label_name = ["Post"]

    cat_features = cat_names >> ops.Categorify(out_path=str(tmpdir), freq_threshold=freq_threshold)

    workflow = nvt.Workflow(cat_features + label_name)
    df_out = workflow.fit_transform(nvt.Dataset(df, cpu=cpu)).to_ddf().compute()

    # Columns are encoded independently
    compare = df_out["Authors"].to_list() if cpu else df_out["Authors"].to_arrow().to_pylist()
    if freq_threshold < 2:
        assert compare == [[1], [1, 4], [2, 3], [3]]
    else:
        assert compare == [[1], [1, 0], [0, 2], [2]]


@pytest.mark.parametrize("cat_names", [[["Author", "Engaging User"]], ["Author", "Engaging User"]])
@pytest.mark.parametrize("kind", ["joint", "combo"])
@pytest.mark.parametrize("cpu", [False, True])
def test_categorify_multi(tmpdir, cat_names, kind, cpu):
    df = pd.DataFrame(
        {
            "Author": ["User_A", "User_E", "User_B", "User_C"],
            "Engaging User": ["User_B", "User_B", "User_A", "User_D"],
            "Post": [1, 2, 3, 4],
        }
    )

    label_name = ["Post"]

    cats = cat_names >> ops.Categorify(out_path=str(tmpdir), encode_type=kind)

    workflow = nvt.Workflow(cats + label_name)

    df_out = (
        workflow.fit_transform(nvt.Dataset(df, cpu=cpu)).to_ddf().compute(scheduler="synchronous")
    )

    if len(cat_names) == 1:
        if kind == "joint":
            # Columns are encoded jointly
            compare_authors = (
                df_out["Author"].to_list() if cpu else df_out["Author"].to_arrow().to_pylist()
            )
            compare_engaging = (
                df_out["Engaging User"].to_list()
                if cpu
                else df_out["Engaging User"].to_arrow().to_pylist()
            )
            assert compare_authors == [1, 5, 2, 3]
            assert compare_engaging == [2, 2, 1, 4]
        else:
            # Column combinations are encoded
            compare_engaging = (
                df_out["Author_Engaging User"].to_list()
                if cpu
                else df_out["Author_Engaging User"].to_arrow().to_pylist()
            )
            assert compare_engaging == [1, 4, 2, 3]
    else:
        # Columns are encoded independently
        compare_authors = (
            df_out["Author"].to_list() if cpu else df_out["Author"].to_arrow().to_pylist()
        )
        compare_engaging = (
            df_out["Engaging User"].to_list()
            if cpu
            else df_out["Engaging User"].to_arrow().to_pylist()
        )
        assert compare_authors == [1, 4, 2, 3]
        assert compare_engaging == [2, 2, 1, 3]


@pytest.mark.parametrize("cpu", [False, True])
def test_categorify_multi_combo(tmpdir, cpu):
    cat_names = [["Author", "Engaging User"], ["Author"], "Engaging User"]
    kind = "combo"
    df = pd.DataFrame(
        {
            "Author": ["User_A", "User_E", "User_B", "User_C"],
            "Engaging User": ["User_B", "User_B", "User_A", "User_D"],
            "Post": [1, 2, 3, 4],
        }
    )

    label_name = ["Post"]
    cats = cat_names >> ops.Categorify(out_path=str(tmpdir), encode_type=kind)
    workflow = nvt.Workflow(cats + label_name)
    df_out = (
        workflow.fit_transform(nvt.Dataset(df, cpu=cpu)).to_ddf().compute(scheduler="synchronous")
    )

    # Column combinations are encoded
    compare_a = df_out["Author"].to_list() if cpu else df_out["Author"].to_arrow().to_pylist()
    compare_e = (
        df_out["Engaging User"].to_list() if cpu else df_out["Engaging User"].to_arrow().to_pylist()
    )
    compare_ae = (
        df_out["Author_Engaging User"].to_list()
        if cpu
        else df_out["Author_Engaging User"].to_arrow().to_pylist()
    )
    assert compare_a == [1, 4, 2, 3]
    assert compare_e == [2, 2, 1, 3]
    assert compare_ae == [1, 4, 2, 3]


@pytest.mark.parametrize("freq_limit", [None, 0, {"Author": 3, "Engaging User": 4}])
@pytest.mark.parametrize("buckets", [None, 10, {"Author": 10, "Engaging User": 20}])
@pytest.mark.parametrize("search_sort", [True, False])
@pytest.mark.parametrize("cpu", [False, True])
def test_categorify_freq_limit(tmpdir, freq_limit, buckets, search_sort, cpu):
    df = cudf.DataFrame(
        {
            "Author": [
                "User_A",
                "User_E",
                "User_B",
                "User_C",
                "User_A",
                "User_E",
                "User_B",
                "User_C",
                "User_B",
                "User_C",
            ],
            "Engaging User": [
                "User_B",
                "User_B",
                "User_A",
                "User_D",
                "User_B",
                "User_c",
                "User_A",
                "User_D",
                "User_D",
                "User_D",
            ],
        }
    )

    isfreqthr = (isinstance(freq_limit, int) and freq_limit > 0) or (isinstance(freq_limit, dict))

    if (not search_sort and isfreqthr) or (search_sort and not isfreqthr):
        cat_names = ["Author", "Engaging User"]

        cats = cat_names >> ops.Categorify(
            freq_threshold=freq_limit,
            out_path=str(tmpdir),
            search_sorted=search_sort,
            num_buckets=buckets,
        )

        workflow = nvt.Workflow(cats)
        df_out = (
            workflow.fit_transform(nvt.Dataset(df, cpu=cpu))
            .to_ddf()
            .compute(scheduler="synchronous")
        )

        if freq_limit and not buckets:
            # Column combinations are encoded
            if isinstance(freq_limit, dict):
                assert df_out["Author"].max() == 2
                assert df_out["Engaging User"].max() == 1
            else:
                assert len(df["Author"].unique()) == df_out["Author"].max()
                assert len(df["Engaging User"].unique()) == df_out["Engaging User"].max()
        elif not freq_limit and buckets:
            if isinstance(buckets, dict):
                assert df_out["Author"].max() <= 9
                assert df_out["Engaging User"].max() <= 19
            else:
                assert df_out["Author"].max() <= 9
                assert df_out["Engaging User"].max() <= 9
        elif freq_limit and buckets:
            if isinstance(buckets, dict) and isinstance(buckets, dict):
                assert (
                    df_out["Author"].max()
                    <= (df["Author"].hash_values() % buckets["Author"]).max() + 2 + 1
                )
                assert (
                    df_out["Engaging User"].max()
                    <= (df["Engaging User"].hash_values() % buckets["Engaging User"]).max() + 1 + 1
                )


@pytest.mark.parametrize("cpu", [False, True])
def test_categorify_hash_bucket(cpu):
    df = cudf.DataFrame(
        {
            "Authors": ["User_A", "User_A", "User_E", "User_B", "User_C"],
            "Engaging_User": ["User_B", "User_B", "User_A", "User_D", "User_D"],
            "Post": [1, 2, 3, 4, 5],
        }
    )
    cat_names = ["Authors", "Engaging_User"]
    buckets = 10
    dataset = nvt.Dataset(df, cpu=cpu)
    hash_features = cat_names >> ops.Categorify(num_buckets=buckets)
    processor = nvt.Workflow(hash_features)
    processor.fit(dataset)
    new_gdf = processor.transform(dataset).to_ddf().compute()

    # check hashed values
    assert new_gdf["Authors"].max() <= (buckets - 1)
    assert new_gdf["Engaging_User"].max() <= (buckets - 1)
    # check embedding size is equal to the num_buckets after hashing
    assert nvt.ops.get_embedding_sizes(processor)["Authors"][0] == buckets
    assert nvt.ops.get_embedding_sizes(processor)["Engaging_User"][0] == buckets


@pytest.mark.parametrize("groups", [[["Author", "Engaging-User"]], "Author"])
def test_joingroupby_multi(tmpdir, groups):

    df = pd.DataFrame(
        {
            "Author": ["User_A", "User_A", "User_A", "User_B"],
            "Engaging-User": ["User_B", "User_B", "User_C", "User_C"],
            "Cost": [100.0, 200.0, 300.0, 400.0],
            "Post": [1, 2, 3, 4],
        }
    )

    groupby_features = groups >> ops.JoinGroupby(
        out_path=str(tmpdir), stats=["sum"], cont_names=["Cost"]
    )
    workflow = nvt.Workflow(groupby_features + "Post")

    df_out = workflow.fit_transform(nvt.Dataset(df)).to_ddf().compute()

    if isinstance(groups, list):
        # Join on ["Author", "Engaging-User"]
        assert df_out["Author_Engaging-User_Cost_sum"].to_arrow().to_pylist() == [
            300.0,
            300.0,
            300.0,
            400.0,
        ]
    else:
        # Join on ["Author"]
        assert df_out["Author_Cost_sum"].to_arrow().to_pylist() == [600.0, 600.0, 600.0, 400.0]


@pytest.mark.parametrize("engine", ["parquet"])
@pytest.mark.parametrize("kind_ext", ["cudf", "pandas", "arrow", "parquet", "csv"])
@pytest.mark.parametrize("cache", ["host", "device"])
@pytest.mark.parametrize("how", ["left", "inner"])
@pytest.mark.parametrize("drop_duplicates", [True, False])
def test_join_external(tmpdir, df, dataset, engine, kind_ext, cache, how, drop_duplicates):

    # Define "external" table
    shift = 100
    df_ext = df[["id"]].copy().sort_values("id")
    df_ext["new_col"] = df_ext["id"] + shift
    df_ext["new_col_2"] = "keep"
    df_ext["new_col_3"] = "ignore"
    df_ext_check = df_ext.copy()
    if kind_ext == "pandas":
        df_ext = df_ext.to_pandas()
    elif kind_ext == "arrow":
        df_ext = df_ext.to_arrow()
    elif kind_ext == "parquet":
        path = tmpdir.join("external.parquet")
        df_ext.to_parquet(path)
        df_ext = path
    elif kind_ext == "csv":
        path = tmpdir.join("external.csv")
        df_ext.to_csv(path)
        df_ext = path

    # Define Op
    on = "id"
    columns_left = list(df.columns)
    columns_ext = ["id", "new_col", "new_col_2"]
    df_ext_check = df_ext_check[columns_ext]
    if drop_duplicates:
        df_ext_check.drop_duplicates(ignore_index=True, inplace=True)
    joined = nvt.ColumnGroup(columns_left) >> nvt.ops.JoinExternal(
        df_ext,
        on,
        how=how,
        columns_ext=columns_ext,
        cache=cache,
        drop_duplicates_ext=drop_duplicates,
    )

    gdf = df.reset_index()
    dataset = nvt.Dataset(gdf)
    processor = nvt.Workflow(joined)
    processor.fit(dataset)
    new_gdf = processor.transform(dataset).to_ddf().compute().reset_index()

    check_gdf = gdf.merge(df_ext_check, how=how, on=on)
    assert len(check_gdf) == len(new_gdf)
    assert (new_gdf["id"] + shift).all() == new_gdf["new_col"].all()
    assert gdf["id"].all() == new_gdf["id"].all()
    assert "new_col_2" in new_gdf.columns
    assert "new_col_3" not in new_gdf.columns


@pytest.mark.parametrize("gpu_memory_frac", [0.1])
@pytest.mark.parametrize("engine", ["parquet"])
def test_filter(tmpdir, df, dataset, gpu_memory_frac, engine):
    cont_names = ["x", "y"]
    filtered = cont_names >> ops.Filter(f=lambda df: df[df["y"] > 0.5])
    processor = nvtabular.Workflow(filtered)
    processor.fit(dataset)
    new_gdf = processor.transform(dataset).to_ddf().compute().reset_index()
    filter_df = df[df["y"] > 0.5].reset_index()
    for col in cont_names:
        assert np.all((new_gdf[col] - filter_df[col]).abs().values <= 1e-2)

    # return isnull() rows
    for col in cont_names:
        idx = np.random.choice(df.shape[0] - 1, int(df.shape[0] * 0.2))
        df[col].iloc[idx] = None

    dataset = nvt.Dataset(df)
    filtered = cont_names >> ops.Filter(f=lambda df: df[df.x.isnull()])
    processor = nvtabular.Workflow(filtered)
    processor.fit(dataset)
    new_gdf = processor.transform(dataset).to_ddf().compute()
    assert new_gdf.shape[0] < df.shape[0], "null values do not exist"

    # again testing filtering by returning a series rather than a df
    filtered = cont_names >> ops.Filter(f=lambda df: df.x.isnull())
    processor = nvtabular.Workflow(filtered)
    processor.fit(dataset)
    new_gdf = processor.transform(dataset).to_ddf().compute()
    assert new_gdf.shape[0] < df.shape[0], "null values do not exist"

    # if the filter returns an invalid type we should get an exception immediately
    # (rather than causing problems downstream in the workflow)
    filtered = cont_names >> ops.Filter(f=lambda df: "some invalid value")
    processor = nvtabular.Workflow(filtered)
    with pytest.raises(ValueError):
        new_gdf = processor.transform(dataset).to_ddf().compute()


def test_difference_lag():
    df = cudf.DataFrame(
        {"userid": [0, 0, 0, 1, 1, 2], "timestamp": [1000, 1005, 1100, 2000, 2001, 3000]}
    )

    diff_features = ["timestamp"] >> ops.DifferenceLag(partition_cols=["userid"], shift=[1, -1])
    dataset = nvt.Dataset(df)
    processor = nvtabular.Workflow(diff_features)
    processor.fit(dataset)
    new_gdf = processor.transform(dataset).to_ddf().compute()

    assert new_gdf["timestamp_difference_lag_1"][0] is (cudf.NA if hasattr(cudf, "NA") else None)
    assert new_gdf["timestamp_difference_lag_1"][1] == 5
    assert new_gdf["timestamp_difference_lag_1"][2] == 95
    assert new_gdf["timestamp_difference_lag_1"][3] is (cudf.NA if hasattr(cudf, "NA") else None)

    assert new_gdf["timestamp_difference_lag_-1"][0] == -5
    assert new_gdf["timestamp_difference_lag_-1"][1] == -95
    assert new_gdf["timestamp_difference_lag_-1"][2] is (cudf.NA if hasattr(cudf, "NA") else None)
    assert new_gdf["timestamp_difference_lag_-1"][3] == -1
    assert new_gdf["timestamp_difference_lag_-1"][5] is (cudf.NA if hasattr(cudf, "NA") else None)


@pytest.mark.parametrize("gpu_memory_frac", [0.01, 0.1])
@pytest.mark.parametrize("engine", ["parquet", "csv", "csv-no-header"])
def test_hashed_cross(tmpdir, df, dataset, gpu_memory_frac, engine):
    # TODO: add tests for > 2 features, multiple crosses, etc.
    cat_names = [["name-string", "id"]]
    num_buckets = 10

    hashed_cross = cat_names >> ops.HashedCross(num_buckets)
    dataset = nvt.Dataset(df)
    processor = nvtabular.Workflow(hashed_cross)
    processor.fit(dataset)
    new_gdf = processor.transform(dataset).to_ddf().compute()

    # check sums for determinancy
    new_column_name = "_X_".join(cat_names[0])
    assert np.all(new_gdf[new_column_name].values >= 0)
    assert np.all(new_gdf[new_column_name].values <= 9)
    checksum = new_gdf[new_column_name].sum()
    new_gdf = processor.transform(dataset).to_ddf().compute()
    assert new_gdf[new_column_name].sum() == checksum


@pytest.mark.parametrize("gpu_memory_frac", [0.01, 0.1])
@pytest.mark.parametrize("engine", ["parquet", "csv", "csv-no-header"])
def test_bucketized(tmpdir, df, dataset, gpu_memory_frac, engine):
    cont_names = ["x", "y"]
    boundaries = [[-1, 0, 1], [-4, 100]]

    bucketize_op = ops.Bucketize({name: boundary for name, boundary in zip(cont_names, boundaries)})

    bucket_features = cont_names >> bucketize_op
    processor = nvtabular.Workflow(bucket_features)
    processor.fit(dataset)
    new_gdf = processor.transform(dataset).to_ddf().compute()

    for col, bs in zip(cont_names, boundaries):
        assert np.all(new_gdf[col].values >= 0)
        assert np.all(new_gdf[col].values <= len(bs))
        # TODO: add checks for correctness here that don't just
        # repeat the existing logic


@pytest.mark.parametrize("engine", ["parquet"])
def test_data_stats(tmpdir, df, datasets, engine):
    # cat_names = ["name-cat", "name-string"] if engine == "parquet" else ["name-string"]
    cat_names = ["name-cat", "name-string"] if engine == "parquet" else ["name-string"]
    cont_names = ["x", "y"]
    label_name = ["label"]
    all_cols = cat_names + cont_names + label_name

    dataset = nvtabular.Dataset(df, engine=engine)

    data_stats = ops.DataStats()

    features = all_cols >> data_stats
    workflow = nvtabular.Workflow(features)
    workflow.fit(dataset)

    # get the output from the data_stats op
    output = data_stats.output

    # Check Output
    ddf = dask_cudf.from_cudf(df, 2)
    ddf_dtypes = ddf.head(1)
    for col in all_cols:
        # Check dtype
        dtype = ddf_dtypes[col].dtype
        assert output[col]["dtype"] == str(dtype)

        # Identify column type
        if np.issubdtype(dtype, np.floating):
            col_type = "cont"
        else:
            col_type = "cat"

        # Get cardinality for cats
        if col_type == "cat":
            assert output[col]["cardinality"] == ddf[col].nunique().compute()

        # if string, replace string for their lengths for the rest of the computations
        if dtype == "object":
            ddf[col] = ddf[col].map_partitions(lambda x: x.str.len(), meta=("x", int))
            ddf[col].compute()
        # Add list support when cudf supports it:
        # https://github.com/rapidsai/cudf/issues/7157
        # elif col_type == "cat_mh":
        #    ddf[col] = ddf[col].map_partitions(lambda x: x.list.len())

        # Get min,max, and mean
        assert output[col]["min"] == pytest.approx(ddf[col].min().compute())
        assert output[col]["max"] == pytest.approx(ddf[col].max().compute())
        assert output[col]["mean"] == pytest.approx(ddf[col].mean().compute())

        # Get std only for conts
        if col_type == "cont":
            assert output[col]["std"] == pytest.approx(ddf[col].std().compute())

        # Get Percentage of NaNs for all
        assert output[col]["per_nan"] == pytest.approx(
            100 * (1 - ddf[col].count().compute() / len(ddf[col]))
        )<|MERGE_RESOLUTION|>--- conflicted
+++ resolved
@@ -134,15 +134,12 @@
 @pytest.mark.parametrize("gpu_memory_frac", [0.01, 0.1])
 @pytest.mark.parametrize("engine", ["parquet", "csv", "csv-no-header"])
 @pytest.mark.parametrize("op_columns", [["x"], ["x", "y"]])
-<<<<<<< HEAD
+@pytest.mark.parametrize("add_binary_cols", [True, False])
 @pytest.mark.parametrize("cpu", [True, False])
-def test_fill_median(tmpdir, df, dataset, gpu_memory_frac, engine, op_columns, cpu):
-    cont_features = op_columns >> nvt.ops.FillMedian()
-=======
-@pytest.mark.parametrize("add_binary_cols", [True, False])
-def test_fill_median(tmpdir, df, dataset, gpu_memory_frac, engine, op_columns, add_binary_cols):
+def test_fill_median(
+    tmpdir, df, dataset, gpu_memory_frac, engine, op_columns, add_binary_cols, cpu
+):
     cont_features = op_columns >> nvt.ops.FillMedian(add_binary_cols=add_binary_cols)
->>>>>>> 3ee573be
     processor = nvt.Workflow(cont_features)
 
     ds = nvt.Dataset(dataset.to_ddf(), cpu=cpu)
@@ -154,14 +151,10 @@
     for col in op_columns:
         col_median = df[col].dropna().quantile(0.5, interpolation="linear")
         assert math.isclose(col_median, processor.column_group.op.medians[col], rel_tol=1e1)
-<<<<<<< HEAD
         assert np.all((df0[col].fillna(col_median) - new_df[col]).abs().values <= 1e-2)
-=======
-        assert np.all((df[col].fillna(col_median) - new_gdf[col]).abs().values <= 1e-2)
-        assert (f"{col}_filled" in new_gdf.keys()) == add_binary_cols
+        assert (f"{col}_filled" in new_df.keys()) == add_binary_cols
         if add_binary_cols:
-            assert df[col].isna().sum() == new_gdf[f"{col}_filled"].sum()
->>>>>>> 3ee573be
+            assert df0[col].isna().sum() == new_df[f"{col}_filled"].sum()
 
 
 @pytest.mark.parametrize("gpu_memory_frac", [0.01, 0.1])
