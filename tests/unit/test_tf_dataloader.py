--- conflicted
+++ resolved
@@ -22,12 +22,7 @@
 
 # If tensorflow isn't installed skip these tests. Note that the
 # tf_dataloader import needs to happen after this line
-<<<<<<< HEAD
-pytest.importorskip("tensorflow")
-import nvtabular.loader.tensorflow as tf_dataloader  # noqa isort:skip
-=======
-tf_dataloader = pytest.importorskip("nvtabular.tf_dataloader")
->>>>>>> f0ff44ba
+tf_dataloader = pytest.importorskip("nvtabular.loader.tensorflow")
 
 
 # TODO: include use_columns option
