#
# Copyright (c) 2021, NVIDIA CORPORATION.
#
# Licensed under the Apache License, Version 2.0 (the "License");
# you may not use this file except in compliance with the License.
# You may obtain a copy of the License at
#
#     http://www.apache.org/licenses/LICENSE-2.0
#
# Unless required by applicable law or agreed to in writing, software
# distributed under the License is distributed on an "AS IS" BASIS,
# WITHOUT WARRANTIES OR CONDITIONS OF ANY KIND, either express or implied.
# See the License for the specific language governing permissions and
# limitations under the License.
#
<<<<<<< HEAD
import pytest

from nvtabular import Workflow, ops
from nvtabular.columns import ColumnSchema, ColumnSelector, Schema
=======
import glob

import pytest

from nvtabular import Dataset, Workflow, ops
from nvtabular.columns import ColumnSelector, Schema
>>>>>>> b59a6707


def test_fit_schema():
    schema = Schema(["x", "y", "id"])

    cont_features = (
        ColumnSelector(schema.column_names)
        >> ops.FillMissing()
        >> ops.Clip(min_value=0)
        >> ops.LogOp
        >> ops.Normalize()
        >> ops.Rename(postfix="_renamed")
    )

    workflow = Workflow(cont_features)
    workflow.fit_schema(schema)

    assert workflow.output_schema.column_names == ["x_renamed", "y_renamed", "id_renamed"]


def test_fit_schema_works_with_addition_nodes():
    schema = Schema(["x", "y", "id"])

    x_node = ColumnSelector(["x"]) >> ops.Rename(postfix="_renamed")

    workflow = Workflow(x_node + "y")
    workflow.fit_schema(schema)

    assert workflow.output_schema.column_names == ["x_renamed", "y"]

    x_node = ColumnSelector(["x"]) >> ops.Rename(postfix="_renamed")
    y_node = ColumnSelector(["y"]) >> ops.Rename(postfix="_renamed")

    workflow = Workflow(x_node + y_node)
    workflow.fit_schema(schema)

    assert workflow.output_schema.column_names == ["x_renamed", "y_renamed"]


def test_fit_schema_works_with_subtraction_nodes():
    schema = Schema(["x", "y", "id"])

    cont_features = (
        ColumnSelector(["x", "y"])
        >> ops.FillMissing()
        >> ops.Clip(min_value=0)
        >> ops.LogOp
        >> ops.Normalize()
        >> ops.Rename(postfix="_renamed")
    )

    workflow1 = Workflow(cont_features - "y_renamed")
    workflow1.fit_schema(schema)

    assert workflow1.output_schema.column_names == ["x_renamed"]


def test_fit_schema_works_with_selection_nodes():
    schema = Schema(["x", "y", "id"])

    cont_features = (
        ColumnSelector(["x", "y"])
        >> ops.FillMissing()
        >> ops.Clip(min_value=0)
        >> ops.LogOp
        >> ops.Normalize()
        >> ops.Rename(postfix="_renamed")
    )

    workflow = Workflow(cont_features["x_renamed"])
    workflow.fit_schema(schema)

    assert workflow.output_schema.column_names == ["x_renamed"]


def test_fit_schema_works_with_raw_column_dependencies():
    schema = Schema(["x", "y", "cost"])

    cat_features = ColumnSelector(["x", "y"]) >> ops.TargetEncoding("cost")

    workflow = Workflow(cat_features)
    workflow.fit_schema(schema)

    assert workflow.output_schema.column_names == ["TE_x_cost", "TE_y_cost"]


def test_fit_schema_works_with_grouped_node_inputs():
    schema = Schema(["x", "y", "cost"])

    cat_features = ColumnSelector(["x", "y", ("x", "y")]) >> ops.TargetEncoding("cost")

    workflow1 = Workflow(cat_features)
    workflow1.fit_schema(schema)

    assert sorted(workflow1.output_schema.column_names) == sorted(
        ["TE_x_cost", "TE_y_cost", "TE_x_y_cost"]
    )


def test_fit_schema_works_with_node_dependencies():
    schema = Schema(["x", "y", "cost"])

    cont_features = ColumnSelector(["cost"]) >> ops.Rename(postfix="_renamed")
    cat_features = ColumnSelector(["x", "y"]) >> ops.TargetEncoding(cont_features)

    workflow1 = Workflow(cat_features)
    workflow1.fit_schema(schema)

    assert workflow1.output_schema.column_names == ["TE_x_cost_renamed", "TE_y_cost_renamed"]


<<<<<<< HEAD
# initial column selector works with tags
# filter within the workflow by tags
# test tags correct at output
@pytest.mark.parametrize(
    "op",
    [
        ops.Bucketize([1]),
        ops.Rename(postfix="_trim"),
        ops.Categorify(),
        ops.Categorify(encode_type="combo"),
        ops.Clip(0),
        ops.DifferenceLag("col1"),
        ops.FillMissing(),
        ops.Groupby(["col1"]),
        ops.HashBucket(1),
        ops.HashedCross(1),
        ops.JoinGroupby(["col1"]),
        ops.ListSlice(0),
        ops.LogOp(),
        ops.Normalize(),
        ops.TargetEncoding(["col1"]),
    ],
)
def test_workflow_select_by_tags(op):
    schema1 = ColumnSchema("col1", tags=["b", "c", "d"])
    schema2 = ColumnSchema("col2", tags=["c", "d"])
    schema3 = ColumnSchema("col3", tags=["d"])
    schema = Schema([schema1, schema2, schema3])

    cont_features = ColumnSelector(tags=["c"]) >> op
    workflow = Workflow(cont_features)
    workflow.fit_schema(schema)

    output_cols = op.output_column_names(ColumnSelector(["col1", "col2"]))
    assert len(workflow.output_schema.column_names) == len(output_cols.names)
=======
@pytest.mark.parametrize("engine", ["parquet"])
def test_schema_write_read_dataset(tmpdir, dataset, engine):
    cat_names = ["name-cat", "name-string"] if engine == "parquet" else ["name-string"]
    cont_names = ["x", "y", "id"]
    label_name = ["label"]

    norms = ops.Normalize()
    cat_features = cat_names >> ops.Categorify(cat_cache="host")
    cont_features = cont_names >> ops.FillMissing() >> ops.Clip(min_value=0) >> ops.LogOp >> norms

    workflow = Workflow(cat_features + cont_features + label_name)

    workflow.fit(dataset)
    workflow.transform(dataset).to_parquet(
        tmpdir,
        out_files_per_proc=10,
    )

    new_dataset = Dataset(glob.glob(str(tmpdir) + "/*.parquet"))
    assert new_dataset.schema == workflow.output_schema
>>>>>>> b59a6707
<|MERGE_RESOLUTION|>--- conflicted
+++ resolved
@@ -13,19 +13,12 @@
 # See the License for the specific language governing permissions and
 # limitations under the License.
 #
-<<<<<<< HEAD
-import pytest
-
-from nvtabular import Workflow, ops
-from nvtabular.columns import ColumnSchema, ColumnSelector, Schema
-=======
 import glob
 
 import pytest
 
 from nvtabular import Dataset, Workflow, ops
-from nvtabular.columns import ColumnSelector, Schema
->>>>>>> b59a6707
+from nvtabular.columns import ColumnSchema, ColumnSelector, Schema
 
 
 def test_fit_schema():
@@ -137,7 +130,6 @@
     assert workflow1.output_schema.column_names == ["TE_x_cost_renamed", "TE_y_cost_renamed"]
 
 
-<<<<<<< HEAD
 # initial column selector works with tags
 # filter within the workflow by tags
 # test tags correct at output
@@ -173,7 +165,8 @@
 
     output_cols = op.output_column_names(ColumnSelector(["col1", "col2"]))
     assert len(workflow.output_schema.column_names) == len(output_cols.names)
-=======
+
+
 @pytest.mark.parametrize("engine", ["parquet"])
 def test_schema_write_read_dataset(tmpdir, dataset, engine):
     cat_names = ["name-cat", "name-string"] if engine == "parquet" else ["name-string"]
@@ -193,5 +186,4 @@
     )
 
     new_dataset = Dataset(glob.glob(str(tmpdir) + "/*.parquet"))
-    assert new_dataset.schema == workflow.output_schema
->>>>>>> b59a6707
+    assert new_dataset.schema == workflow.output_schema