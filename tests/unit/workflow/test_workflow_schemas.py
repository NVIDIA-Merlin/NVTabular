--- conflicted
+++ resolved
@@ -13,21 +13,13 @@
 # See the License for the specific language governing permissions and
 # limitations under the License.
 #
-<<<<<<< HEAD
-=======
-import glob
-
->>>>>>> d106197f
 import pytest
 from merlin.dag import ColumnSelector
 from merlin.schema import ColumnSchema, Schema, Tags
 
 import nvtabular
-<<<<<<< HEAD
 from nvtabular import Workflow, ops
-=======
-from nvtabular import Dataset, Workflow, ops
->>>>>>> d106197f
+
 
 
 def test_fit_schema():
@@ -216,45 +208,6 @@
     assert len(workflow.output_schema.column_names) == len(output_cols.names)
 
 
-<<<<<<< HEAD
-=======
-@pytest.mark.parametrize("engine", ["parquet"])
-def test_schema_write_read_dataset(tmpdir, dataset, engine):
-    cat_names = ["name-cat", "name-string"] if engine == "parquet" else ["name-string"]
-    cont_names = ["x", "y", "id"]
-    label_name = ["label"]
-
-    norms = ops.Normalize()
-    cat_features = cat_names >> ops.Categorify(cat_cache="host")
-    cont_features = cont_names >> ops.FillMissing() >> ops.Clip(min_value=0) >> ops.LogOp >> norms
-
-    workflow = Workflow(cat_features + cont_features + label_name)
-
-    workflow.fit(dataset)
-    workflow.transform(dataset).to_parquet(
-        tmpdir,
-        out_files_per_proc=10,
-    )
-
-    new_dataset = Dataset(glob.glob(str(tmpdir) + "/*.parquet"))
-
-    for col_name, col_schema in new_dataset.schema.column_schemas.items():
-        wf_col_schema = workflow.output_schema[col_name]
-
-        # The dtypes don't directly match here because there's not yet a way to store
-        # the precision in the schema (as of 2022.01, using tensorflow-metadata)
-        if hasattr(wf_col_schema.dtype, "type"):
-            original_dtype = type(wf_col_schema.dtype.type(0).item())
-        else:
-            original_dtype = type(wf_col_schema.dtype(0).item())
-
-        assert col_schema.dtype == original_dtype
-        assert col_schema.is_list == wf_col_schema.is_list
-        assert col_schema.tags == wf_col_schema.tags
-        assert col_schema.properties == wf_col_schema.properties
-
-
->>>>>>> d106197f
 def test_collision_tags_workflow():
     df = nvtabular.dispatch.make_df(
         {
