--- conflicted
+++ resolved
@@ -14,15 +14,75 @@
 # limitations under the License.
 #
 from pathlib import Path
-
+import string
 import pytest
-
-<<<<<<< HEAD
-from nvtabular.columns.schema import ColumnSchema, ColumnSchemaSet
-=======
+import pandas as pd
+import cudf
+import numpy
+import nvtabular as nvt
 from nvtabular.columns.schema import ColumnSchema, Schema
->>>>>>> 57855b87
 from nvtabular.columns.selector import ColumnSelector
+import nvtabular.ops as ops
+import nvtabular.dispatch as dispatch
+
+try:
+    import cudf
+    import cupy as cp
+    import dask_cudf
+
+    _CPU = [True, False]
+    _HAS_GPU = True
+except ImportError:
+    _CPU = [True]
+    _HAS_GPU = False
+
+
+
+@pytest.mark.parametrize("d_types", [cudf.core.dtypes.Decimal64Dtype, numpy.uint32, numpy.uint64])
+def test_dtype_column_schema(d_types):
+    column = ColumnSchema("name", tags=[], properties=[], dtype=d_types)
+    assert column.dtype == d_types
+    
+
+@pytest.mark.parametrize("cat_groups", ["Author", [["Author", "Engaging-User"]]])
+@pytest.mark.parametrize("kfold", [1, 3])
+@pytest.mark.parametrize("fold_seed", [None, 42])
+@pytest.mark.parametrize("cpu", _CPU)
+def test_column_schema_ops_dtype(tmpdir, cat_groups,  kfold, fold_seed, cpu):
+    # create a pipeline
+    # got from target encoding example
+    df = dispatch._make_df(
+        {
+            "Author": list(string.ascii_uppercase),
+            "Engaging-User": list(string.ascii_lowercase),
+            "Cost": range(26),
+            "Post": [0, 1] * 13,
+        }
+    )
+    if cpu:
+        df = dd.from_pandas(df if isinstance(df, pd.DataFrame) else df.to_pandas(), npartitions=3)
+    else:
+        df = dask_cudf.from_cudf(df, npartitions=3)
+
+    cont_names = ["Cost"]
+    te_features = cat_groups >> ops.TargetEncoding(
+        cont_names,
+        out_path=str(tmpdir),
+        kfold=kfold,
+        out_dtype="float32",
+        fold_seed=42,
+        drop_folds=False,  # Keep folds to validate
+    )
+
+    cont_features = cont_names >> ops.FillMissing() >> ops.Clip(min_value=0) >> ops.LogOp()
+    workflow = nvt.Workflow(te_features + cont_features + ["Author", "Engaging-User"])
+    output_schema = nvt.Workflow.fit_schema
+    df_out = workflow.fit_transform(nvt.Dataset(df)).to_ddf().compute(scheduler="synchronous")
+
+
+
+    # check dtype after transform 
+
 
 
 def test_column_schema_meta():
@@ -51,12 +111,12 @@
     # create a schema
     schema1 = ColumnSchema("col1", tags=tags1, properties=props1)
     schema2 = ColumnSchema("col2", tags=tags2, properties=props2)
-    column_schema_set = ColumnSchemaSet([schema1, schema2])
+    column_schema_set = Schema([schema1, schema2])
     # write schema out
     schema_path = Path(tmpdir, "test.py")
-    column_schema_set = column_schema_set.to_schema_protobuf(schema_path)
+    column_schema_set = column_schema_set.save_protobuf(schema_path)
     # read schema back in
-    target = ColumnSchemaSet.from_schema_protobuf(schema_path)
+    target = Schema.load_protobuf(schema_path)
     # compare read to origin
     assert column_schema_set == target
 
@@ -67,23 +127,14 @@
 
     expected = {schema1.name: schema1, schema2.name: schema2}
 
-<<<<<<< HEAD
-    ds_schema_dict = ColumnSchemaSet(expected)
-    ds_schema_list = ColumnSchemaSet([schema1, schema2])
-=======
     ds_schema_dict = Schema(expected)
     ds_schema_list = Schema([schema1, schema2])
->>>>>>> 57855b87
 
     assert ds_schema_dict.column_schemas == expected
     assert ds_schema_list.column_schemas == expected
 
     with pytest.raises(TypeError) as exception_info:
-<<<<<<< HEAD
-        ColumnSchemaSet(12345)
-=======
         Schema(12345)
->>>>>>> 57855b87
 
     assert "column_schemas" in str(exception_info.value)
 
@@ -92,11 +143,7 @@
     schema1 = ColumnSchema("col1", tags=["a", "b", "c"])
     schema2 = ColumnSchema("col2", tags=["b", "c", "d"])
 
-<<<<<<< HEAD
-    ds_schema = ColumnSchemaSet([schema1, schema2])
-=======
     ds_schema = Schema([schema1, schema2])
->>>>>>> 57855b87
 
     selected_schema1 = ds_schema.select_by_tag("a")
     selected_schema2 = ds_schema.select_by_tag("d")
@@ -117,11 +164,7 @@
     schema1 = ColumnSchema("col1", tags=["a", "b", "c"])
     schema2 = ColumnSchema("col2", tags=["b", "c", "d"])
 
-<<<<<<< HEAD
-    ds_schema = ColumnSchemaSet([schema1, schema2])
-=======
     ds_schema = Schema([schema1, schema2])
->>>>>>> 57855b87
 
     selected_schema1 = ds_schema.select_by_name("col1")
     selected_schema2 = ds_schema.select_by_name("col2")
@@ -140,21 +183,12 @@
 
 
 def test_dataset_schemas_can_be_added():
-<<<<<<< HEAD
-    ds1_schema = ColumnSchemaSet([ColumnSchema("col1"), ColumnSchema("col2")])
-    ds2_schema = ColumnSchemaSet([ColumnSchema("col3"), ColumnSchema("col4")])
-
-    result = ds1_schema + ds2_schema
-
-    expected = ColumnSchemaSet(
-=======
     ds1_schema = Schema([ColumnSchema("col1"), ColumnSchema("col2")])
     ds2_schema = Schema([ColumnSchema("col3"), ColumnSchema("col4")])
 
     result = ds1_schema + ds2_schema
 
     expected = Schema(
->>>>>>> 57855b87
         [ColumnSchema("col1"), ColumnSchema("col2"), ColumnSchema("col3"), ColumnSchema("col4")]
     )
 
@@ -167,12 +201,6 @@
     assert (schema_set + None) == schema_set
     assert (None + schema_set) == schema_set
 
-<<<<<<< HEAD
-def test_construct_dataset_schema_with_column_names():
-    ds_schema = ColumnSchemaSet(["x", "y", "z"])
-    expected = ColumnSchemaSet([ColumnSchema("x"), ColumnSchema("y"), ColumnSchema("z")])
-=======
->>>>>>> 57855b87
 
 def test_construct_schema_with_column_names():
     schema = Schema(["x", "y", "z"])
@@ -182,29 +210,17 @@
 
 
 def test_dataset_schema_column_names():
-<<<<<<< HEAD
-    ds_schema = ColumnSchemaSet(["x", "y", "z"])
-=======
     ds_schema = Schema(["x", "y", "z"])
->>>>>>> 57855b87
 
     assert ds_schema.column_names == ["x", "y", "z"]
 
 
 def test_applying_selector_to_schema_selects_relevant_columns():
-<<<<<<< HEAD
-    schema = ColumnSchemaSet(["a", "b", "c", "d", "e"])
-    selector = ColumnSelector(["a", "b"])
-    result = schema.apply(selector)
-
-    assert result == ColumnSchemaSet(["a", "b"])
-=======
     schema = Schema(["a", "b", "c", "d", "e"])
     selector = ColumnSelector(["a", "b"])
     result = schema.apply(selector)
 
     assert result == Schema(["a", "b"])
->>>>>>> 57855b87
 
     selector = None
     result = schema.apply(selector)
