#
# Copyright (c) 2020, NVIDIA CORPORATION.
#
# Licensed under the Apache License, Version 2.0 (the "License");
# you may not use this file except in compliance with the License.
# You may obtain a copy of the License at
#
#     http://www.apache.org/licenses/LICENSE-2.0
#
# Unless required by applicable law or agreed to in writing, software
# distributed under the License is distributed on an "AS IS" BASIS,
# WITHOUT WARRANTIES OR CONDITIONS OF ANY KIND, either express or implied.
# See the License for the specific language governing permissions and
# limitations under the License.
#
import os
import shutil
import time

import cudf
import pytest
from cudf.tests.utils import assert_eq

import nvtabular as nvt
import nvtabular.ops as ops
from tests.conftest import mycols_csv, mycols_pq

# If pytorch isn't installed skip these tests. Note that the
# torch_dataloader import needs to happen after this line
torch = pytest.importorskip("torch")
import nvtabular.torch_dataloader as torch_dataloader  # noqa isort:skip


@pytest.mark.parametrize("batch", [0, 100, 1000])
@pytest.mark.parametrize("engine", ["csv", "csv-no-header"])
def test_gpu_file_iterator_ds(df, dataset, batch, engine):
    df_itr = cudf.DataFrame()
    for data_gd in dataset.to_iter(columns=mycols_csv):
        df_itr = cudf.concat([df_itr, data_gd], axis=0) if df_itr else data_gd

    assert_eq(df_itr.reset_index(drop=True), df.reset_index(drop=True))


<<<<<<< HEAD
@pytest.mark.parametrize("batch", [0, 100, 1000])
@pytest.mark.parametrize("dskey", ["csv", "csv-no-header"])
def test_gpu_file_iterator_dl(datasets, batch, dskey):
    paths = glob.glob(str(datasets[dskey]) + "/*.csv")
    names = allcols_csv if dskey == "csv-no-header" else None
    header = None if dskey == "csv-no-header" else 0
    df_expect = cudf.read_csv(paths[0], header=header, names=names)[mycols_csv]
    df_expect["id"] = df_expect["id"].astype("int64")
    df_itr = cudf.DataFrame()

    processor = nvt.Workflow(
        cat_names=["name-string"], cont_names=["x", "y", "id"], label_name=["label"]
    )

    data_itr = torch_dataloader.FileItrDataset(
        paths[0],
        engine="csv",
        batch_size=batch,
        part_mem_fraction=0.01,
        columns=mycols_csv,
        names=names,
    )

    data_chain = torch.utils.data.ChainDataset([data_itr])
    dlc = torch_dataloader.DLCollator(processor)
    torch_dataloader.DLDataLoader(data_itr, collate_fn=dlc.gdf_col, pin_memory=False, num_workers=0)

    for data_gd in data_itr:
        df_itr = cudf.concat([df_itr, data_gd], axis=0) if df_itr else data_gd

    assert len(data_itr) == len(data_chain)
    assert_eq(df_itr.reset_index(drop=True), df_expect.reset_index(drop=True))


@pytest.mark.parametrize("part_mem_fraction", [0.01, 0.1])
@pytest.mark.parametrize("engine", ["parquet", "csv", "csv-no-header"])
@pytest.mark.parametrize("dump", [True, False])
@pytest.mark.parametrize("preprocessing", [True, False])
def test_gpu_preproc(tmpdir, df, dataset, dump, part_mem_fraction, engine, preprocessing):
    cat_names = ["name-cat", "name-string"] if engine == "parquet" else ["name-string"]
    cont_names = ["x", "y", "id"]
    label_name = ["label"]

    processor = nvt.Workflow(cat_names=cat_names, cont_names=cont_names, label_name=label_name)

    processor.add_feature([ops.FillMedian(), ops.LogOp(preprocessing=preprocessing)])
    processor.add_preprocess(ops.Normalize())
    processor.add_preprocess(ops.Categorify())
    processor.finalize()

    processor.update_stats(dataset)

    if dump:
        config_file = tmpdir + "/temp.yaml"
        processor.save_stats(config_file)
        processor.clear_stats()
        processor.load_stats(config_file)

    def get_norms(tar: cudf.Series):
        ser_median = tar.dropna().quantile(0.5, interpolation="linear")
        gdf = tar.fillna(ser_median)
        gdf = np.log(gdf + 1)
        return gdf

    # Check mean and std - No good right now we have to add all other changes; Zerofill, Log
    x_col = "x" if preprocessing else "x_LogOp"
    y_col = "y" if preprocessing else "y_LogOp"
    assert math.isclose(get_norms(df.x).mean(), processor.stats["means"][x_col], rel_tol=1e-2)
    assert math.isclose(get_norms(df.y).mean(), processor.stats["means"][y_col], rel_tol=1e-2)
    assert math.isclose(get_norms(df.x).std(), processor.stats["stds"][x_col], rel_tol=1e-2)
    assert math.isclose(get_norms(df.y).std(), processor.stats["stds"][y_col], rel_tol=1e-2)

    # Check median (TODO: Improve the accuracy)
    x_median = df.x.dropna().quantile(0.5, interpolation="linear")
    y_median = df.y.dropna().quantile(0.5, interpolation="linear")
    id_median = df.id.dropna().quantile(0.5, interpolation="linear")
    assert math.isclose(x_median, processor.stats["medians"]["x"], rel_tol=1e1)
    assert math.isclose(y_median, processor.stats["medians"]["y"], rel_tol=1e1)
    assert math.isclose(id_median, processor.stats["medians"]["id"], rel_tol=1e1)

    # Check that categories match
    if engine == "parquet":
        cats_expected0 = df["name-cat"].unique().values_host
        cats0 = get_cats(processor, "name-cat")
        assert cats0.tolist() == [None] + cats_expected0.tolist()
    cats_expected1 = df["name-string"].unique().values_host
    cats1 = get_cats(processor, "name-string")
    assert cats1.tolist() == [None] + cats_expected1.tolist()

    #     Write to new "shuffled" and "processed" dataset
    processor.write_to_dataset(
        tmpdir, dataset, out_files_per_proc=10, shuffle="partial", apply_ops=True
    )

    processor.create_final_cols()

    # if preprocessing
    if not preprocessing:
        for col in cont_names:
            assert f"{col}_LogOp" in processor.columns_ctx["final"]["cols"]["continuous"]

    dlc = torch_dataloader.DLCollator(preproc=processor, apply_ops=False)
    data_files = [
        torch_dataloader.FileItrDataset(x, part_mem_fraction=part_mem_fraction)
        for x in glob.glob(str(tmpdir) + "/*.parquet")
    ]

    data_itr = torch.utils.data.ChainDataset(data_files)
    dl = torch_dataloader.DLDataLoader(
        data_itr, collate_fn=dlc.gdf_col, pin_memory=False, num_workers=0
    )

    len_df_pp = 0
    for chunk in dl:
        len_df_pp += len(chunk[0][0])

    dataset = Dataset(glob.glob(str(tmpdir) + "/*.parquet"), part_mem_fraction=part_mem_fraction)
    x = processor.ds_to_tensors(dataset.to_iter(), apply_ops=False)

    num_rows, num_row_groups, col_names = cudf.io.read_parquet_metadata(str(tmpdir) + "/_metadata")
    assert len(x[0]) == len_df_pp

    itr_ds = torch_dataloader.TensorItrDataset([x[0], x[1], x[2]], batch_size=512000)
    count_tens_itr = 0
    for data_gd in itr_ds:
        count_tens_itr += len(data_gd[1])
        assert data_gd[0].shape[1] > 0
        assert data_gd[1].shape[1] > 0

    assert len_df_pp == count_tens_itr


@pytest.mark.parametrize("engine", ["parquet"])
def test_empty_cols(tmpdir, df, dataset, engine):
    # test out https://github.com/NVIDIA/NVTabular/issues/149
    # first with not continuous columns
    proc = nvt.Workflow(cat_names=["name-string"], cont_names=[], label_name=["label"])
    proc.add_preprocess(ops.Categorify())
    proc.finalize()
    proc.apply(dataset)
    proc.ds_to_tensors(dataset.to_iter())
    # and with no categorical columns
    proc2 = nvt.Workflow(cat_names=[], cont_names=["x"], label_name=["label"])
    proc2.add_preprocess(ops.Normalize())
    proc2.finalize()
    proc2.apply(dataset)
    proc2.ds_to_tensors(dataset.to_iter())


=======
>>>>>>> 7935f7e9
@pytest.mark.parametrize("part_mem_fraction", [0.000001, 0.1])
@pytest.mark.parametrize("batch_size", [1, 10, 100])
@pytest.mark.parametrize("engine", ["parquet"])
def test_gpu_dl(tmpdir, df, dataset, batch_size, part_mem_fraction, engine):
    cat_names = ["name-cat", "name-string"]
    cont_names = ["x", "y", "id"]
    label_name = ["label"]

    processor = nvt.Workflow(cat_names=cat_names, cont_names=cont_names, label_name=label_name)

    processor.add_feature([ops.FillMedian()])
    processor.add_preprocess(ops.Normalize())
    processor.add_preprocess(ops.Categorify())

    output_train = os.path.join(tmpdir, "train/")
    os.mkdir(output_train)

    processor.apply(
        dataset,
        apply_offline=True,
        record_stats=True,
        shuffle="partial",
        output_path=output_train,
        out_files_per_proc=2,
    )

    tar_paths = [
        os.path.join(output_train, x) for x in os.listdir(output_train) if x.endswith("parquet")
    ]

    nvt_data = nvt.Dataset(tar_paths[0], engine="parquet", part_mem_fraction=part_mem_fraction)

    data_itr = nvt.torch_dataloader.AsyncTensorBatchDatasetItr(
        nvt_data, batch_size=batch_size, cats=cat_names, conts=cont_names, labels=["label"],
    )

    columns = mycols_pq
    df_test = cudf.read_parquet(tar_paths[0])[columns]
    df_test.columns = [x for x in range(0, len(columns))]
    num_rows, num_row_groups, col_names = cudf.io.read_parquet_metadata(tar_paths[0])
    rows = 0
    # works with iterator alone, needs to test inside torch dataloader
    for idx, chunk in enumerate(data_itr):
        assert float(df_test.iloc[rows][0]) == float(chunk[0][0][0])
        rows += len(chunk[0])
        del chunk
    # accounts for incomplete batches at the end of chunks
    # that dont necesssarily have the full batch_size
    assert rows == num_rows

    def gen_col(batch):
        batch = batch[0]
        return batch[0], batch[1], batch[2]

    t_dl = nvt.torch_dataloader.DLDataLoader(
        data_itr, collate_fn=gen_col, pin_memory=False, num_workers=0
    )
    rows = 0
    for idx, chunk in enumerate(t_dl):
        assert float(df_test.iloc[rows][0]) == float(chunk[0][0][0])
        rows += len(chunk[0])

    if os.path.exists(output_train):
        shutil.rmtree(output_train)


@pytest.mark.parametrize("part_mem_fraction", [0.000001, 0.1])
@pytest.mark.parametrize("engine", ["parquet"])
def test_kill_dl(tmpdir, df, dataset, part_mem_fraction, engine):
    cat_names = ["name-cat", "name-string"]
    cont_names = ["x", "y", "id"]
    label_name = ["label"]

    processor = nvt.Workflow(cat_names=cat_names, cont_names=cont_names, label_name=label_name)

    processor.add_feature([ops.FillMedian()])
    processor.add_preprocess(ops.Normalize())
    processor.add_preprocess(ops.Categorify())

    output_train = os.path.join(tmpdir, "train/")
    os.mkdir(output_train)

    processor.apply(
        dataset,
        apply_offline=True,
        record_stats=True,
        shuffle="partial",
        output_path=output_train,
    )

    tar_paths = [
        os.path.join(output_train, x) for x in os.listdir(output_train) if x.endswith("parquet")
    ]

    nvt_data = nvt.Dataset(tar_paths[0], engine="parquet", part_mem_fraction=part_mem_fraction)

    data_itr = nvt.torch_dataloader.AsyncTensorBatchDatasetItr(
        nvt_data, cats=cat_names, conts=cont_names, labels=["label"],
    )

    results = {}

    for batch_size in [2 ** i for i in range(9, 25, 1)]:
        print("Checking batch size: ", batch_size)
        num_iter = max(10 * 1000 * 1000 // batch_size, 100)  # load 10e7 samples
        # import pdb; pdb.set_trace()
        data_itr.batch_size = batch_size
        start = time.time()
        for i, data in enumerate(data_itr):
            if i >= num_iter:
                break
            del data

        stop = time.time()

        throughput = i * batch_size / (stop - start)
        results[batch_size] = throughput
        print(
            "batch size: ",
            batch_size,
            ", throughput: ",
            throughput,
            "items",
            i * batch_size,
            "time",
            stop - start,
        )<|MERGE_RESOLUTION|>--- conflicted
+++ resolved
@@ -41,139 +41,6 @@
     assert_eq(df_itr.reset_index(drop=True), df.reset_index(drop=True))
 
 
-<<<<<<< HEAD
-@pytest.mark.parametrize("batch", [0, 100, 1000])
-@pytest.mark.parametrize("dskey", ["csv", "csv-no-header"])
-def test_gpu_file_iterator_dl(datasets, batch, dskey):
-    paths = glob.glob(str(datasets[dskey]) + "/*.csv")
-    names = allcols_csv if dskey == "csv-no-header" else None
-    header = None if dskey == "csv-no-header" else 0
-    df_expect = cudf.read_csv(paths[0], header=header, names=names)[mycols_csv]
-    df_expect["id"] = df_expect["id"].astype("int64")
-    df_itr = cudf.DataFrame()
-
-    processor = nvt.Workflow(
-        cat_names=["name-string"], cont_names=["x", "y", "id"], label_name=["label"]
-    )
-
-    data_itr = torch_dataloader.FileItrDataset(
-        paths[0],
-        engine="csv",
-        batch_size=batch,
-        part_mem_fraction=0.01,
-        columns=mycols_csv,
-        names=names,
-    )
-
-    data_chain = torch.utils.data.ChainDataset([data_itr])
-    dlc = torch_dataloader.DLCollator(processor)
-    torch_dataloader.DLDataLoader(data_itr, collate_fn=dlc.gdf_col, pin_memory=False, num_workers=0)
-
-    for data_gd in data_itr:
-        df_itr = cudf.concat([df_itr, data_gd], axis=0) if df_itr else data_gd
-
-    assert len(data_itr) == len(data_chain)
-    assert_eq(df_itr.reset_index(drop=True), df_expect.reset_index(drop=True))
-
-
-@pytest.mark.parametrize("part_mem_fraction", [0.01, 0.1])
-@pytest.mark.parametrize("engine", ["parquet", "csv", "csv-no-header"])
-@pytest.mark.parametrize("dump", [True, False])
-@pytest.mark.parametrize("preprocessing", [True, False])
-def test_gpu_preproc(tmpdir, df, dataset, dump, part_mem_fraction, engine, preprocessing):
-    cat_names = ["name-cat", "name-string"] if engine == "parquet" else ["name-string"]
-    cont_names = ["x", "y", "id"]
-    label_name = ["label"]
-
-    processor = nvt.Workflow(cat_names=cat_names, cont_names=cont_names, label_name=label_name)
-
-    processor.add_feature([ops.FillMedian(), ops.LogOp(preprocessing=preprocessing)])
-    processor.add_preprocess(ops.Normalize())
-    processor.add_preprocess(ops.Categorify())
-    processor.finalize()
-
-    processor.update_stats(dataset)
-
-    if dump:
-        config_file = tmpdir + "/temp.yaml"
-        processor.save_stats(config_file)
-        processor.clear_stats()
-        processor.load_stats(config_file)
-
-    def get_norms(tar: cudf.Series):
-        ser_median = tar.dropna().quantile(0.5, interpolation="linear")
-        gdf = tar.fillna(ser_median)
-        gdf = np.log(gdf + 1)
-        return gdf
-
-    # Check mean and std - No good right now we have to add all other changes; Zerofill, Log
-    x_col = "x" if preprocessing else "x_LogOp"
-    y_col = "y" if preprocessing else "y_LogOp"
-    assert math.isclose(get_norms(df.x).mean(), processor.stats["means"][x_col], rel_tol=1e-2)
-    assert math.isclose(get_norms(df.y).mean(), processor.stats["means"][y_col], rel_tol=1e-2)
-    assert math.isclose(get_norms(df.x).std(), processor.stats["stds"][x_col], rel_tol=1e-2)
-    assert math.isclose(get_norms(df.y).std(), processor.stats["stds"][y_col], rel_tol=1e-2)
-
-    # Check median (TODO: Improve the accuracy)
-    x_median = df.x.dropna().quantile(0.5, interpolation="linear")
-    y_median = df.y.dropna().quantile(0.5, interpolation="linear")
-    id_median = df.id.dropna().quantile(0.5, interpolation="linear")
-    assert math.isclose(x_median, processor.stats["medians"]["x"], rel_tol=1e1)
-    assert math.isclose(y_median, processor.stats["medians"]["y"], rel_tol=1e1)
-    assert math.isclose(id_median, processor.stats["medians"]["id"], rel_tol=1e1)
-
-    # Check that categories match
-    if engine == "parquet":
-        cats_expected0 = df["name-cat"].unique().values_host
-        cats0 = get_cats(processor, "name-cat")
-        assert cats0.tolist() == [None] + cats_expected0.tolist()
-    cats_expected1 = df["name-string"].unique().values_host
-    cats1 = get_cats(processor, "name-string")
-    assert cats1.tolist() == [None] + cats_expected1.tolist()
-
-    #     Write to new "shuffled" and "processed" dataset
-    processor.write_to_dataset(
-        tmpdir, dataset, out_files_per_proc=10, shuffle="partial", apply_ops=True
-    )
-
-    processor.create_final_cols()
-
-    # if preprocessing
-    if not preprocessing:
-        for col in cont_names:
-            assert f"{col}_LogOp" in processor.columns_ctx["final"]["cols"]["continuous"]
-
-    dlc = torch_dataloader.DLCollator(preproc=processor, apply_ops=False)
-    data_files = [
-        torch_dataloader.FileItrDataset(x, part_mem_fraction=part_mem_fraction)
-        for x in glob.glob(str(tmpdir) + "/*.parquet")
-    ]
-
-    data_itr = torch.utils.data.ChainDataset(data_files)
-    dl = torch_dataloader.DLDataLoader(
-        data_itr, collate_fn=dlc.gdf_col, pin_memory=False, num_workers=0
-    )
-
-    len_df_pp = 0
-    for chunk in dl:
-        len_df_pp += len(chunk[0][0])
-
-    dataset = Dataset(glob.glob(str(tmpdir) + "/*.parquet"), part_mem_fraction=part_mem_fraction)
-    x = processor.ds_to_tensors(dataset.to_iter(), apply_ops=False)
-
-    num_rows, num_row_groups, col_names = cudf.io.read_parquet_metadata(str(tmpdir) + "/_metadata")
-    assert len(x[0]) == len_df_pp
-
-    itr_ds = torch_dataloader.TensorItrDataset([x[0], x[1], x[2]], batch_size=512000)
-    count_tens_itr = 0
-    for data_gd in itr_ds:
-        count_tens_itr += len(data_gd[1])
-        assert data_gd[0].shape[1] > 0
-        assert data_gd[1].shape[1] > 0
-
-    assert len_df_pp == count_tens_itr
-
-
 @pytest.mark.parametrize("engine", ["parquet"])
 def test_empty_cols(tmpdir, df, dataset, engine):
     # test out https://github.com/NVIDIA/NVTabular/issues/149
@@ -190,9 +57,7 @@
     proc2.apply(dataset)
     proc2.ds_to_tensors(dataset.to_iter())
 
-
-=======
->>>>>>> 7935f7e9
+    
 @pytest.mark.parametrize("part_mem_fraction", [0.000001, 0.1])
 @pytest.mark.parametrize("batch_size", [1, 10, 100])
 @pytest.mark.parametrize("engine", ["parquet"])
