#
# Copyright (c) 2021, NVIDIA CORPORATION.
#
# Licensed under the Apache License, Version 2.0 (the "License");
# you may not use this file except in compliance with the License.
# You may obtain a copy of the License at
#
#     http://www.apache.org/licenses/LICENSE-2.0
#
# Unless required by applicable law or agreed to in writing, software
# distributed under the License is distributed on an "AS IS" BASIS,
# WITHOUT WARRANTIES OR CONDITIONS OF ANY KIND, either express or implied.
# See the License for the specific language governing permissions and
# limitations under the License.
#
import importlib
import os
import shutil
import subprocess
import time

import cudf
import numba.cuda
import pytest
from cudf.tests.utils import assert_eq

import nvtabular as nvt
import nvtabular.tools.data_gen as datagen
from nvtabular import ops
from tests.conftest import mycols_csv, mycols_pq

# If pytorch isn't installed skip these tests. Note that the
# torch_dataloader import needs to happen after this line
torch = pytest.importorskip("torch")
import nvtabular.loader.torch as torch_dataloader  # noqa isort:skip
from nvtabular.framework_utils.torch.models import Model  # noqa isort:skip
from nvtabular.framework_utils.torch.utils import process_epoch, dict_transform  # noqa isort:skip

GPU_DEVICE_IDS = [d.id for d in numba.cuda.gpus]


@pytest.mark.parametrize("batch_size", [10, 9, 8])
@pytest.mark.parametrize("drop_last", [True, False])
@pytest.mark.parametrize("num_rows", [100])
def test_torch_drp_reset(tmpdir, batch_size, drop_last, num_rows):
    df = cudf.DataFrame(
        {
            "cat1": [1] * num_rows,
            "cat2": [2] * num_rows,
            "cat3": [3] * num_rows,
            "label": [0] * num_rows,
            "cont3": [3.0] * num_rows,
            "cont2": [2.0] * num_rows,
            "cont1": [1.0] * num_rows,
        }
    )
    path = os.path.join(tmpdir, "dataset.parquet")
    df.to_parquet(path)
    cat_names = ["cat3", "cat2", "cat1"]
    cont_names = ["cont3", "cont2", "cont1"]
    label_name = ["label"]

    data_itr = torch_dataloader.TorchAsyncItr(
        nvt.Dataset([path]),
        cats=cat_names,
        conts=cont_names,
        labels=label_name,
        batch_size=batch_size,
        drop_last=drop_last,
    )

    all_len = len(data_itr) if drop_last else len(data_itr) - 1
    all_rows = 0
    df_cols = df.columns.to_list()
    for idx, chunk in enumerate(data_itr):
        all_rows += len(chunk[0])
        if idx < all_len:
            for col in df_cols:
                if col in chunk[0].keys():
                    assert all(list(chunk[0][col].cpu().numpy()) == df[col].values_host)
                #assert list(sub[:, 0].numpy()) == [1] * batch_size
                #assert list(sub[:, 1].numpy()) == [2] * batch_size
                #assert list(sub[:, 2].numpy()) == [3] * batch_size

    if drop_last and num_rows % batch_size > 0:
        assert num_rows > all_rows
    else:
        assert num_rows == all_rows


@pytest.mark.parametrize("batch", [0, 100, 1000])
@pytest.mark.parametrize("engine", ["csv", "csv-no-header"])
def test_gpu_file_iterator_ds(df, dataset, batch, engine):
    df_itr = cudf.DataFrame()
    for data_gd in dataset.to_iter(columns=mycols_csv):
        df_itr = cudf.concat([df_itr, data_gd], axis=0) if df_itr else data_gd

    assert_eq(df_itr.reset_index(drop=True), df.reset_index(drop=True))


@pytest.mark.parametrize("engine", ["parquet"])
@pytest.mark.parametrize("cat_names", [["name-cat", "name-string"], []])
@pytest.mark.parametrize("cont_names", [["x", "y", "id"], []])
@pytest.mark.parametrize("label_name", [["label"], []])
def test_empty_cols(tmpdir, df, dataset, engine, cat_names, cont_names, label_name):

    features = []
    if cont_names:
        features.append(cont_names >> ops.FillMedian() >> ops.Normalize())
    if cat_names:
        features.append(cat_names >> ops.Categorify())

    # test out https://github.com/NVIDIA/NVTabular/issues/149 making sure we can iterate over
    # empty cats/conts
    graph = sum(features, nvt.ColumnGroup(label_name))
    if not graph.columns:
        # if we don't have conts/cats/labels we're done
        return

    processor = nvt.Workflow(sum(features, nvt.ColumnGroup(label_name)))

    output_train = os.path.join(tmpdir, "train/")
    os.mkdir(output_train)

    df_out = processor.fit_transform(dataset).to_ddf().compute(scheduler="synchronous")

    data_itr = torch_dataloader.TorchAsyncItr(
        nvt.Dataset(df_out), cats=cat_names, conts=cont_names, labels=label_name, batch_size=1
    )

    for nvt_batch in data_itr:
        cats, conts, labels = nvt_batch
        if cat_names:
            assert cats.shape[-1] == len(cat_names)
        if cont_names:
            assert conts.shape[-1] == len(cont_names)
        if label_name:
            assert labels.shape[-1] == len(label_name)


@pytest.mark.parametrize("part_mem_fraction", [0.001, 0.06])
@pytest.mark.parametrize("batch_size", [1000])
@pytest.mark.parametrize("engine", ["parquet"])
@pytest.mark.parametrize("device", [None, 0])
def test_gpu_dl_break(tmpdir, df, dataset, batch_size, part_mem_fraction, engine, device):
    cat_names = ["name-cat", "name-string"]
    cont_names = ["x", "y", "id"]
    label_name = ["label"]

    conts = cont_names >> ops.FillMedian() >> ops.Normalize()
    cats = cat_names >> ops.Categorify()

    processor = nvt.Workflow(conts + cats + label_name)

    output_train = os.path.join(tmpdir, "train/")
    os.mkdir(output_train)

    processor.fit_transform(dataset).to_parquet(
        shuffle=nvt.io.Shuffle.PER_PARTITION,
        output_path=output_train,
        out_files_per_proc=2,
    )

    tar_paths = [
        os.path.join(output_train, x) for x in os.listdir(output_train) if x.endswith("parquet")
    ]

    nvt_data = nvt.Dataset(tar_paths[0], engine="parquet", part_mem_fraction=part_mem_fraction)
    data_itr = torch_dataloader.TorchAsyncItr(
        nvt_data,
        batch_size=batch_size,
        cats=cat_names,
        conts=cont_names,
        labels=["label"],
        device=device,
    )
    len_dl = len(data_itr) - 1

    first_chunk = 0
    idx = 0
    for idx, chunk in enumerate(data_itr):
        if idx == 0:
            first_chunk = len(chunk[0])
        last_chk = len(chunk[0])
        print(last_chk)
        if idx == 1:
            break
        del chunk

    assert idx < len_dl

    first_chunk_2 = 0
    for idx, chunk in enumerate(data_itr):
        if idx == 0:
            first_chunk_2 = len(chunk[0])
        del chunk
    assert idx == len_dl

    assert first_chunk == first_chunk_2


@pytest.mark.parametrize("part_mem_fraction", [0.001, 0.06])
@pytest.mark.parametrize("batch_size", [1000])
@pytest.mark.parametrize("engine", ["parquet"])
@pytest.mark.parametrize("device", [None, 0])
def test_gpu_dl(tmpdir, df, dataset, batch_size, part_mem_fraction, engine, device):
    cat_names = ["name-cat", "name-string"]
    cont_names = ["x", "y", "id"]
    label_name = ["label"]

    conts = cont_names >> ops.FillMedian() >> ops.Normalize()
    cats = cat_names >> ops.Categorify()

    processor = nvt.Workflow(conts + cats + label_name)

    output_train = os.path.join(tmpdir, "train/")
    os.mkdir(output_train)

    processor.fit_transform(dataset).to_parquet(
        shuffle=nvt.io.Shuffle.PER_PARTITION,
        output_path=output_train,
        out_files_per_proc=2,
    )

    tar_paths = [
        os.path.join(output_train, x) for x in os.listdir(output_train) if x.endswith("parquet")
    ]

    nvt_data = nvt.Dataset(tar_paths[0], engine="parquet", part_mem_fraction=part_mem_fraction)
    data_itr = torch_dataloader.TorchAsyncItr(
        nvt_data,
        batch_size=batch_size,
        cats=cat_names,
        conts=cont_names,
        labels=["label"],
        device=device,
    )

    columns = mycols_pq
    df_test = cudf.read_parquet(tar_paths[0])[columns]
    df_test.columns = list(range(0, len(columns)))
    num_rows, num_row_groups, col_names = cudf.io.read_parquet_metadata(tar_paths[0])
    rows = 0
    # works with iterator alone, needs to test inside torch dataloader

    for idx, chunk in enumerate(data_itr):
        if device is None:
            assert float(df_test.iloc[rows][0]) == float(chunk[0][0][0])
        rows += len(chunk[0])
        del chunk

    # accounts for incomplete batches at the end of chunks
    # that dont necesssarily have the full batch_size
    assert rows == num_rows

    def gen_col(batch):
        batch = batch[0]
        return batch[0], batch[1], batch[2]

    t_dl = torch_dataloader.DLDataLoader(
        data_itr, collate_fn=gen_col, pin_memory=False, num_workers=0
    )
    rows = 0
    for idx, chunk in enumerate(t_dl):
        if device is None:
            assert float(df_test.iloc[rows][0]) == float(chunk[0][0][0])
        rows += len(chunk[0])

    if os.path.exists(output_train):
        shutil.rmtree(output_train)


@pytest.mark.parametrize("part_mem_fraction", [0.001, 0.1])
@pytest.mark.parametrize("engine", ["parquet"])
def test_kill_dl(tmpdir, df, dataset, part_mem_fraction, engine):
    cat_names = ["name-cat", "name-string"]
    cont_names = ["x", "y", "id"]
    label_name = ["label"]

    conts = cont_names >> ops.FillMedian() >> ops.Normalize()
    cats = cat_names >> ops.Categorify()

    processor = nvt.Workflow(conts + cats + label_name)

    output_train = os.path.join(tmpdir, "train/")
    os.mkdir(output_train)

    processor.fit_transform(dataset).to_parquet(
        shuffle=nvt.io.Shuffle.PER_PARTITION,
        output_path=output_train,
        out_files_per_proc=2,
    )

    tar_paths = [
        os.path.join(output_train, x) for x in os.listdir(output_train) if x.endswith("parquet")
    ]

    nvt_data = nvt.Dataset(tar_paths[0], engine="parquet", part_mem_fraction=part_mem_fraction)

    data_itr = torch_dataloader.TorchAsyncItr(
        nvt_data, cats=cat_names, conts=cont_names, labels=["label"]
    )

    results = {}

    for batch_size in [2 ** i for i in range(9, 25, 1)]:
        print("Checking batch size: ", batch_size)
        num_iter = max(10 * 1000 * 1000 // batch_size, 100)  # load 10e7 samples
        # import pdb; pdb.set_trace()
        data_itr.batch_size = batch_size
        start = time.time()
        i = 0
        for i, data in enumerate(data_itr):
            if i >= num_iter:
                break
            del data

        stop = time.time()

        throughput = i * batch_size / (stop - start)
        results[batch_size] = throughput
        print(
            "batch size: ",
            batch_size,
            ", throughput: ",
            throughput,
            "items",
            i * batch_size,
            "time",
            stop - start,
        )


def test_mh_support(tmpdir):
    df = cudf.DataFrame(
        {
            "Authors": [["User_A"], ["User_A", "User_E"], ["User_B", "User_C"], ["User_C"]],
            "Reviewers": [["User_A"], ["User_A", "User_E"], ["User_B", "User_C"], ["User_C"]],
            "Engaging User": ["User_B", "User_B", "User_A", "User_D"],
            "Post": [1, 2, 3, 4],
        }
    )
    cat_names = ["Authors", "Reviewers"]  # , "Engaging User"]
    cont_names = []
    label_name = ["Post"]

    cats = cat_names >> ops.HashBucket(num_buckets=10)

    processor = nvt.Workflow(cats + label_name)
    df_out = processor.fit_transform(nvt.Dataset(df)).to_ddf().compute(scheduler="synchronous")

    # check to make sure that the same strings are hashed the same
    authors = df_out["Authors"].to_arrow().to_pylist()
    assert authors[0][0] == authors[1][0]  # 'User_A'
    assert authors[2][1] == authors[3][0]  # 'User_C'

    data_itr = torch_dataloader.TorchAsyncItr(
        nvt.Dataset(df_out), cats=cat_names, conts=cont_names, labels=label_name
    )
    idx = 0
    for batch in data_itr:
        idx = idx + 1
        cats, conts, labels = batch
        cats, mh = cats
        # mh is a tuple of dictionaries {Column name: (values, offsets)}
        assert len(mh) == len(cat_names)
        assert not cats
    assert idx > 0


<<<<<<< HEAD
#@pytest.mark.skip(reason="fails with cuda illegal memory access")
=======
>>>>>>> f2980797
def test_mh_model_support(tmpdir):
    df = cudf.DataFrame(
        {
            "Authors": [["User_A"], ["User_A", "User_E"], ["User_B", "User_C"], ["User_C"]],
            "Reviewers": [["User_A"], ["User_A", "User_E"], ["User_B", "User_C"], ["User_C"]],
            "Engaging User": ["User_B", "User_B", "User_A", "User_D"],
            "Null_User": ["User_B", "User_B", "User_A", "User_D"],
            "Post": [1, 2, 3, 4],
            "Cont1": [0.3, 0.4, 0.5, 0.6],
            "Cont2": [0.3, 0.4, 0.5, 0.6],
            "Cat1": ["A", "B", "A", "C"],
        }
    )
    cat_names = ["Cat1", "Null_User", "Authors", "Reviewers"]  # , "Engaging User"]
    cont_names = ["Cont1", "Cont2"]
    label_name = ["Post"]
    out_path = os.path.join(tmpdir, "train/")
    os.mkdir(out_path)

    cats = cat_names >> ops.Categorify()
    conts = cont_names >> ops.Normalize()

    processor = nvt.Workflow(cats + conts + label_name)
    df_out = processor.fit_transform(nvt.Dataset(df)).to_ddf().compute()
    data_itr = torch_dataloader.TorchAsyncItr(
        nvt.Dataset(df_out),
        cats=cat_names,
        conts=cont_names,
        labels=label_name,
        batch_size=2,
        #sparse_list=["Cat1"],
    )
    emb_sizes = nvt.ops.get_embedding_sizes(processor)
    # check  for correct  embedding representation
    assert len(emb_sizes[1].keys()) == 2  # Authors, Reviewers
    assert len(emb_sizes[0].keys()) == 2  # Null User, Cat1

    EMBEDDING_DROPOUT_RATE = 0.04
    DROPOUT_RATES = [0.001, 0.01]
    HIDDEN_DIMS = [1000, 500]
    LEARNING_RATE = 0.001
    model = Model(
        embedding_table_shapes=emb_sizes,
        num_continuous=len(cont_names),
        emb_dropout=EMBEDDING_DROPOUT_RATE,
        layer_hidden_dims=HIDDEN_DIMS,
        layer_dropout_rates=DROPOUT_RATES,
    ).cuda()
    optimizer = torch.optim.Adam(model.parameters(), lr=LEARNING_RATE)

    def rmspe_func(y_pred, y):
        "Return y_pred and y to non-log space and compute RMSPE"
        y_pred, y = torch.exp(y_pred) - 1, torch.exp(y) - 1
        pct_var = (y_pred - y) / y
        return (pct_var ** 2).mean().pow(0.5)

    train_loss, y_pred, y = process_epoch(
        data_itr,
        model,
        train=True,
        optimizer=optimizer,
        transform=dict_transform(data_itr).transform,
        amp=False,
    )
    train_rmspe = None
    train_rmspe = rmspe_func(y_pred, y)
    assert train_rmspe is not None
    assert len(y_pred) > 0
    assert len(y) > 0


@pytest.mark.skipif(importlib.util.find_spec("horovod") is None, reason="needs horovod")
def test_horovod_multigpu(tmpdir):

    json_sample = {
        "conts": {},
        "cats": {
            "genres": {
                "dtype": None,
                "cardinality": 50,
                "min_entry_size": 1,
                "max_entry_size": 5,
                "multi_min": 2,
                "multi_max": 4,
                "multi_avg": 3,
            },
            "movieId": {
                "dtype": None,
                "cardinality": 500,
                "min_entry_size": 1,
                "max_entry_size": 5,
            },
            "userId": {"dtype": None, "cardinality": 500, "min_entry_size": 1, "max_entry_size": 5},
        },
        "labels": {"rating": {"dtype": None, "cardinality": 2}},
    }
    cols = datagen._get_cols_from_schema(json_sample)
    df_gen = datagen.DatasetGen(datagen.UniformDistro(), gpu_frac=0.0001)

    target_path = os.path.join(tmpdir, "input/")
    os.mkdir(target_path)
    df_files = df_gen.full_df_create(10000, cols, output=target_path)

    # process them
    cat_features = nvt.ColumnGroup(["userId", "movieId", "genres"]) >> nvt.ops.Categorify()
    ratings = nvt.ColumnGroup(["rating"]) >> (lambda col: (col > 3).astype("int8"))
    output = cat_features + ratings

    proc = nvt.Workflow(output)
    train_iter = nvt.Dataset(df_files, part_size="10MB")
    proc.fit(train_iter)

    target_path_train = os.path.join(tmpdir, "train/")
    os.mkdir(target_path_train)

    proc.transform(train_iter).to_parquet(output_path=target_path_train, out_files_per_proc=5)

    # add new location
    target_path = os.path.join(tmpdir, "workflow/")
    os.mkdir(target_path)
    proc.save(target_path)

    curr_path = os.path.abspath(__file__)
    repo_root = os.path.relpath(os.path.normpath(os.path.join(curr_path, "../../..")))
    hvd_example_path = os.path.join(repo_root, "examples/multi-gpu-movielens/torch_trainer.py")

    with subprocess.Popen(
        [
            "horovodrun",
            "-np",
            "2",
            "-H",
            "localhost:2",
            "python",
            hvd_example_path,
            "--dir_in",
            f"{tmpdir}",
            "--batch_size",
            "1024",
        ],
        stdout=subprocess.PIPE,
        stderr=subprocess.PIPE,
    ) as process:
        process.wait()
        stdout, stderr = process.communicate()
        print(str(stdout))
        print(str(stderr))
        assert "Training complete" in str(stdout)<|MERGE_RESOLUTION|>--- conflicted
+++ resolved
@@ -368,10 +368,6 @@
     assert idx > 0
 
 
-<<<<<<< HEAD
-#@pytest.mark.skip(reason="fails with cuda illegal memory access")
-=======
->>>>>>> f2980797
 def test_mh_model_support(tmpdir):
     df = cudf.DataFrame(
         {
