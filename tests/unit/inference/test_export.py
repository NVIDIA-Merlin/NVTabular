--- conflicted
+++ resolved
@@ -3,23 +3,6 @@
 import pytest
 
 import nvtabular as nvt
-<<<<<<< HEAD
-=======
-
-try:
-    tf = pytest.importorskip("tensorflow")
-    import nvtabular.framework_utils.tensorflow.layers as layers
-except ImportError:
-    tf = None
-
-try:
-    import torch
-
-    from nvtabular.framework_utils.torch.models import Model
-except ImportError:
-    torch = None
-
->>>>>>> 546a013c
 import nvtabular.ops as ops
 from nvtabular.loader.tf_utils import configure_tensorflow
 
@@ -42,6 +25,11 @@
 
 TRITON_SERVER_PATH = find_executable("tritonserver")
 configure_tensorflow()
+
+try:
+    tf = pytest.importorskip("tensorflow")
+except ImportError:
+    tf = None
 
 
 @pytest.mark.skipif(not TRITON_SERVER_PATH, reason="triton server not found")
