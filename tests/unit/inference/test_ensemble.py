#
# Copyright (c) 2021, NVIDIA CORPORATION.
#
# Licensed under the Apache License, Version 2.0 (the "License");
# you may not use this file except in compliance with the License.
# You may obtain a copy of the License at
#
#     http://www.apache.org/licenses/LICENSE-2.0
#
# Unless required by applicable law or agreed to in writing, software
# distributed under the License is distributed on an "AS IS" BASIS,
# WITHOUT WARRANTIES OR CONDITIONS OF ANY KIND, either express or implied.
# See the License for the specific language governing permissions and
# limitations under the License.
#
import os
from distutils.spawn import find_executable

import pytest

os.environ["PROTOCOL_BUFFERS_PYTHON_IMPLEMENTATION"] = "python"

from google.protobuf import text_format  # noqa
<<<<<<< HEAD
from merlin.core.dispatch import make_df  # noqa
from merlin.dag.node import postorder_iter_nodes  # noqa
from merlin.dag.ops.concat_columns import ConcatColumns  # noqa
from merlin.dag.ops.selection import SelectionOp  # noqa
from merlin.schema import Tags  # noqa
=======
>>>>>>> 8ac99216

import nvtabular as nvt  # noqa
import nvtabular.ops as wf_ops  # noqa
from merlin.core.dispatch import make_df  # noqa
from merlin.schema import Tags  # noqa

loader_tf_utils = pytest.importorskip("nvtabular.loader.tf_utils")

# everything tensorflow related must be imported after this.
loader_tf_utils.configure_tensorflow()
tf = pytest.importorskip("tensorflow")

triton = pytest.importorskip("nvtabular.inference.triton")
ensemble = pytest.importorskip("nvtabular.inference.triton.ensemble")
from nvtabular.inference.graph.ensemble import Ensemble  # noqa
from nvtabular.inference.graph.ops.tensorflow import PredictTensorflow  # noqa
from nvtabular.inference.graph.ops.workflow import TransformWorkflow  # noqa
from tests.unit.inference.inf_test_ops import PlusTwoOp  # noqa
from tests.unit.inference.inference_utils import (  # noqa
    _run_ensemble_on_tritonserver,
    create_tf_model,
)

tritonclient = pytest.importorskip("tritonclient")
import nvtabular.inference.triton.model_config_pb2 as model_config  # noqa

grpcclient = pytest.importorskip("tritonclient.grpc")

TRITON_SERVER_PATH = find_executable("tritonserver")


@pytest.mark.skipif(not TRITON_SERVER_PATH, reason="triton server not found")
@pytest.mark.parametrize("engine", ["parquet"])
def test_workflow_tf_e2e_config_verification(tmpdir, dataset, engine):
    # Create a Workflow
    schema = dataset.schema
    for name in ["x", "y", "id"]:
        dataset.schema.column_schemas[name] = dataset.schema.column_schemas[name].with_tags(
            [Tags.USER]
        )
    selector = nvt.graph.selector.ColumnSelector(["x", "y", "id"])

    workflow_ops = selector >> wf_ops.Rename(postfix="_nvt")
    workflow = nvt.Workflow(workflow_ops["x_nvt"])
    workflow.fit(dataset)

    # Create Tensorflow Model
    model = tf.keras.models.Sequential(
        [
            tf.keras.Input(name="x_nvt", dtype=tf.float64, shape=(1,)),
            tf.keras.layers.Dense(16, activation="relu"),
            tf.keras.layers.Dropout(0.2),
            tf.keras.layers.Dense(1, name="output"),
        ]
    )
    model.compile(
        optimizer="adam",
        loss=tf.losses.SparseCategoricalCrossentropy(from_logits=True),
        metrics=[tf.metrics.SparseCategoricalAccuracy()],
    )

    # Creating Triton Ensemble
    triton_chain = (
        selector
        >> TransformWorkflow(workflow, cats=["x_nvt"])
        >> PredictTensorflow.with_model(model)
    )
    triton_ens = Ensemble(triton_chain, schema)

    # Creating Triton Ensemble Config
    ensemble_config, node_configs = triton_ens.export(str(tmpdir))

    config_path = tmpdir / "ensemble_model" / "config.pbtxt"

    # Checking Triton Ensemble Config
    with open(config_path, "rb") as f:
        config = model_config.ModelConfig()
        raw_config = f.read()
        parsed = text_format.Parse(raw_config, config)

        # The config file contents are correct
        assert parsed.name == "ensemble_model"
        assert parsed.platform == "ensemble"
        assert hasattr(parsed, "ensemble_scheduling")

    df = make_df({"x": [1.0, 2.0, 3.0], "y": [4.0, 5.0, 6.0], "id": [7, 8, 9]})

    output_columns = triton_ens.graph.output_schema.column_names
    response = _run_ensemble_on_tritonserver(str(tmpdir), output_columns, df, triton_ens.name)
    assert len(response.as_numpy("output")) == df.shape[0]


@pytest.mark.skipif(not TRITON_SERVER_PATH, reason="triton server not found")
@pytest.mark.parametrize("engine", ["parquet"])
def test_workflow_tf_e2e_multi_op_run(tmpdir, dataset, engine):
    # Create a Workflow
    schema = dataset.schema
    for name in ["x", "y", "id"]:
        dataset.schema.column_schemas[name] = dataset.schema.column_schemas[name].with_tags(
            [Tags.USER]
        )

    workflow_ops = ["name-cat"] >> nvt.ops.Categorify(cat_cache="host")
    workflow = nvt.Workflow(workflow_ops)
    workflow.fit(dataset)

    embedding_shapes_1 = nvt.ops.get_embedding_sizes(workflow)

    cats = ["name-string"] >> nvt.ops.Categorify(cat_cache="host")
    workflow_2 = nvt.Workflow(cats)
    workflow_2.fit(dataset)

    embedding_shapes = nvt.ops.get_embedding_sizes(workflow_2)
    embedding_shapes_1.update(embedding_shapes)
    # Create Tensorflow Model
    model = create_tf_model(["name-cat", "name-string"], [], embedding_shapes_1)

    # Creating Triton Ensemble
    triton_chain_1 = ["name-cat"] >> TransformWorkflow(workflow)
    triton_chain_2 = ["name-string"] >> TransformWorkflow(workflow_2)
    triton_chain = (triton_chain_1 + triton_chain_2) >> PredictTensorflow.with_model(model)

    triton_ens = Ensemble(triton_chain, schema)

    # Creating Triton Ensemble Config
    ensemble_config, nodes_config = triton_ens.export(str(tmpdir))
    config_path = tmpdir / "ensemble_model" / "config.pbtxt"

    # Checking Triton Ensemble Config
    with open(config_path, "rb") as f:
        config = model_config.ModelConfig()
        raw_config = f.read()
        parsed = text_format.Parse(raw_config, config)

        # The config file contents are correct
        assert parsed.name == "ensemble_model"
        assert parsed.platform == "ensemble"
        assert hasattr(parsed, "ensemble_scheduling")

    df = dataset.to_ddf().compute()[["name-string", "name-cat"]].iloc[:3]

    response = _run_ensemble_on_tritonserver(str(tmpdir), ["output"], df, triton_ens.name)
    assert len(response.as_numpy("output")) == df.shape[0]


def test_graph_traverse_algo():
    chain_1 = ["name-cat"] >> TransformWorkflow(nvt.Workflow(["name-cat"] >> nvt.ops.Categorify()))
    chain_2 = ["name-string"] >> TransformWorkflow(
        nvt.Workflow(["name-string"] >> nvt.ops.Categorify())
    )

    triton_chain = chain_1 + chain_2

    ordered_list = list(postorder_iter_nodes(triton_chain))
    assert len(ordered_list) == 5
    assert isinstance(ordered_list[0].op, SelectionOp)
    assert isinstance(ordered_list[-1].op, ConcatColumns)


@pytest.mark.skipif(not TRITON_SERVER_PATH, reason="triton server not found")
@pytest.mark.parametrize("engine", ["parquet"])
def test_workflow_tf_e2e_multi_op_plus_2_run(tmpdir, dataset, engine):
    # Create a Workflow
    schema = dataset.schema
    for name in ["x", "y", "id"]:
        dataset.schema.column_schemas[name] = dataset.schema.column_schemas[name].with_tags(
            [Tags.USER]
        )

    workflow_ops = ["name-cat"] >> nvt.ops.Categorify(cat_cache="host")
    workflow = nvt.Workflow(workflow_ops)
    workflow.fit(dataset)

    embedding_shapes_1 = nvt.ops.get_embedding_sizes(workflow)

    cats = ["name-string"] >> nvt.ops.Categorify(cat_cache="host")
    workflow_2 = nvt.Workflow(cats)
    workflow_2.fit(dataset)

    embedding_shapes = nvt.ops.get_embedding_sizes(workflow_2)
    embedding_shapes_1.update(embedding_shapes)
    embedding_shapes_1["name-string_plus_2"] = embedding_shapes_1["name-string"]

    # Create Tensorflow Model
    model = create_tf_model(["name-cat", "name-string_plus_2"], [], embedding_shapes_1)

    # Creating Triton Ensemble
    triton_chain_1 = ["name-cat"] >> TransformWorkflow(workflow)
    triton_chain_2 = ["name-string"] >> TransformWorkflow(workflow_2) >> PlusTwoOp()
    triton_chain = (triton_chain_1 + triton_chain_2) >> PredictTensorflow.with_model(model)

    triton_ens = Ensemble(triton_chain, schema)

    # Creating Triton Ensemble Config
    ensemble_config, nodes_config = triton_ens.export(str(tmpdir))
    config_path = tmpdir / "ensemble_model" / "config.pbtxt"

    # Checking Triton Ensemble Config
    with open(config_path, "rb") as f:
        config = model_config.ModelConfig()
        raw_config = f.read()
        parsed = text_format.Parse(raw_config, config)

        # The config file contents are correct
        assert parsed.name == "ensemble_model"
        assert parsed.platform == "ensemble"
        assert hasattr(parsed, "ensemble_scheduling")

    df = dataset.to_ddf().compute()[["name-string", "name-cat"]].iloc[:3]

    response = _run_ensemble_on_tritonserver(str(tmpdir), ["output"], df, triton_ens.name)
    assert len(response.as_numpy("output")) == df.shape[0]<|MERGE_RESOLUTION|>--- conflicted
+++ resolved
@@ -21,18 +21,13 @@
 os.environ["PROTOCOL_BUFFERS_PYTHON_IMPLEMENTATION"] = "python"
 
 from google.protobuf import text_format  # noqa
-<<<<<<< HEAD
+
+import nvtabular as nvt  # noqa
+import nvtabular.ops as wf_ops  # noqa
 from merlin.core.dispatch import make_df  # noqa
 from merlin.dag.node import postorder_iter_nodes  # noqa
 from merlin.dag.ops.concat_columns import ConcatColumns  # noqa
 from merlin.dag.ops.selection import SelectionOp  # noqa
-from merlin.schema import Tags  # noqa
-=======
->>>>>>> 8ac99216
-
-import nvtabular as nvt  # noqa
-import nvtabular.ops as wf_ops  # noqa
-from merlin.core.dispatch import make_df  # noqa
 from merlin.schema import Tags  # noqa
 
 loader_tf_utils = pytest.importorskip("nvtabular.loader.tf_utils")
