#
# Copyright (c) 2021, NVIDIA CORPORATION.
#
# Licensed under the Apache License, Version 2.0 (the "License");
# you may not use this file except in compliance with the License.
# You may obtain a copy of the License at
#
#     http://www.apache.org/licenses/LICENSE-2.0
#
# Unless required by applicable law or agreed to in writing, software
# distributed under the License is distributed on an "AS IS" BASIS,
# WITHOUT WARRANTIES OR CONDITIONS OF ANY KIND, either express or implied.
# See the License for the specific language governing permissions and
# limitations under the License.
#

import os

from merlin.core.dispatch import HAS_GPU, make_df
from merlin.io import Dataset

try:
    import cupy
except ImportError:
    cupy = None
import numpy as np
import pandas as pd
import pytest
from sklearn.metrics import roc_auc_score

import nvtabular as nvt
from nvtabular import ops

tf = pytest.importorskip("tensorflow")
# If tensorflow isn't installed skip these tests. Note that the
# tf_dataloader import needs to happen after this line
tf_dataloader = pytest.importorskip("nvtabular.loader.tensorflow")


def test_nested_list():
    num_rows = 100
    batch_size = 12

    df = pd.DataFrame(
        {
            "data": [
                np.random.rand(np.random.randint(10) + 1, 3).tolist() for i in range(num_rows)
            ],
            "data2": [np.random.rand(np.random.randint(10) + 1).tolist() for i in range(num_rows)],
            "label": [np.random.rand() for i in range(num_rows)],
        }
    )

    train_dataset = tf_dataloader.KerasSequenceLoader(
        Dataset(df),
        cont_names=["data", "data2"],
        label_names=["label"],
        batch_size=batch_size,
        shuffle=False,
    )

    batch = next(iter(train_dataset))
    # [[1,2,3],[3,1],[...],[]]
    nested_data_col = tf.RaggedTensor.from_row_splits(
        batch[0]["data__values"], tf.cast(batch[0]["data__offsets"], tf.int32)
    ).to_tensor()
    print(nested_data_col)
    true_data_col = tf.reshape(
        tf.ragged.constant(df.iloc[:batch_size, 0].tolist()).to_tensor(), [batch_size, -1]
    )
    # [1,2,3]
    multihot_data2_col = tf.RaggedTensor.from_row_splits(
        batch[0]["data2__values"], tf.cast(batch[0]["data2__offsets"], tf.int32)
    ).to_tensor()
    true_data2_col = tf.reshape(
        tf.ragged.constant(df.iloc[:batch_size, 1].tolist()).to_tensor(), [batch_size, -1]
    )
    assert nested_data_col.shape == true_data_col.shape
    assert np.allclose(nested_data_col.numpy(), true_data_col.numpy())
    assert multihot_data2_col.shape == true_data2_col.shape
    assert np.allclose(multihot_data2_col.numpy(), true_data2_col.numpy())


def test_shuffling():
    num_rows = 10000
    batch_size = 10000

    df = pd.DataFrame({"a": np.asarray(range(num_rows)), "b": np.asarray([0] * num_rows)})

    train_dataset = tf_dataloader.KerasSequenceLoader(
        Dataset(df), cont_names=["a"], label_names=["b"], batch_size=batch_size, shuffle=True
    )

    batch = next(iter(train_dataset))

    first_batch = tf.reshape(tf.cast(batch[0]["a"].cpu(), tf.int32), (batch_size,))
    in_order = tf.range(0, batch_size, dtype=tf.int32)

    assert (first_batch != in_order).numpy().any()
    assert (tf.sort(first_batch) == in_order).numpy().all()


@pytest.mark.parametrize("batch_size", [10, 9, 8])
@pytest.mark.parametrize("drop_last", [True, False])
@pytest.mark.parametrize("num_rows", [100])
def test_tf_drp_reset(tmpdir, batch_size, drop_last, num_rows):
    df = make_df(
        {
            "cat1": [1] * num_rows,
            "cat2": [2] * num_rows,
            "cat3": [3] * num_rows,
            "label": [0] * num_rows,
            "cont3": [3.0] * num_rows,
            "cont2": [2.0] * num_rows,
            "cont1": [1.0] * num_rows,
        }
    )
    path = os.path.join(tmpdir, "dataset.parquet")
    df.to_parquet(path)
    cat_names = ["cat3", "cat2", "cat1"]
    cont_names = ["cont3", "cont2", "cont1"]
    label_name = ["label"]

    data_itr = tf_dataloader.KerasSequenceLoader(
        [path],
        cat_names=cat_names,
        cont_names=cont_names,
        batch_size=batch_size,
        label_names=label_name,
        shuffle=False,
        drop_last=drop_last,
    )

    all_len = len(data_itr) if drop_last else len(data_itr) - 1
    all_rows = 0
    for idx, (X, y) in enumerate(data_itr):
        all_rows += len(X["cat1"])
        if idx < all_len:
            assert list(X["cat1"].numpy()) == [1] * batch_size
            assert list(X["cat2"].numpy()) == [2] * batch_size
            assert list(X["cat3"].numpy()) == [3] * batch_size
            assert list(X["cont1"].numpy()) == [1.0] * batch_size
            assert list(X["cont2"].numpy()) == [2.0] * batch_size
            assert list(X["cont3"].numpy()) == [3.0] * batch_size

    if drop_last and num_rows % batch_size > 0:
        assert num_rows > all_rows
    else:
        assert num_rows == all_rows


def test_tf_catname_ordering(tmpdir):
    df = make_df(
        {
            "cat1": [1] * 100,
            "cat2": [2] * 100,
            "cat3": [3] * 100,
            "label": [0] * 100,
            "cont3": [3.0] * 100,
            "cont2": [2.0] * 100,
            "cont1": [1.0] * 100,
        }
    )
    path = os.path.join(tmpdir, "dataset.parquet")
    df.to_parquet(path)
    cat_names = ["cat3", "cat2", "cat1"]
    cont_names = ["cont3", "cont2", "cont1"]
    label_name = ["label"]

    data_itr = tf_dataloader.KerasSequenceLoader(
        [path],
        cat_names=cat_names,
        cont_names=cont_names,
        batch_size=10,
        label_names=label_name,
        shuffle=False,
    )

    for X, y in data_itr:
        assert list(X["cat1"].numpy()) == [1] * 10
        assert list(X["cat2"].numpy()) == [2] * 10
        assert list(X["cat3"].numpy()) == [3] * 10
        assert list(X["cont1"].numpy()) == [1.0] * 10
        assert list(X["cont2"].numpy()) == [2.0] * 10
        assert list(X["cont3"].numpy()) == [3.0] * 10


def test_tf_map(tmpdir):
    df = make_df(
        {
            "cat1": [1] * 100,
            "cat2": [2] * 100,
            "cat3": [3] * 100,
            "label": [0] * 100,
            "sample_weight": [1.0] * 100,
            "cont2": [2.0] * 100,
            "cont1": [1.0] * 100,
        }
    )
    path = os.path.join(tmpdir, "dataset.parquet")
    df.to_parquet(path)
    cat_names = ["cat3", "cat2", "cat1"]
    cont_names = ["sample_weight", "cont2", "cont1"]
    label_name = ["label"]

    def add_sample_weight(features, labels, sample_weight_col_name="sample_weight"):
        sample_weight = tf.cast(features.pop(sample_weight_col_name) > 0, tf.float32)

        return features, labels, sample_weight

    data_itr = tf_dataloader.KerasSequenceLoader(
        [path],
        cat_names=cat_names,
        cont_names=cont_names,
        batch_size=10,
        label_names=label_name,
        shuffle=False,
    ).map(add_sample_weight)

    for X, y, sample_weight in data_itr:
        assert list(X["cat1"].numpy()) == [1] * 10
        assert list(X["cat2"].numpy()) == [2] * 10
        assert list(X["cat3"].numpy()) == [3] * 10
        assert list(X["cont1"].numpy()) == [1.0] * 10
        assert list(X["cont2"].numpy()) == [2.0] * 10

        assert list(sample_weight.numpy()) == [1.0] * 10


# TODO: include use_columns option
# TODO: include parts_per_chunk test
@pytest.mark.parametrize("gpu_memory_frac", [0.01, 0.06])
@pytest.mark.parametrize("engine", ["parquet"])
@pytest.mark.parametrize("batch_size", [1, 10, 100])
@pytest.mark.parametrize("use_paths", [True, False])
@pytest.mark.parametrize("cpu_true", [False, True])
@pytest.mark.parametrize("device", ["cpu", 0])
def test_tf_gpu_dl(
    tmpdir, paths, use_paths, device, cpu_true, dataset, batch_size, gpu_memory_frac, engine
):
    cont_names = ["x", "y", "id"]
    cat_names = ["name-string"]
    label_name = ["label"]
    if engine == "parquet":
        cat_names.append("name-cat")

    columns = cont_names + cat_names

    conts = cont_names >> ops.FillMedian() >> ops.Normalize()
    cats = cat_names >> ops.Categorify()

    workflow = nvt.Workflow(conts + cats + label_name)
    workflow.fit(dataset)
    workflow.transform(dataset).to_parquet(tmpdir + "/processed")

    data_itr = tf_dataloader.KerasSequenceLoader(
        str(tmpdir + "/processed"),  # workflow.transform(dataset),
        cat_names=cat_names,
        cont_names=cont_names,
        batch_size=batch_size,
        buffer_size=gpu_memory_frac,
        label_names=label_name,
        engine=engine,
        shuffle=False,
        device=device,
        reader_kwargs={"cpu": cpu_true},
    )
    _ = tf.random.uniform((1,))

    rows = 0
    for idx in range(len(data_itr)):
        X, y = next(data_itr)

        # first elements to check epoch-to-epoch consistency
        if idx == 0:
            X0, y0 = X, y

        # check that we have at most batch_size elements
        num_samples = y.shape[0]
        if num_samples != batch_size:
            try:
                next(data_itr)
            except StopIteration:
                rows += num_samples
                continue
            else:
                raise ValueError("Batch size too small at idx {}".format(idx))

        # check that all the features in X have the
        # appropriate length and that the set of
        # their names is exactly the set of names in
        # `columns`
        these_cols = columns.copy()
        for column, x in X.items():
            try:
                these_cols.remove(column)
            except ValueError as e:
                raise AssertionError from e
            assert x.shape[0] == num_samples
        assert len(these_cols) == 0
        rows += num_samples

    assert (idx + 1) * batch_size >= rows
    row_count = (60 * 24 * 3 + 1) if HAS_GPU else (60 * 24 * 3)
    assert rows == row_count
    # if num_samples is equal to batch size,
    # we didn't exhaust the iterator and do
    # cleanup. Try that now
    if num_samples == batch_size:
        try:
            next(data_itr)
        except StopIteration:
            pass
        else:
            raise ValueError
    assert not data_itr._working
    assert data_itr._batch_itr is None

    # check start of next epoch to ensure consistency
    X, y = next(data_itr)
    assert (y.numpy() == y0.numpy()).all()

    for column, x in X.items():
        x0 = X0.pop(column)
        assert (x.numpy() == x0.numpy()).all()
    assert len(X0) == 0

    data_itr.stop()
    assert not data_itr._working
    assert data_itr._batch_itr is None


@pytest.mark.parametrize("batch_size", [1, 2, 3])
def test_mh_support(tmpdir, batch_size):
    data = {
        "Authors": [["User_A"], ["User_A", "User_E"], ["User_B", "User_C"], ["User_C"]],
        "Reviewers": [
            ["User_A"],
            ["User_A", "User_E"],
            ["User_B", "User_C"],
            ["User_C"],
        ],
        "Engaging User": ["User_B", "User_B", "User_A", "User_D"],
        "Embedding": [
            [0.1, 0.2, 0.3],
            [0.3, 0.4, 0.5],
            [0.6, 0.7, 0.8],
            [0.8, 0.4, 0.2],
        ],
        "Post": [1, 2, 3, 4],
    }
    df = make_df(data)
    cat_names = ["Authors", "Reviewers", "Engaging User"]
    cont_names = ["Embedding"]
    label_name = ["Post"]
    if HAS_GPU:
        cats = cat_names >> ops.HashBucket(num_buckets=10)
    else:
        cats = cat_names >> ops.Categorify()
    workflow = nvt.Workflow(cats + cont_names + label_name)

    data_itr = tf_dataloader.KerasSequenceLoader(
        workflow.fit_transform(nvt.Dataset(df)),
        cat_names=cat_names,
        cont_names=cont_names,
        label_names=label_name,
        batch_size=batch_size,
        shuffle=False,
    )
    idx = 0

    multihot_data = df
    if HAS_GPU:
        multihot_data = multihot_data.to_pandas()

    for X, y in data_itr:
        assert len(X) == 7
        n_samples = y.shape[0]

        for mh_name in ["Authors", "Reviewers", "Embedding"]:
            # assert (mh_name) in X
            array, offsets = X[f"{mh_name}__values"], X[f"{mh_name}__offsets"]
            offsets = offsets.numpy()
            array = array.numpy()
            lens = [0]
            cur = 0
            for x in multihot_data[mh_name][idx * batch_size : idx * batch_size + n_samples]:
                cur += len(x)
                lens.append(cur)
            assert (offsets == np.array(lens)).all()
            assert len(array) == max(lens)

        idx += 1
    assert idx == (3 // batch_size + 1)


@pytest.mark.parametrize("batch_size", [128, 256])
def test_validater(tmpdir, batch_size):
    n_samples = 10000
    rand = np.random.RandomState(0)

    gdf = make_df({"a": rand.randn(n_samples), "label": rand.randint(2, size=n_samples)})

    dataloader = tf_dataloader.KerasSequenceLoader(
        nvt.Dataset(gdf),
        batch_size=batch_size,
        cat_names=[],
        cont_names=["a"],
        label_names=["label"],
        shuffle=False,
    )

    input_ = tf.keras.Input(name="a", dtype=tf.float32, shape=(1,))
    x = tf.keras.layers.Dense(128, "relu")(input_)
    x = tf.keras.layers.Dense(1, activation="sigmoid")(x)

    model = tf.keras.Model(inputs=input_, outputs=x)
    model.compile("sgd", "binary_crossentropy", metrics=["accuracy", tf.keras.metrics.AUC()])

    validater = tf_dataloader.KerasSequenceValidater(dataloader)
    model.fit(dataloader, epochs=1, verbose=0, callbacks=[validater])

    predictions, labels = [], []
    for X, y_true in dataloader:
        y_pred = model(X)
        labels.extend(y_true.numpy())
        predictions.extend(y_pred.numpy()[:, 0])
    predictions = np.array(predictions)
    labels = np.array(labels)

    logs = {}
    validater.on_epoch_end(0, logs)
    auc_key = [i for i in logs if i.startswith("val_auc")][0]

    true_accuracy = (labels == (predictions > 0.5)).mean()
    print(true_accuracy)
    estimated_accuracy = logs["val_accuracy"]
    print(estimated_accuracy)
    assert np.isclose(true_accuracy, estimated_accuracy, rtol=0.1)

    true_auc = roc_auc_score(labels, predictions)
    estimated_auc = logs[auc_key]
    print(true_auc)
    print(estimated_auc)
    assert np.isclose(true_auc, estimated_auc, rtol=0.1)


@pytest.mark.parametrize("engine", ["parquet"])
@pytest.mark.parametrize("batch_size", [1, 10, 100])
@pytest.mark.parametrize("global_rank", [0, 1])
def test_multigpu_partitioning(datasets, engine, batch_size, global_rank):
    cont_names = ["x", "y", "id"]
    cat_names = ["name-string", "name-cat"]
    label_name = ["label"]
    data_loader = tf_dataloader.KerasSequenceLoader(
        str(datasets["parquet"]),
        cat_names=cat_names,
        cont_names=cont_names,
        batch_size=batch_size,
        buffer_size=0.1,
        label_names=label_name,
        engine=engine,
        shuffle=False,
        global_size=2,
        global_rank=global_rank,
    )
    indices = data_loader._indices_for_process()
    assert indices == [global_rank]


<<<<<<< HEAD
@pytest.mark.parametrize("sparse_dense", [False, True])
def test_sparse_tensors(tmpdir, sparse_dense):
    # create small dataset, add values to sparse_list
    json_sample = {
        "conts": {},
        "cats": {
            "spar1": {
                "dtype": None,
                "cardinality": 50,
                "min_entry_size": 1,
                "max_entry_size": 5,
                "multi_min": 2,
                "multi_max": 4,
                "multi_avg": 3,
            },
            "spar2": {
                "dtype": None,
                "cardinality": 50,
                "min_entry_size": 1,
                "max_entry_size": 5,
                "multi_min": 3,
                "multi_max": 5,
                "multi_avg": 4,
            },
            # "": {"dtype": None, "cardinality": 500, "min_entry_size": 1, "max_entry_size": 5},
        },
        "labels": {"rating": {"dtype": None, "cardinality": 2}},
    }
    cols = datagen._get_cols_from_schema(json_sample)
    df_gen = datagen.DatasetGen(datagen.UniformDistro(), gpu_frac=0.0001)
    target_path = os.path.join(tmpdir, "input/")
    os.mkdir(target_path)
    df_files = df_gen.full_df_create(10000, cols, output=target_path)
    spa_lst = ["spar1", "spar2"]
    spa_mx = {"spar1": 5, "spar2": 6}
    batch_size = 10
    data_itr = tf_dataloader.KerasSequenceLoader(
        df_files,
        cat_names=spa_lst,
        cont_names=[],
        label_names=["rating"],
        batch_size=batch_size,
        buffer_size=0.1,
        sparse_names=spa_lst,
        sparse_max=spa_mx,
        sparse_as_dense=sparse_dense,
    )
    for batch in data_itr:
        feats, labs = batch
        for col in spa_lst:
            feature_tensor = feats[f"{col}"]
            if not sparse_dense:
                assert list(feature_tensor.shape) == [batch_size, spa_mx[col]]
                assert isinstance(feature_tensor, tf.sparse.SparseTensor)
            else:
                assert feature_tensor.shape[1] == spa_mx[col]
                assert not isinstance(feature_tensor, tf.sparse.SparseTensor)


@pytest.mark.skipif(
    os.environ.get("NR_USER") is not None, reason="not working correctly in ci environment"
)
@pytest.mark.skipif(importlib.util.find_spec("horovod") is None, reason="needs horovod")
@pytest.mark.skipif(
    HAS_GPU and cupy and cupy.cuda.runtime.getDeviceCount() <= 1,
    reason="This unittest requires multiple gpu's to run",
)
def test_horovod_multigpu(tmpdir):
    json_sample = {
        "conts": {},
        "cats": {
            "genres": {
                "dtype": None,
                "cardinality": 50,
                "min_entry_size": 1,
                "max_entry_size": 5,
                "multi_min": 2,
                "multi_max": 4,
                "multi_avg": 3,
            },
            "movieId": {
                "dtype": None,
                "cardinality": 500,
                "min_entry_size": 1,
                "max_entry_size": 5,
            },
            "userId": {"dtype": None, "cardinality": 500, "min_entry_size": 1, "max_entry_size": 5},
        },
        "labels": {"rating": {"dtype": None, "cardinality": 2}},
    }
    cols = datagen._get_cols_from_schema(json_sample)
    df_gen = datagen.DatasetGen(datagen.UniformDistro(), gpu_frac=0.0001)
    target_path = os.path.join(tmpdir, "input/")
    os.mkdir(target_path)
    df_files = df_gen.full_df_create(10000, cols, output=target_path)
    # process them
    cat_features = nvt.ColumnSelector(["userId", "movieId", "genres"]) >> nvt.ops.Categorify()
    ratings = nvt.ColumnSelector(["rating"]) >> nvt.ops.LambdaOp(
        lambda col: (col > 3).astype("int8")
    )
    output = cat_features + ratings
    proc = nvt.Workflow(output)
    target_path_train = os.path.join(tmpdir, "train/")
    os.mkdir(target_path_train)
    proc.fit_transform(nvt.Dataset(df_files)).to_parquet(
        output_path=target_path_train, out_files_per_proc=5
    )
    # add new location
    target_path = os.path.join(tmpdir, "workflow/")
    os.mkdir(target_path)
    proc.save(target_path)
    curr_path = os.path.abspath(__file__)
    repo_root = os.path.relpath(os.path.normpath(os.path.join(curr_path, "../../../..")))
    hvd_wrap_path = os.path.join(repo_root, "examples/multi-gpu-movielens/hvd_wrapper.sh")
    hvd_exam_path = os.path.join(repo_root, "examples/multi-gpu-movielens/tf_trainer.py")
    with subprocess.Popen(
        [
            "horovodrun",
            "-np",
            "2",
            "-H",
            "localhost:2",
            "sh",
            hvd_wrap_path,
            "python",
            hvd_exam_path,
            "--dir_in",
            f"{tmpdir}",
            "--batch_size",
            "1024",
        ],
        stdout=subprocess.PIPE,
        stderr=subprocess.PIPE,
    ) as process:
        process.wait()
        stdout, stderr = process.communicate()
        print(stdout, stderr)
        # if horovod failed to run because of environment issue, lets not fail the test here
        if b"horovod does not find an installed MPI." in stderr:
            pytest.skip("Skipping test because of horovod missing MPI")
        assert "Loss:" in str(stdout)


=======
>>>>>>> 3fcc996e
@pytest.mark.parametrize("batch_size", [1000])
@pytest.mark.parametrize("engine", ["parquet"])
@pytest.mark.parametrize("device", [None, 0])
def test_dataloader_schema(tmpdir, df, dataset, batch_size, engine, device):
    cat_names = ["name-cat", "name-string"]
    cont_names = ["x", "y", "id"]
    label_name = ["label"]

    conts = cont_names >> ops.FillMedian() >> ops.Normalize()
    cats = cat_names >> ops.Categorify()

    processor = nvt.Workflow(conts + cats + label_name)

    output_train = os.path.join(tmpdir, "train/")
    os.mkdir(output_train)

    processor.fit_transform(dataset).to_parquet(
        shuffle=nvt.io.Shuffle.PER_PARTITION,
        output_path=output_train,
        out_files_per_proc=2,
    )

    tar_paths = [
        os.path.join(output_train, x) for x in os.listdir(output_train) if x.endswith("parquet")
    ]

    nvt_data = nvt.Dataset(tar_paths, engine="parquet")

    data_loader = tf_dataloader.KerasSequenceLoader(
        nvt_data,
        batch_size=batch_size,
        shuffle=False,
        label_names=label_name,
    )

    batch = next(iter(data_loader))
    assert all(name in batch[0] for name in cat_names)
    assert all(name in batch[0] for name in cont_names)

    num_label_cols = batch[1].shape[1] if len(batch[1].shape) > 1 else 1
    assert num_label_cols == len(label_name)<|MERGE_RESOLUTION|>--- conflicted
+++ resolved
@@ -468,152 +468,6 @@
     assert indices == [global_rank]
 
 
-<<<<<<< HEAD
-@pytest.mark.parametrize("sparse_dense", [False, True])
-def test_sparse_tensors(tmpdir, sparse_dense):
-    # create small dataset, add values to sparse_list
-    json_sample = {
-        "conts": {},
-        "cats": {
-            "spar1": {
-                "dtype": None,
-                "cardinality": 50,
-                "min_entry_size": 1,
-                "max_entry_size": 5,
-                "multi_min": 2,
-                "multi_max": 4,
-                "multi_avg": 3,
-            },
-            "spar2": {
-                "dtype": None,
-                "cardinality": 50,
-                "min_entry_size": 1,
-                "max_entry_size": 5,
-                "multi_min": 3,
-                "multi_max": 5,
-                "multi_avg": 4,
-            },
-            # "": {"dtype": None, "cardinality": 500, "min_entry_size": 1, "max_entry_size": 5},
-        },
-        "labels": {"rating": {"dtype": None, "cardinality": 2}},
-    }
-    cols = datagen._get_cols_from_schema(json_sample)
-    df_gen = datagen.DatasetGen(datagen.UniformDistro(), gpu_frac=0.0001)
-    target_path = os.path.join(tmpdir, "input/")
-    os.mkdir(target_path)
-    df_files = df_gen.full_df_create(10000, cols, output=target_path)
-    spa_lst = ["spar1", "spar2"]
-    spa_mx = {"spar1": 5, "spar2": 6}
-    batch_size = 10
-    data_itr = tf_dataloader.KerasSequenceLoader(
-        df_files,
-        cat_names=spa_lst,
-        cont_names=[],
-        label_names=["rating"],
-        batch_size=batch_size,
-        buffer_size=0.1,
-        sparse_names=spa_lst,
-        sparse_max=spa_mx,
-        sparse_as_dense=sparse_dense,
-    )
-    for batch in data_itr:
-        feats, labs = batch
-        for col in spa_lst:
-            feature_tensor = feats[f"{col}"]
-            if not sparse_dense:
-                assert list(feature_tensor.shape) == [batch_size, spa_mx[col]]
-                assert isinstance(feature_tensor, tf.sparse.SparseTensor)
-            else:
-                assert feature_tensor.shape[1] == spa_mx[col]
-                assert not isinstance(feature_tensor, tf.sparse.SparseTensor)
-
-
-@pytest.mark.skipif(
-    os.environ.get("NR_USER") is not None, reason="not working correctly in ci environment"
-)
-@pytest.mark.skipif(importlib.util.find_spec("horovod") is None, reason="needs horovod")
-@pytest.mark.skipif(
-    HAS_GPU and cupy and cupy.cuda.runtime.getDeviceCount() <= 1,
-    reason="This unittest requires multiple gpu's to run",
-)
-def test_horovod_multigpu(tmpdir):
-    json_sample = {
-        "conts": {},
-        "cats": {
-            "genres": {
-                "dtype": None,
-                "cardinality": 50,
-                "min_entry_size": 1,
-                "max_entry_size": 5,
-                "multi_min": 2,
-                "multi_max": 4,
-                "multi_avg": 3,
-            },
-            "movieId": {
-                "dtype": None,
-                "cardinality": 500,
-                "min_entry_size": 1,
-                "max_entry_size": 5,
-            },
-            "userId": {"dtype": None, "cardinality": 500, "min_entry_size": 1, "max_entry_size": 5},
-        },
-        "labels": {"rating": {"dtype": None, "cardinality": 2}},
-    }
-    cols = datagen._get_cols_from_schema(json_sample)
-    df_gen = datagen.DatasetGen(datagen.UniformDistro(), gpu_frac=0.0001)
-    target_path = os.path.join(tmpdir, "input/")
-    os.mkdir(target_path)
-    df_files = df_gen.full_df_create(10000, cols, output=target_path)
-    # process them
-    cat_features = nvt.ColumnSelector(["userId", "movieId", "genres"]) >> nvt.ops.Categorify()
-    ratings = nvt.ColumnSelector(["rating"]) >> nvt.ops.LambdaOp(
-        lambda col: (col > 3).astype("int8")
-    )
-    output = cat_features + ratings
-    proc = nvt.Workflow(output)
-    target_path_train = os.path.join(tmpdir, "train/")
-    os.mkdir(target_path_train)
-    proc.fit_transform(nvt.Dataset(df_files)).to_parquet(
-        output_path=target_path_train, out_files_per_proc=5
-    )
-    # add new location
-    target_path = os.path.join(tmpdir, "workflow/")
-    os.mkdir(target_path)
-    proc.save(target_path)
-    curr_path = os.path.abspath(__file__)
-    repo_root = os.path.relpath(os.path.normpath(os.path.join(curr_path, "../../../..")))
-    hvd_wrap_path = os.path.join(repo_root, "examples/multi-gpu-movielens/hvd_wrapper.sh")
-    hvd_exam_path = os.path.join(repo_root, "examples/multi-gpu-movielens/tf_trainer.py")
-    with subprocess.Popen(
-        [
-            "horovodrun",
-            "-np",
-            "2",
-            "-H",
-            "localhost:2",
-            "sh",
-            hvd_wrap_path,
-            "python",
-            hvd_exam_path,
-            "--dir_in",
-            f"{tmpdir}",
-            "--batch_size",
-            "1024",
-        ],
-        stdout=subprocess.PIPE,
-        stderr=subprocess.PIPE,
-    ) as process:
-        process.wait()
-        stdout, stderr = process.communicate()
-        print(stdout, stderr)
-        # if horovod failed to run because of environment issue, lets not fail the test here
-        if b"horovod does not find an installed MPI." in stderr:
-            pytest.skip("Skipping test because of horovod missing MPI")
-        assert "Loss:" in str(stdout)
-
-
-=======
->>>>>>> 3fcc996e
 @pytest.mark.parametrize("batch_size", [1000])
 @pytest.mark.parametrize("engine", ["parquet"])
 @pytest.mark.parametrize("device", [None, 0])
