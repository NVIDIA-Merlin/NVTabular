#
# Copyright (c) 2021, NVIDIA CORPORATION.
#
# Licensed under the Apache License, Version 2.0 (the "License");
# you may not use this file except in compliance with the License.
# You may obtain a copy of the License at
#
#     http://www.apache.org/licenses/LICENSE-2.0
#
# Unless required by applicable law or agreed to in writing, software
# distributed under the License is distributed on an "AS IS" BASIS,
# WITHOUT WARRANTIES OR CONDITIONS OF ANY KIND, either express or implied.
# See the License for the specific language governing permissions and
# limitations under the License.
#
import os
import random

import numpy as np
import pandas as pd
import pytest

import nvtabular as nvt
from merlin.core import dispatch
from merlin.core.compat import HAS_GPU, cudf
from merlin.core.dispatch import make_df
from nvtabular import ColumnSelector, ops
from nvtabular.ops.categorify import get_embedding_sizes
from tests.conftest import assert_eq

if cudf:
    _CPU = [True, False]
else:
    _CPU = [True]
_HAS_GPU = HAS_GPU


@pytest.mark.parametrize("cpu", _CPU)
@pytest.mark.parametrize("include_nulls", [True, False])
@pytest.mark.parametrize("cardinality_memory_limit", [None, "24B"])
def test_categorify_size(tmpdir, cpu, include_nulls, cardinality_memory_limit):
    num_rows = 50
    num_distinct = 10

    possible_session_ids = list(range(num_distinct))
    if include_nulls:
        possible_session_ids.append(None)

    df = dispatch.make_df(
        {"session_id": [random.choice(possible_session_ids) for _ in range(num_rows)]},
        device="cpu" if cpu else None,
    )

    cat_features = ["session_id"] >> nvt.ops.Categorify(
        out_path=str(tmpdir),
        cardinality_memory_limit=cardinality_memory_limit,
    )
    workflow = nvt.Workflow(cat_features)
    if cardinality_memory_limit:
        # We set an artificially-low `cardinality_memory_limit`
        # argument to ensure that a UserWarning will be thrown
        with pytest.warns(UserWarning):
            workflow.fit_transform(nvt.Dataset(df, cpu=cpu)).to_ddf().compute()
    else:
        workflow.fit_transform(nvt.Dataset(df, cpu=cpu)).to_ddf().compute()

    vals = df["session_id"].value_counts()
    vocab = dispatch.read_dispatch(cpu=cpu)(
        os.path.join(tmpdir, "categories", "unique.session_id.parquet")
    )

    if cpu:
        expected = dict(zip(vals.index, vals))
        computed = {
            session: size
            for session, size in zip(vocab["session_id"], vocab["session_id_size"])
            if size
        }
    else:
        # Ignore first element if it is NaN
        if vocab["session_id"].iloc[:2].isna().any():
            session_id = vocab["session_id"].iloc[2:]
            session_id_size = vocab["session_id_size"].iloc[2:]
        else:
            session_id = vocab["session_id"]
            session_id_size = vocab["session_id_size"]
        expected = dict(zip(vals.index.values_host, vals.values_host))
        computed = {
            session: size
            for session, size in zip(session_id.values_host, session_id_size.values_host)
            if size
        }
    first_key = list(computed.keys())[0]
    if pd.isna(first_key):
        computed.pop(first_key)
    assert computed == expected


def test_na_value_count(tmpdir):
    gdf = dispatch.make_df(
        {
            "productID": ["B00406YHLI"] * 5
            + ["B002YXS8E6"] * 5
            + ["B00011KM38"] * 2
            + [np.nan] * 3,
            "brand": ["Coby"] * 5 + [np.nan] * 5 + ["Cooler Master"] * 2 + ["Asus"] * 3,
        }
    )

    cat_features = ["brand", "productID"] >> nvt.ops.Categorify()
    workflow = nvt.Workflow(cat_features)
    train_dataset = nvt.Dataset(gdf, engine="parquet")
    workflow.fit(train_dataset)
    workflow.transform(train_dataset).to_ddf().compute()

    single_meta = dispatch.read_dispatch(fmt="parquet")("./categories/meta.brand.parquet")
    second_meta = dispatch.read_dispatch(fmt="parquet")("./categories/meta.productID.parquet")
    assert single_meta["kind"].iloc[1] == "null"
    assert single_meta["num_observed"].iloc[1] == 5
    assert second_meta["kind"].iloc[1] == "null"
    assert second_meta["num_observed"].iloc[1] == 3


@pytest.mark.parametrize("freq_threshold", [0, 1, 2])
@pytest.mark.parametrize("cpu", _CPU)
@pytest.mark.parametrize("dtype", [None, np.int32, np.int64])
@pytest.mark.parametrize("vocabs", [None, {"Authors": pd.Series([f"User_{x}" for x in "ACBE"])}])
def test_categorify_lists(tmpdir, freq_threshold, cpu, dtype, vocabs):
    df = dispatch.make_df(
        {
            "Authors": [["User_A"], ["User_A", "User_E"], ["User_B", "User_C"], ["User_C"]],
            "Engaging User": ["User_B", "User_B", "User_A", "User_D"],
            "Post": [1, 2, 3, 4],
        }
    )
    cat_names = ["Authors", "Engaging User"]
    label_name = ["Post"]

    cat_features = cat_names >> ops.Categorify(
        out_path=str(tmpdir), freq_threshold=freq_threshold, dtype=dtype, vocabs=vocabs
    )

    workflow = nvt.Workflow(cat_features + label_name)
    df_out = workflow.fit_transform(nvt.Dataset(df, cpu=cpu)).to_ddf().compute()

    # Columns are encoded independently
    if cpu:
        assert df_out["Authors"][0].dtype == np.dtype(dtype) if dtype else np.dtype("int64")
        compare = [list(row) for row in df_out["Authors"].tolist()]
    else:
        assert df_out["Authors"].dtype == cudf.core.dtypes.ListDtype(dtype if dtype else "int64")
        compare = df_out["Authors"].to_arrow().to_pylist()

    if freq_threshold < 2 or vocabs is not None:
        assert compare == [[3], [3, 6], [5, 4], [4]]
    else:
        assert compare == [[3], [3, 2], [2, 4], [4]]


@pytest.mark.parametrize("cat_names", [[["Author", "Engaging User"]], ["Author", "Engaging User"]])
@pytest.mark.parametrize("kind", ["joint", "combo"])
@pytest.mark.parametrize("cpu", _CPU)
def test_categorify_multi(tmpdir, cat_names, kind, cpu):
    df = pd.DataFrame(
        {
            "Author": ["User_A", "User_E", "User_B", "User_C"],
            "Engaging User": ["User_B", "User_B", "User_A", "User_D"],
            "Post": [1, 2, 3, 4],
        }
    )

    label_name = ["Post"]

    cats = cat_names >> ops.Categorify(out_path=str(tmpdir), encode_type=kind)

    workflow = nvt.Workflow(cats + label_name)

    df_out = (
        workflow.fit_transform(nvt.Dataset(df, cpu=cpu)).to_ddf().compute(scheduler="synchronous")
    )

    if len(cat_names) == 1:
        if kind == "joint":
            # Columns are encoded jointly
            compare_authors = (
                df_out["Author"].to_list() if cpu else df_out["Author"].to_arrow().to_pylist()
            )
            compare_engaging = (
                df_out["Engaging User"].to_list()
                if cpu
                else df_out["Engaging User"].to_arrow().to_pylist()
            )
            # again userB has highest frequency given lowest encoding
            assert compare_authors == [4, 7, 3, 5]
            assert compare_engaging == [3, 3, 4, 6]
        else:
            # Column combinations are encoded
            compare_engaging = (
                df_out["Author_Engaging User"].to_list()
                if cpu
                else df_out["Author_Engaging User"].to_arrow().to_pylist()
            )
            assert compare_engaging == [3, 6, 4, 5]
    else:
        # Columns are encoded independently
        compare_authors = (
            df_out["Author"].to_list() if cpu else df_out["Author"].to_arrow().to_pylist()
        )
        compare_engaging = (
            df_out["Engaging User"].to_list()
            if cpu
            else df_out["Engaging User"].to_arrow().to_pylist()
        )
        assert compare_authors == [3, 6, 4, 5]
        # User B is first in frequency based ordering
        assert compare_engaging == [3, 3, 4, 5]


@pytest.mark.parametrize("cpu", _CPU)
@pytest.mark.parametrize(
    "cat_names",
    [
        [["Author", "Engaging User"], ["Author"], ["Engaging User"]],
        [["Author", "Engaging User"], ["Author"], "Engaging User"],
        [["Author", "Engaging User"], "Author", ["Engaging User"]],
        [["Author", "Engaging User"], "Author", "Engaging User"],
    ],
)
@pytest.mark.parametrize(
    "input_with_output",
    [
        # dupes in both Author
        {
            "df_data": {
                "Author": ["User_B", "User_E", "User_B", "User_C"],
                "Engaging User": ["User_C", "User_B", "User_A", "User_D"],
                "Post": [1, 2, 3, 4],
            },
            "expected_a": [3, 5, 3, 4],
            "expected_e": [5, 4, 3, 6],
            "expected_ae": [4, 6, 3, 5],
        },
        # dupes in both Engaging user
        {
            "df_data": {
                "Author": ["User_A", "User_E", "User_B", "User_C"],
                "Engaging User": ["User_B", "User_B", "User_A", "User_D"],
                "Post": [1, 2, 3, 4],
            },
            "expected_a": [3, 6, 4, 5],
            "expected_e": [3, 3, 4, 5],
            "expected_ae": [3, 6, 4, 5],
        },
        # dupes in both Author and Engaging User
        {
            "df_data": {
                "Author": ["User_C", "User_E", "User_B", "User_C"],
                "Engaging User": ["User_B", "User_B", "User_A", "User_D"],
                "Post": [1, 2, 3, 4],
            },
            "expected_a": [3, 5, 4, 3],
            "expected_e": [3, 3, 4, 5],
            "expected_ae": [4, 6, 3, 5],
        },
        # dupes in both, lining up
        {
            "df_data": {
                "Author": ["User_A", "User_B", "User_C", "User_C"],
                "Engaging User": ["User_A", "User_B", "User_C", "User_C"],
                "Post": [1, 2, 3, 4],
            },
            "expected_a": [4, 5, 3, 3],
            "expected_e": [4, 5, 3, 3],
            "expected_ae": [4, 5, 3, 3],
        },
        # no dupes
        {
            "df_data": {
                "Author": ["User_C", "User_E", "User_B", "User_A"],
                "Engaging User": ["User_C", "User_B", "User_A", "User_D"],
                "Post": [1, 2, 3, 4],
            },
            "expected_a": [5, 6, 4, 3],
            "expected_e": [5, 4, 3, 6],
            "expected_ae": [5, 6, 4, 3],
        },
        # Include null value
        {
            "df_data": {
                "Author": [np.nan, "User_E", "User_B", "User_A"],
                "Engaging User": ["User_C", "User_B", "User_A", "User_D"],
                "Post": [1, 2, 3, 4],
            },
            "expected_a": [1, 5, 4, 3],
            "expected_e": [5, 4, 3, 6],
            "expected_ae": [3, 6, 5, 4],
        },
    ],
)
def test_categorify_multi_combo(tmpdir, input_with_output, cat_names, cpu):
    kind = "combo"
    df = pd.DataFrame(input_with_output["df_data"])

    label_name = ["Post"]
    cats = cat_names >> ops.Categorify(out_path=str(tmpdir), encode_type=kind)
    workflow = nvt.Workflow(cats + label_name)
    df_out = (
        workflow.fit_transform(nvt.Dataset(df, cpu=cpu)).to_ddf().compute(scheduler="synchronous")
    )

    # Column combinations are encoded
    compare_a = df_out["Author"].to_list() if cpu else df_out["Author"].to_arrow().to_pylist()
    compare_e = (
        df_out["Engaging User"].to_list() if cpu else df_out["Engaging User"].to_arrow().to_pylist()
    )
    compare_ae = (
        df_out["Author_Engaging User"].to_list()
        if cpu
        else df_out["Author_Engaging User"].to_arrow().to_pylist()
    )
    assert compare_a == input_with_output["expected_a"]
    assert compare_e == input_with_output["expected_e"]
    assert compare_ae == input_with_output["expected_ae"]


@pytest.mark.parametrize("freq_limit", [None, 0, {"Author": 3, "Engaging User": 4}])
@pytest.mark.parametrize("buckets", [None, 10, {"Author": 10, "Engaging User": 20}])
@pytest.mark.parametrize("search_sort", [True, False])
@pytest.mark.parametrize("cpu", _CPU)
def test_categorify_freq_limit(tmpdir, freq_limit, buckets, search_sort, cpu):
    if search_sort and cpu:
        # invalid combination - don't test
        return

    df = dispatch.make_df(
        {
            "Author": [
                "User_A",
                "User_E",
                "User_B",
                "User_C",
                "User_A",
                "User_E",
                "User_B",
                "User_C",
                "User_B",
                "User_C",
            ],
            "Engaging User": [
                "User_B",
                "User_B",
                "User_A",
                "User_D",
                "User_B",
                "User_c",
                "User_A",
                "User_D",
                "User_D",
                "User_D",
            ],
        }
    )

    isfreqthr = freq_limit > 0 if isinstance(freq_limit, int) else isinstance(freq_limit, dict)

    if (not search_sort and isfreqthr) or (search_sort and not isfreqthr):
        cat_names = ["Author", "Engaging User"]

        cats = cat_names >> ops.Categorify(
            freq_threshold=freq_limit,
            out_path=str(tmpdir),
            search_sorted=search_sort,
            num_buckets=buckets,
        )

        workflow = nvt.Workflow(cats)
        df_out = (
            workflow.fit_transform(nvt.Dataset(df, cpu=cpu))
            .to_ddf()
            .compute(scheduler="synchronous")
        )

        # Check size statistics add up to len(df)
        for col in ["Author", "Engaging User"]:
            check_meta = dispatch.read_dispatch(fmt="parquet")(
                str(tmpdir) + f"/categories/meta.{col}.parquet"
            )
            assert check_meta["num_observed"].sum() == len(df)

        null, oov = 1, 1
        unique = {"Author": 5, "Engaging User": 4}
        freq_limited = {"Author": 2, "Engaging User": 1}
        if freq_limit and not buckets:
            # Column combinations are encoded
            if isinstance(freq_limit, dict):
                assert df_out["Author"].max() == null + oov + freq_limited["Author"]
                assert df_out["Engaging User"].max() == null + oov + freq_limited["Engaging User"]
            else:
                assert len(df["Author"].unique()) == df_out["Author"].max()
                assert len(df["Engaging User"].unique()) == df_out["Engaging User"].max()
        elif not freq_limit and buckets:
            if isinstance(buckets, dict):
                assert df_out["Author"].max() <= null + buckets["Author"] + unique["Author"]
                assert (
                    df_out["Engaging User"].max()
                    <= null + buckets["Engaging User"] + unique["Engaging User"]
                )
            else:
                assert df_out["Author"].max() <= null + buckets + unique["Author"]
                assert df_out["Engaging User"].max() <= null + buckets + unique["Engaging User"]
        elif freq_limit and buckets:
            if (
                isinstance(buckets, dict)
                and isinstance(freq_limit, dict)
                and not isinstance(df, pd.DataFrame)
            ):
                assert df_out["Author"].max() <= null + freq_limited["Author"] + buckets["Author"]
                assert (
                    df_out["Engaging User"].max()
                    <= null + freq_limited["Engaging User"] + buckets["Engaging User"]
                )


@pytest.mark.parametrize("cpu", _CPU)
def test_categorify_hash_bucket_only(cpu):
    df = dispatch.make_df(
        {
            "Authors": ["User_A", "User_A", "User_E", "User_B", "User_C"],
            "Engaging_User": ["User_B", "User_B", "User_A", "User_D", "User_D"],
            "Post": [1, 2, 3, 4, 5],
        }
    )
    cat_names = ["Authors", "Engaging_User"]
    buckets = 10
    max_size = buckets + 2  # Must include pad and null indices
    dataset = nvt.Dataset(df, cpu=cpu)
    hash_features = cat_names >> ops.Categorify(num_buckets=buckets, max_size=max_size)
    processor = nvt.Workflow(hash_features)
    processor.fit(dataset)
    new_gdf = processor.transform(dataset).to_ddf().compute()

    # check hashed values
    assert new_gdf["Authors"].max() <= max_size
    assert new_gdf["Engaging_User"].max() <= max_size
    # check embedding size is equal to the num_buckets after hashing
    assert nvt.ops.get_embedding_sizes(processor)["Authors"][0] == max_size
    assert nvt.ops.get_embedding_sizes(processor)["Engaging_User"][0] == max_size


@pytest.mark.parametrize("max_emb_size", [6, {"Author": 8, "Engaging_User": 7}])
def test_categorify_max_size(max_emb_size):
    df = dispatch.make_df(
        {
            "Author": [
                "User_A",
                "User_E",
                "User_B",
                "User_C",
                "User_A",
                "User_E",
                "User_B",
                "User_C",
                "User_D",
                "User_F",
                "User_F",
            ],
            "Engaging_User": [
                "User_B",
                "User_B",
                "User_A",
                "User_D",
                "User_B",
                "User_M",
                "User_A",
                "User_D",
                "User_N",
                "User_F",
                "User_E",
            ],
        }
    )

    cat_names = ["Author", "Engaging_User"]
    buckets = 3
    dataset = nvt.Dataset(df)
    cat_features = cat_names >> ops.Categorify(max_size=max_emb_size, num_buckets=buckets)
    processor = nvt.Workflow(cat_features)
    processor.fit(dataset)
    new_gdf = processor.transform(dataset).to_ddf().compute()

    if isinstance(max_emb_size, int):
        max_emb_size = {name: max_emb_size for name in cat_names}

    # check encoded values after freq_hashing with fix emb size
    assert new_gdf["Author"].max() <= max_emb_size["Author"] + 1
    assert new_gdf["Engaging_User"].max() <= max_emb_size["Engaging_User"] + 1

    # check embedding size is less than max_size after hashing with fix emb size.
    embedding_sizes = nvt.ops.get_embedding_sizes(processor)
    assert embedding_sizes["Author"][0] <= max_emb_size["Author"] + 1
    assert embedding_sizes["Engaging_User"][0] <= max_emb_size["Engaging_User"] + 1

    # make sure we can also get embedding sizes from the workflow_node
    embedding_sizes = nvt.ops.get_embedding_sizes(cat_features)
    assert embedding_sizes["Author"][0] <= max_emb_size["Author"] + 1
    assert embedding_sizes["Engaging_User"][0] <= max_emb_size["Engaging_User"] + 1


def test_categorify_single_table():
    df = dispatch.make_df(
        {
            "Authors": [None, "User_A", "User_A", "User_E", "User_B", "User_C"],
            "Engaging_User": [None, "User_B", "User_B", "User_A", "User_D", "User_D"],
            "Post": [1, 2, 3, 4, None, 5],
        }
    )
    cat_names = ["Authors", "Engaging_User"]
    dataset = nvt.Dataset(df)
    features = cat_names >> ops.Categorify(single_table=True)
    processor = nvt.Workflow(features)
    processor.fit(dataset)
    new_gdf = processor.transform(dataset).to_ddf().compute()

    old_max = 1
    for name in cat_names:
        curr_min = new_gdf[name].min()
        assert old_max <= curr_min
        curr_max = new_gdf[name].max()
        old_max += curr_max


@pytest.mark.parametrize("engine", ["parquet"])
def test_categorify_embedding_sizes(dataset, engine):
    cat_1 = ColumnSelector(["name-cat"]) >> ops.Categorify()
    cat_2 = ColumnSelector(["name-string"]) >> ops.Categorify() >> ops.Rename(postfix="_test")

    workflow = nvt.Workflow(cat_1 + cat_2)
    workflow.fit_transform(dataset)

    assert get_embedding_sizes(workflow) == {"name-cat": (29, 16), "name-string_test": (29, 16)}


def test_categorify_no_nulls():
    # See https://github.com/NVIDIA-Merlin/NVTabular/issues/1325
    df = make_df(
        {
            "user_id": [1, 2, 3, 4, 6, 8, 5, 3] * 10,
            "item_id": [2, 4, 4, 7, 5, 2, 5, 2] * 10,
        },
    )
    workflow = nvt.Workflow(["user_id", "item_id"] >> ops.Categorify())
    workflow.fit(nvt.Dataset(df))

    df = pd.read_parquet("./categories/meta.user_id.parquet")
    assert df["kind"].iloc[1] == "null"
    assert df["num_observed"].iloc[1] == 0


@pytest.mark.parametrize("cat_names", [[["Author", "Engaging User"]], ["Author", "Engaging User"]])
@pytest.mark.parametrize("kind", ["joint", "combo"])
@pytest.mark.parametrize("cpu", _CPU)
def test_categorify_domain_name(tmpdir, cat_names, kind, cpu):
    df = pd.DataFrame(
        {
            "Author": ["User_A", "User_E", "User_B", "User_C"],
            "Engaging User": ["User_B", "User_B", "User_A", "User_D"],
            "Post": [1, 2, 3, 4],
        }
    )
    cats = cat_names >> ops.Categorify(out_path=str(tmpdir), encode_type=kind)

    workflow = nvt.Workflow(cats)
    workflow.fit_transform(nvt.Dataset(df, cpu=cpu)).to_ddf().compute(scheduler="synchronous")

    domain_names = []
    for col_name in workflow.output_schema.column_names:
        domain_names.append(workflow.output_schema[col_name].properties["domain"]["name"])

        assert workflow.output_schema[col_name].properties != {}
        assert "domain" in workflow.output_schema[col_name].properties
        assert "name" in workflow.output_schema[col_name].properties["domain"]

    if len(cat_names) == 1 and kind == "combo":
        # Columns are encoded in combination, so there's only one domain name
        assert len(domain_names) == 1
        assert domain_names[0] == "Author_Engaging User"
    else:
        if len(cat_names) == 1 and kind == "joint":
            # Columns are encoded jointly, so the domain names are the same
            assert len(set(domain_names)) == 1
        else:
            # Columns are encoded independently, so the domain names are different
            assert len(set(domain_names)) > 1


@pytest.mark.parametrize("cpu", _CPU)
def test_categorify_domain_max(cpu):
    df = pd.DataFrame(
        {
            "Author": ["User_A", "User_E", "User_B", "User_C"],
            "Engaging User": ["User_B", "User_B", "User_A", "User_D"],
            "Post": [1, 2, 3, 4],
        }
    )
    cat_names = ["Post", ["Author", "Engaging User"]]
    cats = cat_names >> nvt.ops.Categorify(encode_type="joint")
    workflow = nvt.Workflow(cats)
    df_transform = workflow.fit_transform(nvt.Dataset(df, cpu=cpu))

    assert df_transform.schema["Post"].properties["domain"]["max"] > 0
    assert df_transform.schema["Author"].properties["domain"]["max"] > 0
    assert df_transform.schema["Engaging User"].properties["domain"]["max"] > 0


def test_categorify_max_size_null_iloc_check():
    gdf = make_df({"C1": [1, np.nan, 3, 4, 3] * 5, "C2": [1, 1, 2, 3, 6] * 5})

    cat_features = ["C1", "C2"] >> nvt.ops.Categorify(max_size=4)

    train_dataset = nvt.Dataset(gdf)

    workflow = nvt.Workflow(cat_features)
    workflow.fit(train_dataset)
    workflow.transform(train_dataset)
    # read back the C1 encoding metadata
    meta_C1 = pd.read_parquet("./categories/meta.C1.parquet")
    assert meta_C1["kind"].iloc[1] == "null"
    assert meta_C1["num_observed"].iloc[1] == 5

    # read back the C2 encoding metadata
    meta_C2 = pd.read_parquet("./categories/meta.C2.parquet")
    assert meta_C2["kind"].iloc[1] == "null"
    assert meta_C2["num_observed"].iloc[1] == 0


@pytest.mark.parametrize("cpu", _CPU)
def test_categorify_joint_list(cpu):
    df = pd.DataFrame(
        {
            "Author": ["User_A", "User_E", "User_B", "User_C"],
            "Engaging User": [
                ["User_B", "User_C"],
                [],
                ["User_A", "User_D"],
                ["User_A"],
            ],
            "Post": [1, 2, 3, 4],
        }
    )
    cat_names = ["Post", ["Author", "Engaging User"]]
    cats = cat_names >> nvt.ops.Categorify(encode_type="joint")
    workflow = nvt.Workflow(cats)
    df_out = (
        workflow.fit_transform(nvt.Dataset(df, cpu=cpu)).to_ddf().compute(scheduler="synchronous")
    )

    compare_a = df_out["Author"].to_list() if cpu else df_out["Author"].to_arrow().to_pylist()
    compare_e = (
        df_out["Engaging User"].explode().dropna().to_list()
        if cpu
        else df_out["Engaging User"].explode().dropna().to_arrow().to_pylist()
    )

<<<<<<< HEAD
    assert compare_a == [3, 7, 4, 5]
    assert compare_e == [4, 5, 3, 6, 3]


@pytest.mark.parametrize("cpu", _CPU)
@pytest.mark.parametrize("split_out", [2, 3])
@pytest.mark.parametrize("max_size", [0, 6])
@pytest.mark.parametrize("buckets", [None, 3])
def test_categorify_split_out(tmpdir, cpu, split_out, max_size, buckets):
    # Test that the result of split_out>1 is
    # equivalent to that of split_out=1
    df = make_df({"user_id": [1, 2, 3, 4, 6, 8, 5, 3] * 10})
    dataset = nvt.Dataset(df, cpu=cpu)

    kwargs = dict(
        max_size=max_size,
        num_buckets=buckets,
        out_path=str(tmpdir),
    )
    check_path = "/".join([str(tmpdir), "categories/unique.user_id.parquet"])

    workflow_1 = nvt.Workflow(["user_id"] >> ops.Categorify(split_out=1, **kwargs))
    workflow_1.fit(dataset)
    cats_1 = dispatch.read_dispatch(fmt="parquet")(check_path)
    result_1 = workflow_1.transform(dataset).compute()

    workflow_n = nvt.Workflow(["user_id"] >> ops.Categorify(split_out=split_out, **kwargs))
    workflow_n.fit(dataset)
    cats_n = dispatch.read_dispatch(fmt="parquet", collection=True)(check_path).compute(
        scheduler="synchronous"
    )
    result_n = workflow_n.transform(dataset).compute()

    # Make sure categories are the same
    # (Note that pandas may convert int64 to float64,
    # instead of nullable Int64)
    cats_n["user_id"] = cats_n["user_id"].astype(cats_1["user_id"].dtype)
    assert_eq(cats_n, cats_1)

    # Check that transform works
    assert_eq(result_n, result_1)

    # Check for tree_width FutureWarning
    with pytest.warns(FutureWarning):
        nvt.Workflow(["user_id"] >> ops.Categorify(tree_width=8))
=======
    assert compare_a == [1, 5, 2, 3]
    assert compare_e == [2, 3, 1, 4, 1]


def test_categorify_inference():
    num_rows = 100
    a_char, z_char = np.array(["a", "z"]).view("int32")
    input_tensors = {
        "unicode_string": np.random.randint(
            low=a_char, high=z_char, size=num_rows * 10, dtype="int32"
        ).view("U10"),
        "int16_feature": np.random.randint(0, 10, dtype="int16", size=num_rows),
        "int32_feature": np.random.randint(0, 10, dtype="int32", size=num_rows),
        "int64_feature": np.random.randint(0, 10, dtype="int64", size=num_rows),
        "uint16_feature": np.random.randint(0, 10, dtype="uint16", size=num_rows),
        "uint32_feature": np.random.randint(0, 10, dtype="uint32", size=num_rows),
        "uint64_feature": np.random.randint(0, 10, dtype="uint64", size=num_rows),
    }
    df = dispatch.make_df(input_tensors)
    cat_names = df.columns
    cats = cat_names >> nvt.ops.Categorify()
    workflow = nvt.Workflow(cats)
    workflow.fit(nvt.Dataset(df))
    model_config = {}
    inference_op = cats.op.inference_initialize(cats.input_columns, model_config)
    output_tensors = inference_op.transform(cats.input_columns, input_tensors)
    for key in input_tensors:
        assert output_tensors[key].dtype == np.dtype("int64")
>>>>>>> 67136eba
<|MERGE_RESOLUTION|>--- conflicted
+++ resolved
@@ -661,7 +661,6 @@
         else df_out["Engaging User"].explode().dropna().to_arrow().to_pylist()
     )
 
-<<<<<<< HEAD
     assert compare_a == [3, 7, 4, 5]
     assert compare_e == [4, 5, 3, 6, 3]
 
@@ -707,9 +706,6 @@
     # Check for tree_width FutureWarning
     with pytest.warns(FutureWarning):
         nvt.Workflow(["user_id"] >> ops.Categorify(tree_width=8))
-=======
-    assert compare_a == [1, 5, 2, 3]
-    assert compare_e == [2, 3, 1, 4, 1]
 
 
 def test_categorify_inference():
@@ -735,5 +731,4 @@
     inference_op = cats.op.inference_initialize(cats.input_columns, model_config)
     output_tensors = inference_op.transform(cats.input_columns, input_tensors)
     for key in input_tensors:
-        assert output_tensors[key].dtype == np.dtype("int64")
->>>>>>> 67136eba
+        assert output_tensors[key].dtype == np.dtype("int64")