--- conflicted
+++ resolved
@@ -257,8 +257,6 @@
 
     assert new_gdf is not None
 
-
-<<<<<<< HEAD
 def test_groupby_column_names_when_grouping_and_outputting_same_column():
     purchases = make_df(
         {
@@ -289,7 +287,8 @@
     result = wf.fit_transform(ds).compute()
 
     assert list(result.columns) == ["quantity_last", "customer_id"]
-=======
+
+
 @pytest.mark.parametrize("cpu", _CPU)
 def test_groupby_list_first_last(cpu):
     # Initial dataset
@@ -318,5 +317,4 @@
 
     # Check "first" and "last" aggregations
     assert _flatten_ser(out["user_vector_first"]) == [[1, 2, 3], [2, 2, 3], [3, 2, 3]]
-    assert _flatten_ser(out["user_vector_last"]) == [[4, 5, 6], [2, 2, 3], [3, 2, 3]]
->>>>>>> 67a4ec4d
+    assert _flatten_ser(out["user_vector_last"]) == [[4, 5, 6], [2, 2, 3], [3, 2, 3]]