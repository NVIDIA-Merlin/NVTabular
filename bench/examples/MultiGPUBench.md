--- conflicted
+++ resolved
@@ -16,11 +16,7 @@
 
 ### General Notes on Parameter Tuning
 
-<<<<<<< HEAD
 The script was originally developed and tested on an NVIDIA DGX-1 machine (8x 32GB V100s, 1TB RAM).  Users with limited device and/or host memory may experience memory errors with the default options. Depending on the system, these users may need to modify one or more of the “Algorithm Options” described below. For example, it may be necessary to expand the list of “high-cardinality” columns, increase the split-out and/or use “disk” for the cat-cache options.
-=======
-The script was originally developed and tested on an NVIDIA DGX-1 machine (8x 32GB V100s, 1TB RAM). Users with limited device and/or host memory may experience memory errors with the default options. Depending on the system, these users may need to modify one or more of the “Algorithm Options” described below. For example, it may be necessary to expand the list of “high-cardinality” columns, increase the tree-width and/or use “disk” for the cat-cache options.
->>>>>>> 08c3c4ef
 
 In addition to adjusting the algorithm details, users with limited device memory may also find it useful to adjust the `--device-pool-frac` and/or `--device-limit-frac` options (reduce both fractions).
 
@@ -82,18 +78,10 @@
 
 e.g. `--out-files-per-proc 24`
 
-<<<<<<< HEAD
 Note that a large number of output files may be required to perform the “PER_WORKER” shuffle option (see description of the `—-shuffle` flag below).  This is because each file will be fully shuffled in device memory.
 
 ##### Shuffling
 NVTabular currently offers two options for shuffling output data to disk. The `“PER_PARTITION”` option means that each partition will be independently shuffled after transformation, and then appended to some number of distinct output files.  The number of output files is specified by the `--out-files-per-proc` flag (described above), and the files  are uniquely mapped to each worker.  The `“PER_WORKER”` option follows the same process, but the “files” are initially written to in-host-memory, and then reshuffled and persisted to disk after the full dataset is processed.  The user can specify the specific shuffling algorithm to use with the `—-shuffle` flag.
-=======
-Note that a large number of output files may be required to perform the “PER_WORKER” shuffle option (see description of the `—shuffle` flag below). This is because each file will be fully shuffled in device memory.
-
-##### Shuffling
-
-NVTabular currently offers two options for shuffling output data to disk. The `“PER_PARTITION”` option means that each partition will be independently shuffled after transformation, and then appended to some number of distinct output files. The number of output files is specified by the `--out-files-per-proc` flag (described above), and the files are uniquely mapped to each worker. The `“PER_WORKER”` option follows the same process, but the “files” are initially written to in-host-memory, and then reshuffled and persisted to disk after the full dataset is processed. The user can specify the specific shuffling algorithm to use with the `—shuffle` flag.
->>>>>>> 08c3c4ef
 
 e.g. `—-shuffle PER_WORKER`
 
@@ -108,25 +96,14 @@
 - Categorical: “C1”, ”C2”, … , ”C26”
 - Continuous: “I1”, ”I2”, … , ”I13”
 
-<<<<<<< HEAD
 The user may specify different column names, or a subset of these names, by passing a column-separated list to  the `--cat-names` and/or `—-cont_names` flags.
 
 e.g. `—-cat-names C01,C02  --cont_names I01,I02 —high_cards C01`
-=======
-The user may specify different column names, or a subset of these names, by passing a column-separated list to the `--cat-names` and/or `—cont_names` flags.
-
-e.g. `—cat-names C01,C02 --cont_names I01,I02 —high_cards C01`
->>>>>>> 08c3c4ef
 
 Note that, if your dataset includes non-default column names, you should also use the `—-high-cards` flag (described below), to specify the names of high-cardinality columns.
 
 ##### Categorical Encoding
-<<<<<<< HEAD
 By default, all categorical-column groups will be used for the final encoding transformation.  The user can also specify a frequency threshold for groups to be included in the encoding with the `—-freq-limit` (or `-f`) flag.
-=======
-
-By default, all categorical-column groups will be used for the final encoding transformation. The user can also specify a frequency threshold for groups to be included in the encoding with the `—freq-limit` (or `-f`) flag.
->>>>>>> 08c3c4ef
 
 e.g `-f 15` (groups with fewer than 15 instances in the dataset will not be used for encoding)
 
@@ -141,30 +118,17 @@
 Note that only the columns specified with this flag (or the default columns) will be targeted by the `--split-out` and/or `--cat-cache-high` flags (described below).
 
 ##### Global-Categories Calculation (GroupbyStatistics)
-<<<<<<< HEAD
 In order encode categorical columns, NVTabular needs to calculate a global list of unique categories for each categorical column. This is accomplished with a global groupby-aggregation-based tree reduction on each column. In order to avoid memory pressure on the device, intermediate groupby data is moved to host memory between tasks in the global-aggregation tree.  For users with a sufficient amount of total GPU memory, this device-to-host transfer can be avoided with the by adding the `—-cats-on-device` flag to the execution command.
-=======
-
-In order encode categorical columns, NVTabular needs to calculate a global list of unique categories for each categorical column. This is accomplished with a global groupby-aggregation-based tree reduction on each column. In order to avoid memory pressure on the device, intermediate groupby data is moved to host memory between tasks in the global-aggregation tree. For users with a sufficient amount of total GPU memory, this device-to-host transfer can be avoided with the by adding the `—cats-on-device` flag to the execution command.
->>>>>>> 08c3c4ef
 
 e.g. `—-cats-on-device`
 
-<<<<<<< HEAD
 In addition to controlling device-to-host data movement, the user can also use the `--split-out` flag to specify the number of files needed to store unique values for high-cardinality columns.  Although NVTabular allows the user to specify the split-out for each column independently, this option will target all columns specified with `--high-cards`.
-=======
-In addition to controlling device-to-host data movement, the user can also use the `--tree-width` flag to specify the width of the groupby-aggregation tree for high-cardinality columns. Although NVTabular allows the user to specify the tree-width for each column independently, this option will target all columns specified with `—high-cards`.
->>>>>>> 08c3c4ef
 
 e.g. `—-tree_width 4`
 
 ##### Categorical Encoding (Categorify)
 
-<<<<<<< HEAD
 The user can specify caching location for low- and high-cardinality columns separately. Recall that high-cardinality columns can be specified with `—-high_cards` (and all remaining categorical columns will be treated as low-cardinality”).  The user can specify the caching location of low-cardinality columns with the `--cat-cache-low` flag, and high-cardinality columns with the `--cat-cache-low` flag.  For both cases, the options are “device”, “host”, or “disk”.
-=======
-During the categorical-encoding transformation stage, the column-specific unique values must be read into GPU memory for the operation. Since each NVTabular process will only operate on a single partition at a time, the same unique-value statistics need to be re-read (for every categorical column) for each partition that is transformed. Unsurprisingly, the performance of categorical encoding can be dramatically improved by caching the unique values on each worker between transformation operations.
->>>>>>> 08c3c4ef
 
 The user can specify caching location for low- and high-cardinality columns separately. Recall that high-cardinality columns can be specified with `—high_cards` (and all remaining categorical columns will be treated as low-cardinality”). The user can specify the caching location of low-cardinality columns with the `--cat-cache-low` flag, and high-cardinality columns with the `--cat-cache-low` flag. For both cases, the options are “device”, “host”, or “disk”.
 
@@ -173,21 +137,11 @@
 ### Diagnostics Options
 
 ##### Dashboard
-<<<<<<< HEAD
 A wonderful advantage of the Dask-Distributed ecosystem is the convenient set of diagnostics utilities.  By default (if Bokeh is installed on your system), the distributed scheduler will host a diagnostics dashboard at  `http://localhost:8787/status` (where localhost may need to be changed to the the IP address where the scheduler is running).  If port 8787 is already in use, a different (random) port will be used.  However, the user can specify a specific port using the `—-dashboard-port` flag.
-=======
-
-A wonderful advantage of the Dask-Distributed ecosystem is the convenient set of diagnostics utilities. By default (if Bokeh is installed on your system), the distributed scheduler will host a diagnostics dashboard at  `http://localhost:8787/status` (where localhost may need to be changed to the the IP address where the scheduler is running). If port 8787 is already in use, a different (random) port will be used. However, the user can specify a specific port using the `—dashboard-port` flag.
->>>>>>> 08c3c4ef
 
 e.g. `—-dashboard-port 3787`
 
 ##### Profile
-<<<<<<< HEAD
 In addition to hosting a diagnostics dashboard, the distributed cluster can also collect and export profiling data on all scheduler and worker processes.  To export an interactive profile report, the user can specify a file path with the `—-profile` flag.  If this flag is not used, no profile will be collected/exported.
-=======
-
-In addition to hosting a diagnostics dashboard, the distributed cluster can also collect and export profiling data on all scheduler and worker processes. To export an interactive profile report, the user can specify a file path with the `—profile` flag. If this flag is not used, no profile will be collected/exported.
->>>>>>> 08c3c4ef
 
 e.g. `—-profile my-profile.html`