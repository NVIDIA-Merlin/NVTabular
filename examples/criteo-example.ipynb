--- conflicted
+++ resolved
@@ -35,11 +35,7 @@
   },
   {
    "cell_type": "code",
-<<<<<<< HEAD
    "execution_count": 2,
-=======
-   "execution_count": 5,
->>>>>>> d4773a09
    "metadata": {},
    "outputs": [],
    "source": [
@@ -406,19 +402,6 @@
    "metadata": {},
    "outputs": [],
    "source": [
-<<<<<<< HEAD
-=======
-    "model = TabularModel(emb_szs=embeddings, n_cont=len(CONTINUOUS_COLUMNS), out_sz=2, layers=[512, 256]).cuda()\n",
-    "learn =  Learner(databunch, model, loss_func = torch.nn.CrossEntropyLoss(), metrics=[accuracy])"
-   ]
-  },
-  {
-   "cell_type": "code",
-   "execution_count": null,
-   "metadata": {},
-   "outputs": [],
-   "source": [
->>>>>>> d4773a09
     "from fastai.callback.schedule import fit_one_cycle"
    ]
   },
@@ -450,15 +433,9 @@
  "metadata": {
   "file_extension": ".py",
   "kernelspec": {
-<<<<<<< HEAD
-   "display_name": "firstEnv",
-   "language": "python",
-   "name": "firstenv"
-=======
    "display_name": "rapids",
    "language": "python",
    "name": "rapids"
->>>>>>> d4773a09
   },
   "language_info": {
    "codemirror_mode": {
