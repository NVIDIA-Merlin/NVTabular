{
 "cells": [
  {
   "cell_type": "markdown",
   "metadata": {},
   "source": [
    "# Criteo Example \n",
    "Here we'll show how to use NVTabular first as a preprocessing library to prepare the [Criteo Display Advertising Challenge](https://www.kaggle.com/c/criteo-display-ad-challenge) dataset, and then as a dataloader to train a FastAI model on the prepared data. The large memory footprint of the Criteo dataset presents a great opportunity to highlight the advantages of the online fashion in which NVTabular loads and transforms data.\n",
    "\n",
    "### Data Prep\n",
    "Before we get started, make sure you've run the [`optimize_criteo` notebook](./optimize_criteo.ipynb), which will convert the tsv data published by Criteo into the parquet format that our accelerated readers prefer. It's fair to mention at this point that that notebook will take ~4 hours to run. While we're hoping to release accelerated csv readers in the near future, we also believe that inefficiencies in existing data representations like csv are in no small part a consequence of inefficiencies in the existing hardware/software stack. Accelerating these pipelines on new hardware like GPUs may require us to make new choices about the representations we use to store that data, and parquet represents a strong alternative."
   ]
  },
  {
   "cell_type": "markdown",
   "metadata": {},
   "source": [
    "#### Quick Aside: Clearing Cache\n",
    "The following line is not strictly necessary, but is included for those who want to validate NVIDIA's benchmarks. We start by clearing the existing cache to start as \"fresh\" as possible. If you're having trouble running it, try executing the container with the `--privileged` flag."
   ]
  },
  {
   "cell_type": "code",
   "execution_count": 1,
   "metadata": {},
   "outputs": [
    {
     "name": "stdout",
     "output_type": "stream",
     "text": [
      "/bin/dash: 1: cannot create /proc/sys/vm/drop_caches: Read-only file system\n"
     ]
    }
   ],
   "source": [
    "!sync; echo 3 > /proc/sys/vm/drop_caches"
   ]
  },
  {
   "cell_type": "code",
   "execution_count": 2,
   "metadata": {},
   "outputs": [
    {
     "name": "stderr",
     "output_type": "stream",
     "text": [
      "/opt/conda/lib/python3.7/site-packages/numba/cuda/envvars.py:17: NumbaWarning: \n",
      "Environment variables with the 'NUMBAPRO' prefix are deprecated and consequently ignored, found use of NUMBAPRO_NVVM=/usr/local/cuda/nvvm/lib64/libnvvm.so.\n",
      "\n",
      "For more information about alternatives visit: ('https://numba.pydata.org/numba-doc/latest/cuda/overview.html', '#cudatoolkit-lookup')\n",
      "  warnings.warn(errors.NumbaWarning(msg))\n",
      "/opt/conda/lib/python3.7/site-packages/numba/cuda/envvars.py:17: NumbaWarning: \n",
      "Environment variables with the 'NUMBAPRO' prefix are deprecated and consequently ignored, found use of NUMBAPRO_LIBDEVICE=/usr/local/cuda/nvvm/libdevice/.\n",
      "\n",
      "For more information about alternatives visit: ('https://numba.pydata.org/numba-doc/latest/cuda/overview.html', '#cudatoolkit-lookup')\n",
      "  warnings.warn(errors.NumbaWarning(msg))\n"
     ]
    }
   ],
   "source": [
    "import os\n",
    "from time import time\n",
    "import re\n",
    "import glob\n",
    "import warnings\n",
    "\n",
    "# tools for data preproc/loading\n",
    "import torch\n",
    "import rmm\n",
    "import nvtabular as nvt\n",
    "from nvtabular.ops import Normalize,  Categorify,  LogOp, FillMissing, Clip, get_embedding_sizes\n",
    "from nvtabular.loader.torch import TorchAsyncItr, DLDataLoader\n",
    "\n",
    "# tools for training\n",
    "from fastai.basic_train import Learner\n",
    "from fastai.basic_data import DataBunch\n",
    "from fastai.tabular import TabularModel\n",
    "from fastai.metrics import accuracy"
   ]
  },
  {
   "cell_type": "markdown",
   "metadata": {},
   "source": [
    "### Initializing the Memory Pool\n",
    "For applications like the one that follows where RAPIDS will be the only workhorse user of GPU memory and resource, a good best practices is to use the RAPIDS Memory Manager library `rmm` to allocate a dedicated pool of GPU memory that allows for fast, asynchronous memory management. Here, we'll dedicate 80% of free GPU memory to this pool to make sure we get the most utilization possible."
   ]
  },
  {
   "cell_type": "code",
   "execution_count": 3,
   "metadata": {},
   "outputs": [
    {
     "name": "stderr",
     "output_type": "stream",
     "text": [
      "/opt/conda/lib/python3.7/site-packages/nvtabular/io.py:113: UserWarning: get_memory_info is not supported. Using total device memory from NVML.\n",
      "  warnings.warn(\"get_memory_info is not supported. Using total device memory from NVML.\")\n"
     ]
    }
   ],
   "source": [
    "rmm.reinitialize(pool_allocator=True, initial_pool_size=0.8 * nvt.io.device_mem_size(kind='free'))"
   ]
  },
  {
   "cell_type": "markdown",
   "metadata": {},
   "source": [
    "### Dataset and Dataset Schema\n",
    "Once our data is ready, we'll define some high level parameters to describe where our data is and what it \"looks like\" at a high level."
   ]
  },
  {
   "cell_type": "code",
   "execution_count": 4,
   "metadata": {},
   "outputs": [],
   "source": [
    "# define some information about where to get our data\n",
    "INPUT_DATA_DIR = os.environ.get('INPUT_DATA_DIR', '/raid/criteo/tests/crit_int_pq')\n",
    "OUTPUT_DATA_DIR = os.environ.get('OUTPUT_DATA_DIR', '/raid/criteo/tests/test_dask') # where we'll save our procesed data to\n",
    "BATCH_SIZE = int(os.environ.get('BATCH_SIZE', 800000))\n",
    "NUM_TRAIN_DAYS = 23 # number of days worth of data to use for training, the rest will be used for validation\n",
    "\n",
    "# define our dataset schema\n",
    "CONTINUOUS_COLUMNS = ['I' + str(x) for x in range(1,14)]\n",
    "CATEGORICAL_COLUMNS =  ['C' + str(x) for x in range(1,27)]\n",
    "LABEL_COLUMNS = ['label']\n",
    "COLUMNS = CONTINUOUS_COLUMNS + CATEGORICAL_COLUMNS + LABEL_COLUMNS"
   ]
  },
  {
   "cell_type": "code",
   "execution_count": 5,
   "metadata": {},
   "outputs": [],
   "source": [
    "# ! ls $INPUT_DATA_DIR"
   ]
  },
  {
   "cell_type": "code",
   "execution_count": 6,
   "metadata": {},
   "outputs": [],
   "source": [
    "fname = 'day_{}.parquet'\n",
    "num_days = len([i for i in os.listdir(INPUT_DATA_DIR) if re.match(fname.format('[0-9]{1,2}'), i) is not None])\n",
    "train_paths = [os.path.join(INPUT_DATA_DIR, fname.format(day)) for day in range(NUM_TRAIN_DAYS)]\n",
    "valid_paths = [os.path.join(INPUT_DATA_DIR, fname.format(day)) for day in range(NUM_TRAIN_DAYS, num_days)]"
   ]
  },
  {
   "cell_type": "markdown",
   "metadata": {},
   "source": [
    "### Preprocessing\n",
    "At this point, our data still isn't in a form that's ideal for consumption by neural networks. The most pressing issues are missing values and the fact that our categorical variables are still represented by random, discrete identifiers, and need to be transformed into contiguous indices that can be leveraged by a learned embedding. Less pressing, but still important for learning dynamics, are the distributions of our continuous variables, which are distributed across multiple orders of magnitude and are uncentered (i.e. E[x] != 0).\n",
    "\n",
    "We can fix these issues in a conscise and GPU-accelerated manner with an NVTabular `Workflow`. We'll instantiate one with our current dataset schema, then symbolically add operations _on_ that schema. By setting all these `Ops` to use `replace=True`, the schema itself will remain unmodified, while the variables represented by each field in the schema will be transformed.\n",
    "\n",
    "#### Frequency Thresholding\n",
    "One interesting thing worth pointing out is that we're using _frequency thresholding_ in our `Categorify` op. This handy functionality will map all categories which occur in the dataset with some threshold level of infrequency (which we've set here to be 15 occurrences throughout the dataset) to the _same_ index, keeping the model from overfitting to sparse signals."
   ]
  },
  {
   "cell_type": "code",
   "execution_count": 7,
   "metadata": {},
   "outputs": [],
   "source": [
    "proc = nvt.Workflow(\n",
    "    cat_names=CATEGORICAL_COLUMNS,\n",
    "    cont_names=CONTINUOUS_COLUMNS,\n",
    "    label_name=LABEL_COLUMNS)\n",
    "\n",
    "# log -> normalize continuous features. Note that doing this in the opposite\n",
    "# order wouldn't make sense! Note also that we're zero filling continuous\n",
    "# values before the log: this is a good time to remember that LogOp\n",
    "# performs log(1+x), not log(x)\n",
    "proc.add_cont_feature([FillMissing(), Clip(min_value=0), LogOp()])\n",
    "proc.add_cont_preprocess(Normalize())\n",
    "\n",
    "# categorification with frequency thresholding\n",
    "proc.add_cat_preprocess(Categorify(freq_threshold=15, out_path=OUTPUT_DATA_DIR))"
   ]
  },
  {
   "cell_type": "markdown",
   "metadata": {},
   "source": [
    "Now instantiate dataset iterators to loop through our dataset (which we couldn't fit into GPU memory)"
   ]
  },
  {
   "cell_type": "code",
   "execution_count": 8,
   "metadata": {},
   "outputs": [],
   "source": [
    "train_dataset = nvt.Dataset(train_paths, engine='parquet', part_mem_fraction=0.15)\n",
    "valid_dataset = nvt.Dataset(valid_paths, engine='parquet', part_mem_fraction=0.15)"
   ]
  },
  {
   "cell_type": "markdown",
   "metadata": {},
   "source": [
    "Now run them through our workflows to collect statistics on the train set, then transform and save to parquet files."
   ]
  },
  {
   "cell_type": "code",
   "execution_count": 9,
   "metadata": {},
   "outputs": [],
   "source": [
    "output_train_dir = os.path.join(OUTPUT_DATA_DIR, 'train/')\n",
    "output_valid_dir = os.path.join(OUTPUT_DATA_DIR, 'valid/')\n",
    "! mkdir -p $output_train_dir\n",
    "! mkdir -p $output_valid_dir"
   ]
  },
  {
   "cell_type": "markdown",
   "metadata": {},
   "source": [
    "For reference, let's time it to see how long it takes..."
   ]
  },
  {
   "cell_type": "code",
   "execution_count": 10,
   "metadata": {},
   "outputs": [
    {
     "name": "stdout",
     "output_type": "stream",
     "text": [
      "CPU times: user 11min 5s, sys: 8min 18s, total: 19min 24s\n",
      "Wall time: 22min 6s\n"
     ]
    }
   ],
   "source": [
    "%%time\n",
    "proc.apply(train_dataset, shuffle=nvt.io.Shuffle.PER_PARTITION, output_path=output_train_dir, out_files_per_proc=5)"
   ]
  },
  {
   "cell_type": "code",
   "execution_count": 11,
   "metadata": {},
   "outputs": [
    {
     "name": "stdout",
     "output_type": "stream",
     "text": [
      "CPU times: user 15.6 s, sys: 20.3 s, total: 35.8 s\n",
      "Wall time: 43.5 s\n"
     ]
    }
   ],
   "source": [
    "%%time\n",
    "proc.apply(valid_dataset, record_stats=False, shuffle=nvt.io.Shuffle.PER_PARTITION, output_path=output_valid_dir, out_files_per_proc=5)"
   ]
  },
  {
   "cell_type": "markdown",
   "metadata": {},
   "source": [
    "And just like that, we have training and validation sets ready to feed to a model!"
   ]
  },
  {
   "cell_type": "markdown",
   "metadata": {},
   "source": [
    "## Deep Learning\n",
    "### Data Loading\n",
    "We'll start by using the parquet files we just created to feed an NVTabular `AsyncTensorBatchDatasetItr`, which will loop through the files in chunks. First, we'll reinitialize our memory pool from earlier to free up some memory so that we can share it with PyTorch."
   ]
  },
  {
   "cell_type": "code",
   "execution_count": 10,
   "metadata": {},
   "outputs": [],
   "source": [
    "rmm.reinitialize(pool_allocator=False)"
   ]
  },
  {
   "cell_type": "code",
   "execution_count": 11,
   "metadata": {},
   "outputs": [],
   "source": [
    "train_paths = glob.glob(os.path.join(output_train_dir, \"*.parquet\"))\n",
    "valid_paths = glob.glob(os.path.join(output_valid_dir, \"*.parquet\"))"
   ]
  },
  {
   "cell_type": "code",
   "execution_count": 12,
   "metadata": {},
   "outputs": [],
   "source": [
    "train_data = nvt.Dataset(train_paths, engine=\"parquet\", part_mem_fraction=0.06)\n",
    "valid_data = nvt.Dataset(valid_paths, engine=\"parquet\", part_mem_fraction=0.06)"
   ]
  },
  {
   "cell_type": "code",
   "execution_count": 13,
   "metadata": {},
   "outputs": [],
   "source": [
<<<<<<< HEAD
    "train_data_itrs = TorchAsyncItr(train_data, batch_size=BATCH_SIZE, cats=CATEGORICAL_COLUMNS, conts=CONTINUOUS_COLUMNS, labels=LABEL_COLUMNS)# , devices=[1,2,3,4])\n",
    "valid_data_itrs = TorchAsyncItr(valid_data, batch_size=BATCH_SIZE, cats=CATEGORICAL_COLUMNS, conts=CONTINUOUS_COLUMNS, labels=LABEL_COLUMNS)# , devices=[1,2,3,4])"
=======
    "train_data_itrs = TorchAsyncItr(train_data, batch_size=BATCH_SIZE, cats=CATEGORICAL_COLUMNS, conts=CONTINUOUS_COLUMNS, labels=LABEL_COLUMNS)\n",
    "valid_data_itrs = TorchAsyncItr(valid_data, batch_size=BATCH_SIZE, cats=CATEGORICAL_COLUMNS, conts=CONTINUOUS_COLUMNS, labels=LABEL_COLUMNS)"
>>>>>>> f0ff44ba
   ]
  },
  {
   "cell_type": "code",
   "execution_count": 14,
   "metadata": {},
   "outputs": [],
   "source": [
    "def gen_col(batch):\n",
    "    batch = batch[0]\n",
    "    return (batch[0], batch[1]), batch[2].long()"
   ]
  },
  {
   "cell_type": "code",
   "execution_count": 15,
   "metadata": {},
   "outputs": [],
   "source": [
    "train_dataloader = DLDataLoader(train_data_itrs, collate_fn=gen_col, pin_memory=False, num_workers=0)\n",
    "valid_dataloader = DLDataLoader(valid_data_itrs, collate_fn=gen_col, pin_memory=False, num_workers=0)\n",
    "databunch = DataBunch(train_dataloader, valid_dataloader, collate_fn=gen_col, device=\"cuda\")"
   ]
  },
  {
   "cell_type": "markdown",
   "metadata": {},
   "source": [
    "Now we have data ready to be fed to our model online!"
   ]
  },
  {
   "cell_type": "markdown",
   "metadata": {},
   "source": [
    "### Training\n",
    "One extra handy functionality of NVTabular is the ability to use the stats collected by the `Categorify` op to define embedding dictionary sizes (i.e. the number of rows of your embedding table). It even includes a heuristic for computing a good embedding size (i.e. the number of columns of your embedding table) based off of the number of categories."
   ]
  },
  {
   "cell_type": "code",
   "execution_count": 16,
   "metadata": {},
   "outputs": [],
   "source": [
    "embeddings = list(get_embedding_sizes(proc).values())"
   ]
  },
  {
   "cell_type": "code",
   "execution_count": 17,
   "metadata": {},
   "outputs": [],
   "source": [
    "model = TabularModel(emb_szs=embeddings, n_cont=len(CONTINUOUS_COLUMNS), out_sz=2, layers=[512, 256])\n",
    "learn =  Learner(databunch, model, metrics=[accuracy])\n",
    "learn.loss_func = torch.nn.CrossEntropyLoss()"
   ]
  },
  {
   "cell_type": "code",
   "execution_count": 18,
   "metadata": {},
   "outputs": [
    {
     "data": {
      "text/html": [
       "\n",
       "    <div>\n",
       "        <style>\n",
       "            /* Turns off some styling */\n",
       "            progress {\n",
       "                /* gets rid of default border in Firefox and Opera. */\n",
       "                border: none;\n",
       "                /* Needs to be in here for Safari polyfill so background images work as expected. */\n",
       "                background-size: auto;\n",
       "            }\n",
       "            .progress-bar-interrupted, .progress-bar-interrupted::-webkit-progress-bar {\n",
       "                background: #F44336;\n",
       "            }\n",
       "        </style>\n",
       "      <progress value='0' class='' max='1' style='width:300px; height:20px; vertical-align: middle;'></progress>\n",
       "      0.00% [0/1 00:00<00:00]\n",
       "    </div>\n",
       "    \n",
       "<table border=\"1\" class=\"dataframe\">\n",
       "  <thead>\n",
       "    <tr style=\"text-align: left;\">\n",
       "      <th>epoch</th>\n",
       "      <th>train_loss</th>\n",
       "      <th>valid_loss</th>\n",
       "      <th>accuracy</th>\n",
       "      <th>time</th>\n",
       "    </tr>\n",
       "  </thead>\n",
       "  <tbody>\n",
       "  </tbody>\n",
       "</table><p>\n",
       "\n",
       "    <div>\n",
       "        <style>\n",
       "            /* Turns off some styling */\n",
       "            progress {\n",
       "                /* gets rid of default border in Firefox and Opera. */\n",
       "                border: none;\n",
       "                /* Needs to be in here for Safari polyfill so background images work as expected. */\n",
       "                background-size: auto;\n",
       "            }\n",
       "            .progress-bar-interrupted, .progress-bar-interrupted::-webkit-progress-bar {\n",
       "                background: #F44336;\n",
       "            }\n",
       "        </style>\n",
       "      <progress value='328' class='' max='10251' style='width:300px; height:20px; vertical-align: middle;'></progress>\n",
       "      3.20% [328/10251 06:37<3:20:22 0.1295]\n",
       "    </div>\n",
       "    "
      ],
      "text/plain": [
       "<IPython.core.display.HTML object>"
      ]
     },
     "metadata": {},
     "output_type": "display_data"
    },
    {
     "ename": "KeyboardInterrupt",
     "evalue": "",
     "output_type": "error",
     "traceback": [
      "\u001b[0;31m---------------------------------------------------------------------------\u001b[0m",
      "\u001b[0;31mKeyboardInterrupt\u001b[0m                         Traceback (most recent call last)",
      "\u001b[0;32m<ipython-input-18-58cd277738a3>\u001b[0m in \u001b[0;36m<module>\u001b[0;34m\u001b[0m\n\u001b[1;32m      2\u001b[0m \u001b[0mepochs\u001b[0m \u001b[0;34m=\u001b[0m \u001b[0;36m1\u001b[0m\u001b[0;34m\u001b[0m\u001b[0;34m\u001b[0m\u001b[0m\n\u001b[1;32m      3\u001b[0m \u001b[0mstart\u001b[0m \u001b[0;34m=\u001b[0m \u001b[0mtime\u001b[0m\u001b[0;34m(\u001b[0m\u001b[0;34m)\u001b[0m\u001b[0;34m\u001b[0m\u001b[0;34m\u001b[0m\u001b[0m\n\u001b[0;32m----> 4\u001b[0;31m \u001b[0mlearn\u001b[0m\u001b[0;34m.\u001b[0m\u001b[0mfit_one_cycle\u001b[0m\u001b[0;34m(\u001b[0m\u001b[0mepochs\u001b[0m\u001b[0;34m,\u001b[0m \u001b[0mlearning_rate\u001b[0m\u001b[0;34m)\u001b[0m\u001b[0;34m\u001b[0m\u001b[0;34m\u001b[0m\u001b[0m\n\u001b[0m\u001b[1;32m      5\u001b[0m \u001b[0mt_final\u001b[0m \u001b[0;34m=\u001b[0m \u001b[0mtime\u001b[0m\u001b[0;34m(\u001b[0m\u001b[0;34m)\u001b[0m \u001b[0;34m-\u001b[0m \u001b[0mstart\u001b[0m\u001b[0;34m\u001b[0m\u001b[0;34m\u001b[0m\u001b[0m\n\u001b[1;32m      6\u001b[0m \u001b[0mprint\u001b[0m\u001b[0;34m(\u001b[0m\u001b[0mt_final\u001b[0m\u001b[0;34m)\u001b[0m\u001b[0;34m\u001b[0m\u001b[0;34m\u001b[0m\u001b[0m\n",
      "\u001b[0;32m/opt/conda/lib/python3.7/site-packages/fastai/train.py\u001b[0m in \u001b[0;36mfit_one_cycle\u001b[0;34m(learn, cyc_len, max_lr, moms, div_factor, pct_start, final_div, wd, callbacks, tot_epochs, start_epoch)\u001b[0m\n\u001b[1;32m     21\u001b[0m     callbacks.append(OneCycleScheduler(learn, max_lr, moms=moms, div_factor=div_factor, pct_start=pct_start,\n\u001b[1;32m     22\u001b[0m                                        final_div=final_div, tot_epochs=tot_epochs, start_epoch=start_epoch))\n\u001b[0;32m---> 23\u001b[0;31m     \u001b[0mlearn\u001b[0m\u001b[0;34m.\u001b[0m\u001b[0mfit\u001b[0m\u001b[0;34m(\u001b[0m\u001b[0mcyc_len\u001b[0m\u001b[0;34m,\u001b[0m \u001b[0mmax_lr\u001b[0m\u001b[0;34m,\u001b[0m \u001b[0mwd\u001b[0m\u001b[0;34m=\u001b[0m\u001b[0mwd\u001b[0m\u001b[0;34m,\u001b[0m \u001b[0mcallbacks\u001b[0m\u001b[0;34m=\u001b[0m\u001b[0mcallbacks\u001b[0m\u001b[0;34m)\u001b[0m\u001b[0;34m\u001b[0m\u001b[0;34m\u001b[0m\u001b[0m\n\u001b[0m\u001b[1;32m     24\u001b[0m \u001b[0;34m\u001b[0m\u001b[0m\n\u001b[1;32m     25\u001b[0m def fit_fc(learn:Learner, tot_epochs:int=1, lr:float=defaults.lr,  moms:Tuple[float,float]=(0.95,0.85), start_pct:float=0.72,\n",
      "\u001b[0;32m/opt/conda/lib/python3.7/site-packages/fastai/basic_train.py\u001b[0m in \u001b[0;36mfit\u001b[0;34m(self, epochs, lr, wd, callbacks)\u001b[0m\n\u001b[1;32m    198\u001b[0m         \u001b[0;32melse\u001b[0m\u001b[0;34m:\u001b[0m \u001b[0mself\u001b[0m\u001b[0;34m.\u001b[0m\u001b[0mopt\u001b[0m\u001b[0;34m.\u001b[0m\u001b[0mlr\u001b[0m\u001b[0;34m,\u001b[0m\u001b[0mself\u001b[0m\u001b[0;34m.\u001b[0m\u001b[0mopt\u001b[0m\u001b[0;34m.\u001b[0m\u001b[0mwd\u001b[0m \u001b[0;34m=\u001b[0m \u001b[0mlr\u001b[0m\u001b[0;34m,\u001b[0m\u001b[0mwd\u001b[0m\u001b[0;34m\u001b[0m\u001b[0;34m\u001b[0m\u001b[0m\n\u001b[1;32m    199\u001b[0m         \u001b[0mcallbacks\u001b[0m \u001b[0;34m=\u001b[0m \u001b[0;34m[\u001b[0m\u001b[0mcb\u001b[0m\u001b[0;34m(\u001b[0m\u001b[0mself\u001b[0m\u001b[0;34m)\u001b[0m \u001b[0;32mfor\u001b[0m \u001b[0mcb\u001b[0m \u001b[0;32min\u001b[0m \u001b[0mself\u001b[0m\u001b[0;34m.\u001b[0m\u001b[0mcallback_fns\u001b[0m \u001b[0;34m+\u001b[0m \u001b[0mlistify\u001b[0m\u001b[0;34m(\u001b[0m\u001b[0mdefaults\u001b[0m\u001b[0;34m.\u001b[0m\u001b[0mextra_callback_fns\u001b[0m\u001b[0;34m)\u001b[0m\u001b[0;34m]\u001b[0m \u001b[0;34m+\u001b[0m \u001b[0mlistify\u001b[0m\u001b[0;34m(\u001b[0m\u001b[0mcallbacks\u001b[0m\u001b[0;34m)\u001b[0m\u001b[0;34m\u001b[0m\u001b[0;34m\u001b[0m\u001b[0m\n\u001b[0;32m--> 200\u001b[0;31m         \u001b[0mfit\u001b[0m\u001b[0;34m(\u001b[0m\u001b[0mepochs\u001b[0m\u001b[0;34m,\u001b[0m \u001b[0mself\u001b[0m\u001b[0;34m,\u001b[0m \u001b[0mmetrics\u001b[0m\u001b[0;34m=\u001b[0m\u001b[0mself\u001b[0m\u001b[0;34m.\u001b[0m\u001b[0mmetrics\u001b[0m\u001b[0;34m,\u001b[0m \u001b[0mcallbacks\u001b[0m\u001b[0;34m=\u001b[0m\u001b[0mself\u001b[0m\u001b[0;34m.\u001b[0m\u001b[0mcallbacks\u001b[0m\u001b[0;34m+\u001b[0m\u001b[0mcallbacks\u001b[0m\u001b[0;34m)\u001b[0m\u001b[0;34m\u001b[0m\u001b[0;34m\u001b[0m\u001b[0m\n\u001b[0m\u001b[1;32m    201\u001b[0m \u001b[0;34m\u001b[0m\u001b[0m\n\u001b[1;32m    202\u001b[0m     \u001b[0;32mdef\u001b[0m \u001b[0mcreate_opt\u001b[0m\u001b[0;34m(\u001b[0m\u001b[0mself\u001b[0m\u001b[0;34m,\u001b[0m \u001b[0mlr\u001b[0m\u001b[0;34m:\u001b[0m\u001b[0mFloats\u001b[0m\u001b[0;34m,\u001b[0m \u001b[0mwd\u001b[0m\u001b[0;34m:\u001b[0m\u001b[0mFloats\u001b[0m\u001b[0;34m=\u001b[0m\u001b[0;36m0.\u001b[0m\u001b[0;34m)\u001b[0m\u001b[0;34m->\u001b[0m\u001b[0;32mNone\u001b[0m\u001b[0;34m:\u001b[0m\u001b[0;34m\u001b[0m\u001b[0;34m\u001b[0m\u001b[0m\n",
      "\u001b[0;32m/opt/conda/lib/python3.7/site-packages/fastai/basic_train.py\u001b[0m in \u001b[0;36mfit\u001b[0;34m(epochs, learn, callbacks, metrics)\u001b[0m\n\u001b[1;32m     99\u001b[0m             \u001b[0;32mfor\u001b[0m \u001b[0mxb\u001b[0m\u001b[0;34m,\u001b[0m\u001b[0myb\u001b[0m \u001b[0;32min\u001b[0m \u001b[0mprogress_bar\u001b[0m\u001b[0;34m(\u001b[0m\u001b[0mlearn\u001b[0m\u001b[0;34m.\u001b[0m\u001b[0mdata\u001b[0m\u001b[0;34m.\u001b[0m\u001b[0mtrain_dl\u001b[0m\u001b[0;34m,\u001b[0m \u001b[0mparent\u001b[0m\u001b[0;34m=\u001b[0m\u001b[0mpbar\u001b[0m\u001b[0;34m)\u001b[0m\u001b[0;34m:\u001b[0m\u001b[0;34m\u001b[0m\u001b[0;34m\u001b[0m\u001b[0m\n\u001b[1;32m    100\u001b[0m                 \u001b[0mxb\u001b[0m\u001b[0;34m,\u001b[0m \u001b[0myb\u001b[0m \u001b[0;34m=\u001b[0m \u001b[0mcb_handler\u001b[0m\u001b[0;34m.\u001b[0m\u001b[0mon_batch_begin\u001b[0m\u001b[0;34m(\u001b[0m\u001b[0mxb\u001b[0m\u001b[0;34m,\u001b[0m \u001b[0myb\u001b[0m\u001b[0;34m)\u001b[0m\u001b[0;34m\u001b[0m\u001b[0;34m\u001b[0m\u001b[0m\n\u001b[0;32m--> 101\u001b[0;31m                 \u001b[0mloss\u001b[0m \u001b[0;34m=\u001b[0m \u001b[0mloss_batch\u001b[0m\u001b[0;34m(\u001b[0m\u001b[0mlearn\u001b[0m\u001b[0;34m.\u001b[0m\u001b[0mmodel\u001b[0m\u001b[0;34m,\u001b[0m \u001b[0mxb\u001b[0m\u001b[0;34m,\u001b[0m \u001b[0myb\u001b[0m\u001b[0;34m,\u001b[0m \u001b[0mlearn\u001b[0m\u001b[0;34m.\u001b[0m\u001b[0mloss_func\u001b[0m\u001b[0;34m,\u001b[0m \u001b[0mlearn\u001b[0m\u001b[0;34m.\u001b[0m\u001b[0mopt\u001b[0m\u001b[0;34m,\u001b[0m \u001b[0mcb_handler\u001b[0m\u001b[0;34m)\u001b[0m\u001b[0;34m\u001b[0m\u001b[0;34m\u001b[0m\u001b[0m\n\u001b[0m\u001b[1;32m    102\u001b[0m                 \u001b[0;32mif\u001b[0m \u001b[0mcb_handler\u001b[0m\u001b[0;34m.\u001b[0m\u001b[0mon_batch_end\u001b[0m\u001b[0;34m(\u001b[0m\u001b[0mloss\u001b[0m\u001b[0;34m)\u001b[0m\u001b[0;34m:\u001b[0m \u001b[0;32mbreak\u001b[0m\u001b[0;34m\u001b[0m\u001b[0;34m\u001b[0m\u001b[0m\n\u001b[1;32m    103\u001b[0m \u001b[0;34m\u001b[0m\u001b[0m\n",
      "\u001b[0;32m/opt/conda/lib/python3.7/site-packages/fastai/basic_train.py\u001b[0m in \u001b[0;36mloss_batch\u001b[0;34m(model, xb, yb, loss_func, opt, cb_handler)\u001b[0m\n\u001b[1;32m     31\u001b[0m \u001b[0;34m\u001b[0m\u001b[0m\n\u001b[1;32m     32\u001b[0m     \u001b[0;32mif\u001b[0m \u001b[0mopt\u001b[0m \u001b[0;32mis\u001b[0m \u001b[0;32mnot\u001b[0m \u001b[0;32mNone\u001b[0m\u001b[0;34m:\u001b[0m\u001b[0;34m\u001b[0m\u001b[0;34m\u001b[0m\u001b[0m\n\u001b[0;32m---> 33\u001b[0;31m         \u001b[0mloss\u001b[0m\u001b[0;34m,\u001b[0m\u001b[0mskip_bwd\u001b[0m \u001b[0;34m=\u001b[0m \u001b[0mcb_handler\u001b[0m\u001b[0;34m.\u001b[0m\u001b[0mon_backward_begin\u001b[0m\u001b[0;34m(\u001b[0m\u001b[0mloss\u001b[0m\u001b[0;34m)\u001b[0m\u001b[0;34m\u001b[0m\u001b[0;34m\u001b[0m\u001b[0m\n\u001b[0m\u001b[1;32m     34\u001b[0m         \u001b[0;32mif\u001b[0m \u001b[0;32mnot\u001b[0m \u001b[0mskip_bwd\u001b[0m\u001b[0;34m:\u001b[0m                     \u001b[0mloss\u001b[0m\u001b[0;34m.\u001b[0m\u001b[0mbackward\u001b[0m\u001b[0;34m(\u001b[0m\u001b[0;34m)\u001b[0m\u001b[0;34m\u001b[0m\u001b[0;34m\u001b[0m\u001b[0m\n\u001b[1;32m     35\u001b[0m         \u001b[0;32mif\u001b[0m \u001b[0;32mnot\u001b[0m \u001b[0mcb_handler\u001b[0m\u001b[0;34m.\u001b[0m\u001b[0mon_backward_end\u001b[0m\u001b[0;34m(\u001b[0m\u001b[0;34m)\u001b[0m\u001b[0;34m:\u001b[0m \u001b[0mopt\u001b[0m\u001b[0;34m.\u001b[0m\u001b[0mstep\u001b[0m\u001b[0;34m(\u001b[0m\u001b[0;34m)\u001b[0m\u001b[0;34m\u001b[0m\u001b[0;34m\u001b[0m\u001b[0m\n",
      "\u001b[0;32m/opt/conda/lib/python3.7/site-packages/fastai/callback.py\u001b[0m in \u001b[0;36mon_backward_begin\u001b[0;34m(self, loss)\u001b[0m\n\u001b[1;32m    288\u001b[0m     \u001b[0;32mdef\u001b[0m \u001b[0mon_backward_begin\u001b[0m\u001b[0;34m(\u001b[0m\u001b[0mself\u001b[0m\u001b[0;34m,\u001b[0m \u001b[0mloss\u001b[0m\u001b[0;34m:\u001b[0m\u001b[0mTensor\u001b[0m\u001b[0;34m)\u001b[0m\u001b[0;34m->\u001b[0m\u001b[0mTuple\u001b[0m\u001b[0;34m[\u001b[0m\u001b[0mAny\u001b[0m\u001b[0;34m,\u001b[0m\u001b[0mAny\u001b[0m\u001b[0;34m]\u001b[0m\u001b[0;34m:\u001b[0m\u001b[0;34m\u001b[0m\u001b[0;34m\u001b[0m\u001b[0m\n\u001b[1;32m    289\u001b[0m         \u001b[0;34m\"Handle gradient calculation on `loss`.\"\u001b[0m\u001b[0;34m\u001b[0m\u001b[0;34m\u001b[0m\u001b[0m\n\u001b[0;32m--> 290\u001b[0;31m         \u001b[0mself\u001b[0m\u001b[0;34m.\u001b[0m\u001b[0msmoothener\u001b[0m\u001b[0;34m.\u001b[0m\u001b[0madd_value\u001b[0m\u001b[0;34m(\u001b[0m\u001b[0mloss\u001b[0m\u001b[0;34m.\u001b[0m\u001b[0mfloat\u001b[0m\u001b[0;34m(\u001b[0m\u001b[0;34m)\u001b[0m\u001b[0;34m.\u001b[0m\u001b[0mdetach\u001b[0m\u001b[0;34m(\u001b[0m\u001b[0;34m)\u001b[0m\u001b[0;34m.\u001b[0m\u001b[0mcpu\u001b[0m\u001b[0;34m(\u001b[0m\u001b[0;34m)\u001b[0m\u001b[0;34m)\u001b[0m\u001b[0;34m\u001b[0m\u001b[0;34m\u001b[0m\u001b[0m\n\u001b[0m\u001b[1;32m    291\u001b[0m         \u001b[0mself\u001b[0m\u001b[0;34m.\u001b[0m\u001b[0mstate_dict\u001b[0m\u001b[0;34m[\u001b[0m\u001b[0;34m'last_loss'\u001b[0m\u001b[0;34m]\u001b[0m\u001b[0;34m,\u001b[0m \u001b[0mself\u001b[0m\u001b[0;34m.\u001b[0m\u001b[0mstate_dict\u001b[0m\u001b[0;34m[\u001b[0m\u001b[0;34m'smooth_loss'\u001b[0m\u001b[0;34m]\u001b[0m \u001b[0;34m=\u001b[0m \u001b[0mloss\u001b[0m\u001b[0;34m,\u001b[0m \u001b[0mself\u001b[0m\u001b[0;34m.\u001b[0m\u001b[0msmoothener\u001b[0m\u001b[0;34m.\u001b[0m\u001b[0msmooth\u001b[0m\u001b[0;34m\u001b[0m\u001b[0;34m\u001b[0m\u001b[0m\n\u001b[1;32m    292\u001b[0m         \u001b[0mself\u001b[0m\u001b[0;34m(\u001b[0m\u001b[0;34m'backward_begin'\u001b[0m\u001b[0;34m,\u001b[0m \u001b[0mcall_mets\u001b[0m\u001b[0;34m=\u001b[0m\u001b[0;32mFalse\u001b[0m\u001b[0;34m)\u001b[0m\u001b[0;34m\u001b[0m\u001b[0;34m\u001b[0m\u001b[0m\n",
      "\u001b[0;31mKeyboardInterrupt\u001b[0m: "
     ]
    }
   ],
   "source": [
    "learning_rate = 1.32e-2\n",
    "epochs = 1\n",
    "start = time()\n",
    "learn.fit_one_cycle(epochs, learning_rate)\n",
    "t_final = time() - start\n",
    "print(t_final)"
   ]
  },
  {
   "cell_type": "markdown",
   "metadata": {},
   "source": [
    "#### "
   ]
  }
 ],
 "metadata": {
  "file_extension": ".py",
  "kernelspec": {
   "display_name": "Python 3",
   "language": "python",
   "name": "python3"
  },
  "language_info": {
   "codemirror_mode": {
    "name": "ipython",
    "version": 3
   },
   "file_extension": ".py",
   "mimetype": "text/x-python",
   "name": "python",
   "nbconvert_exporter": "python",
   "pygments_lexer": "ipython3",
   "version": "3.7.7"
  },
  "mimetype": "text/x-python",
  "name": "python",
  "npconvert_exporter": "python",
  "pygments_lexer": "ipython3",
  "version": 3
 },
 "nbformat": 4,
 "nbformat_minor": 4
}<|MERGE_RESOLUTION|>--- conflicted
+++ resolved
@@ -21,43 +21,18 @@
   },
   {
    "cell_type": "code",
-   "execution_count": 1,
-   "metadata": {},
-   "outputs": [
-    {
-     "name": "stdout",
-     "output_type": "stream",
-     "text": [
-      "/bin/dash: 1: cannot create /proc/sys/vm/drop_caches: Read-only file system\n"
-     ]
-    }
-   ],
+   "execution_count": null,
+   "metadata": {},
+   "outputs": [],
    "source": [
     "!sync; echo 3 > /proc/sys/vm/drop_caches"
    ]
   },
   {
    "cell_type": "code",
-   "execution_count": 2,
-   "metadata": {},
-   "outputs": [
-    {
-     "name": "stderr",
-     "output_type": "stream",
-     "text": [
-      "/opt/conda/lib/python3.7/site-packages/numba/cuda/envvars.py:17: NumbaWarning: \n",
-      "Environment variables with the 'NUMBAPRO' prefix are deprecated and consequently ignored, found use of NUMBAPRO_NVVM=/usr/local/cuda/nvvm/lib64/libnvvm.so.\n",
-      "\n",
-      "For more information about alternatives visit: ('https://numba.pydata.org/numba-doc/latest/cuda/overview.html', '#cudatoolkit-lookup')\n",
-      "  warnings.warn(errors.NumbaWarning(msg))\n",
-      "/opt/conda/lib/python3.7/site-packages/numba/cuda/envvars.py:17: NumbaWarning: \n",
-      "Environment variables with the 'NUMBAPRO' prefix are deprecated and consequently ignored, found use of NUMBAPRO_LIBDEVICE=/usr/local/cuda/nvvm/libdevice/.\n",
-      "\n",
-      "For more information about alternatives visit: ('https://numba.pydata.org/numba-doc/latest/cuda/overview.html', '#cudatoolkit-lookup')\n",
-      "  warnings.warn(errors.NumbaWarning(msg))\n"
-     ]
-    }
-   ],
+   "execution_count": null,
+   "metadata": {},
+   "outputs": [],
    "source": [
     "import os\n",
     "from time import time\n",
@@ -70,7 +45,7 @@
     "import rmm\n",
     "import nvtabular as nvt\n",
     "from nvtabular.ops import Normalize,  Categorify,  LogOp, FillMissing, Clip, get_embedding_sizes\n",
-    "from nvtabular.loader.torch import TorchAsyncItr, DLDataLoader\n",
+    "from nvtabular.torch_dataloader import TorchAsyncItr, DLDataLoader\n",
     "\n",
     "# tools for training\n",
     "from fastai.basic_train import Learner\n",
@@ -89,18 +64,9 @@
   },
   {
    "cell_type": "code",
-   "execution_count": 3,
-   "metadata": {},
-   "outputs": [
-    {
-     "name": "stderr",
-     "output_type": "stream",
-     "text": [
-      "/opt/conda/lib/python3.7/site-packages/nvtabular/io.py:113: UserWarning: get_memory_info is not supported. Using total device memory from NVML.\n",
-      "  warnings.warn(\"get_memory_info is not supported. Using total device memory from NVML.\")\n"
-     ]
-    }
-   ],
+   "execution_count": null,
+   "metadata": {},
+   "outputs": [],
    "source": [
     "rmm.reinitialize(pool_allocator=True, initial_pool_size=0.8 * nvt.io.device_mem_size(kind='free'))"
    ]
@@ -115,7 +81,7 @@
   },
   {
    "cell_type": "code",
-   "execution_count": 4,
+   "execution_count": null,
    "metadata": {},
    "outputs": [],
    "source": [
@@ -134,7 +100,7 @@
   },
   {
    "cell_type": "code",
-   "execution_count": 5,
+   "execution_count": null,
    "metadata": {},
    "outputs": [],
    "source": [
@@ -143,7 +109,7 @@
   },
   {
    "cell_type": "code",
-   "execution_count": 6,
+   "execution_count": null,
    "metadata": {},
    "outputs": [],
    "source": [
@@ -168,7 +134,7 @@
   },
   {
    "cell_type": "code",
-   "execution_count": 7,
+   "execution_count": null,
    "metadata": {},
    "outputs": [],
    "source": [
@@ -197,7 +163,7 @@
   },
   {
    "cell_type": "code",
-   "execution_count": 8,
+   "execution_count": null,
    "metadata": {},
    "outputs": [],
    "source": [
@@ -214,7 +180,7 @@
   },
   {
    "cell_type": "code",
-   "execution_count": 9,
+   "execution_count": null,
    "metadata": {},
    "outputs": [],
    "source": [
@@ -233,18 +199,9 @@
   },
   {
    "cell_type": "code",
-   "execution_count": 10,
-   "metadata": {},
-   "outputs": [
-    {
-     "name": "stdout",
-     "output_type": "stream",
-     "text": [
-      "CPU times: user 11min 5s, sys: 8min 18s, total: 19min 24s\n",
-      "Wall time: 22min 6s\n"
-     ]
-    }
-   ],
+   "execution_count": null,
+   "metadata": {},
+   "outputs": [],
    "source": [
     "%%time\n",
     "proc.apply(train_dataset, shuffle=nvt.io.Shuffle.PER_PARTITION, output_path=output_train_dir, out_files_per_proc=5)"
@@ -252,18 +209,9 @@
   },
   {
    "cell_type": "code",
-   "execution_count": 11,
-   "metadata": {},
-   "outputs": [
-    {
-     "name": "stdout",
-     "output_type": "stream",
-     "text": [
-      "CPU times: user 15.6 s, sys: 20.3 s, total: 35.8 s\n",
-      "Wall time: 43.5 s\n"
-     ]
-    }
-   ],
+   "execution_count": null,
+   "metadata": {},
+   "outputs": [],
    "source": [
     "%%time\n",
     "proc.apply(valid_dataset, record_stats=False, shuffle=nvt.io.Shuffle.PER_PARTITION, output_path=output_valid_dir, out_files_per_proc=5)"
@@ -287,7 +235,7 @@
   },
   {
    "cell_type": "code",
-   "execution_count": 10,
+   "execution_count": null,
    "metadata": {},
    "outputs": [],
    "source": [
@@ -296,7 +244,7 @@
   },
   {
    "cell_type": "code",
-   "execution_count": 11,
+   "execution_count": null,
    "metadata": {},
    "outputs": [],
    "source": [
@@ -306,32 +254,27 @@
   },
   {
    "cell_type": "code",
-   "execution_count": 12,
-   "metadata": {},
-   "outputs": [],
-   "source": [
-    "train_data = nvt.Dataset(train_paths, engine=\"parquet\", part_mem_fraction=0.06)\n",
-    "valid_data = nvt.Dataset(valid_paths, engine=\"parquet\", part_mem_fraction=0.06)"
-   ]
-  },
-  {
-   "cell_type": "code",
-   "execution_count": 13,
-   "metadata": {},
-   "outputs": [],
-   "source": [
-<<<<<<< HEAD
-    "train_data_itrs = TorchAsyncItr(train_data, batch_size=BATCH_SIZE, cats=CATEGORICAL_COLUMNS, conts=CONTINUOUS_COLUMNS, labels=LABEL_COLUMNS)# , devices=[1,2,3,4])\n",
-    "valid_data_itrs = TorchAsyncItr(valid_data, batch_size=BATCH_SIZE, cats=CATEGORICAL_COLUMNS, conts=CONTINUOUS_COLUMNS, labels=LABEL_COLUMNS)# , devices=[1,2,3,4])"
-=======
+   "execution_count": null,
+   "metadata": {},
+   "outputs": [],
+   "source": [
+    "train_data = nvt.Dataset(train_paths, engine=\"parquet\", part_mem_fraction=0.02)\n",
+    "valid_data = nvt.Dataset(valid_paths, engine=\"parquet\", part_mem_fraction=0.02)"
+   ]
+  },
+  {
+   "cell_type": "code",
+   "execution_count": null,
+   "metadata": {},
+   "outputs": [],
+   "source": [
     "train_data_itrs = TorchAsyncItr(train_data, batch_size=BATCH_SIZE, cats=CATEGORICAL_COLUMNS, conts=CONTINUOUS_COLUMNS, labels=LABEL_COLUMNS)\n",
     "valid_data_itrs = TorchAsyncItr(valid_data, batch_size=BATCH_SIZE, cats=CATEGORICAL_COLUMNS, conts=CONTINUOUS_COLUMNS, labels=LABEL_COLUMNS)"
->>>>>>> f0ff44ba
-   ]
-  },
-  {
-   "cell_type": "code",
-   "execution_count": 14,
+   ]
+  },
+  {
+   "cell_type": "code",
+   "execution_count": null,
    "metadata": {},
    "outputs": [],
    "source": [
@@ -342,7 +285,7 @@
   },
   {
    "cell_type": "code",
-   "execution_count": 15,
+   "execution_count": null,
    "metadata": {},
    "outputs": [],
    "source": [
@@ -368,7 +311,7 @@
   },
   {
    "cell_type": "code",
-   "execution_count": 16,
+   "execution_count": null,
    "metadata": {},
    "outputs": [],
    "source": [
@@ -377,7 +320,7 @@
   },
   {
    "cell_type": "code",
-   "execution_count": 17,
+   "execution_count": null,
    "metadata": {},
    "outputs": [],
    "source": [
@@ -388,86 +331,9 @@
   },
   {
    "cell_type": "code",
-   "execution_count": 18,
-   "metadata": {},
-   "outputs": [
-    {
-     "data": {
-      "text/html": [
-       "\n",
-       "    <div>\n",
-       "        <style>\n",
-       "            /* Turns off some styling */\n",
-       "            progress {\n",
-       "                /* gets rid of default border in Firefox and Opera. */\n",
-       "                border: none;\n",
-       "                /* Needs to be in here for Safari polyfill so background images work as expected. */\n",
-       "                background-size: auto;\n",
-       "            }\n",
-       "            .progress-bar-interrupted, .progress-bar-interrupted::-webkit-progress-bar {\n",
-       "                background: #F44336;\n",
-       "            }\n",
-       "        </style>\n",
-       "      <progress value='0' class='' max='1' style='width:300px; height:20px; vertical-align: middle;'></progress>\n",
-       "      0.00% [0/1 00:00<00:00]\n",
-       "    </div>\n",
-       "    \n",
-       "<table border=\"1\" class=\"dataframe\">\n",
-       "  <thead>\n",
-       "    <tr style=\"text-align: left;\">\n",
-       "      <th>epoch</th>\n",
-       "      <th>train_loss</th>\n",
-       "      <th>valid_loss</th>\n",
-       "      <th>accuracy</th>\n",
-       "      <th>time</th>\n",
-       "    </tr>\n",
-       "  </thead>\n",
-       "  <tbody>\n",
-       "  </tbody>\n",
-       "</table><p>\n",
-       "\n",
-       "    <div>\n",
-       "        <style>\n",
-       "            /* Turns off some styling */\n",
-       "            progress {\n",
-       "                /* gets rid of default border in Firefox and Opera. */\n",
-       "                border: none;\n",
-       "                /* Needs to be in here for Safari polyfill so background images work as expected. */\n",
-       "                background-size: auto;\n",
-       "            }\n",
-       "            .progress-bar-interrupted, .progress-bar-interrupted::-webkit-progress-bar {\n",
-       "                background: #F44336;\n",
-       "            }\n",
-       "        </style>\n",
-       "      <progress value='328' class='' max='10251' style='width:300px; height:20px; vertical-align: middle;'></progress>\n",
-       "      3.20% [328/10251 06:37<3:20:22 0.1295]\n",
-       "    </div>\n",
-       "    "
-      ],
-      "text/plain": [
-       "<IPython.core.display.HTML object>"
-      ]
-     },
-     "metadata": {},
-     "output_type": "display_data"
-    },
-    {
-     "ename": "KeyboardInterrupt",
-     "evalue": "",
-     "output_type": "error",
-     "traceback": [
-      "\u001b[0;31m---------------------------------------------------------------------------\u001b[0m",
-      "\u001b[0;31mKeyboardInterrupt\u001b[0m                         Traceback (most recent call last)",
-      "\u001b[0;32m<ipython-input-18-58cd277738a3>\u001b[0m in \u001b[0;36m<module>\u001b[0;34m\u001b[0m\n\u001b[1;32m      2\u001b[0m \u001b[0mepochs\u001b[0m \u001b[0;34m=\u001b[0m \u001b[0;36m1\u001b[0m\u001b[0;34m\u001b[0m\u001b[0;34m\u001b[0m\u001b[0m\n\u001b[1;32m      3\u001b[0m \u001b[0mstart\u001b[0m \u001b[0;34m=\u001b[0m \u001b[0mtime\u001b[0m\u001b[0;34m(\u001b[0m\u001b[0;34m)\u001b[0m\u001b[0;34m\u001b[0m\u001b[0;34m\u001b[0m\u001b[0m\n\u001b[0;32m----> 4\u001b[0;31m \u001b[0mlearn\u001b[0m\u001b[0;34m.\u001b[0m\u001b[0mfit_one_cycle\u001b[0m\u001b[0;34m(\u001b[0m\u001b[0mepochs\u001b[0m\u001b[0;34m,\u001b[0m \u001b[0mlearning_rate\u001b[0m\u001b[0;34m)\u001b[0m\u001b[0;34m\u001b[0m\u001b[0;34m\u001b[0m\u001b[0m\n\u001b[0m\u001b[1;32m      5\u001b[0m \u001b[0mt_final\u001b[0m \u001b[0;34m=\u001b[0m \u001b[0mtime\u001b[0m\u001b[0;34m(\u001b[0m\u001b[0;34m)\u001b[0m \u001b[0;34m-\u001b[0m \u001b[0mstart\u001b[0m\u001b[0;34m\u001b[0m\u001b[0;34m\u001b[0m\u001b[0m\n\u001b[1;32m      6\u001b[0m \u001b[0mprint\u001b[0m\u001b[0;34m(\u001b[0m\u001b[0mt_final\u001b[0m\u001b[0;34m)\u001b[0m\u001b[0;34m\u001b[0m\u001b[0;34m\u001b[0m\u001b[0m\n",
-      "\u001b[0;32m/opt/conda/lib/python3.7/site-packages/fastai/train.py\u001b[0m in \u001b[0;36mfit_one_cycle\u001b[0;34m(learn, cyc_len, max_lr, moms, div_factor, pct_start, final_div, wd, callbacks, tot_epochs, start_epoch)\u001b[0m\n\u001b[1;32m     21\u001b[0m     callbacks.append(OneCycleScheduler(learn, max_lr, moms=moms, div_factor=div_factor, pct_start=pct_start,\n\u001b[1;32m     22\u001b[0m                                        final_div=final_div, tot_epochs=tot_epochs, start_epoch=start_epoch))\n\u001b[0;32m---> 23\u001b[0;31m     \u001b[0mlearn\u001b[0m\u001b[0;34m.\u001b[0m\u001b[0mfit\u001b[0m\u001b[0;34m(\u001b[0m\u001b[0mcyc_len\u001b[0m\u001b[0;34m,\u001b[0m \u001b[0mmax_lr\u001b[0m\u001b[0;34m,\u001b[0m \u001b[0mwd\u001b[0m\u001b[0;34m=\u001b[0m\u001b[0mwd\u001b[0m\u001b[0;34m,\u001b[0m \u001b[0mcallbacks\u001b[0m\u001b[0;34m=\u001b[0m\u001b[0mcallbacks\u001b[0m\u001b[0;34m)\u001b[0m\u001b[0;34m\u001b[0m\u001b[0;34m\u001b[0m\u001b[0m\n\u001b[0m\u001b[1;32m     24\u001b[0m \u001b[0;34m\u001b[0m\u001b[0m\n\u001b[1;32m     25\u001b[0m def fit_fc(learn:Learner, tot_epochs:int=1, lr:float=defaults.lr,  moms:Tuple[float,float]=(0.95,0.85), start_pct:float=0.72,\n",
-      "\u001b[0;32m/opt/conda/lib/python3.7/site-packages/fastai/basic_train.py\u001b[0m in \u001b[0;36mfit\u001b[0;34m(self, epochs, lr, wd, callbacks)\u001b[0m\n\u001b[1;32m    198\u001b[0m         \u001b[0;32melse\u001b[0m\u001b[0;34m:\u001b[0m \u001b[0mself\u001b[0m\u001b[0;34m.\u001b[0m\u001b[0mopt\u001b[0m\u001b[0;34m.\u001b[0m\u001b[0mlr\u001b[0m\u001b[0;34m,\u001b[0m\u001b[0mself\u001b[0m\u001b[0;34m.\u001b[0m\u001b[0mopt\u001b[0m\u001b[0;34m.\u001b[0m\u001b[0mwd\u001b[0m \u001b[0;34m=\u001b[0m \u001b[0mlr\u001b[0m\u001b[0;34m,\u001b[0m\u001b[0mwd\u001b[0m\u001b[0;34m\u001b[0m\u001b[0;34m\u001b[0m\u001b[0m\n\u001b[1;32m    199\u001b[0m         \u001b[0mcallbacks\u001b[0m \u001b[0;34m=\u001b[0m \u001b[0;34m[\u001b[0m\u001b[0mcb\u001b[0m\u001b[0;34m(\u001b[0m\u001b[0mself\u001b[0m\u001b[0;34m)\u001b[0m \u001b[0;32mfor\u001b[0m \u001b[0mcb\u001b[0m \u001b[0;32min\u001b[0m \u001b[0mself\u001b[0m\u001b[0;34m.\u001b[0m\u001b[0mcallback_fns\u001b[0m \u001b[0;34m+\u001b[0m \u001b[0mlistify\u001b[0m\u001b[0;34m(\u001b[0m\u001b[0mdefaults\u001b[0m\u001b[0;34m.\u001b[0m\u001b[0mextra_callback_fns\u001b[0m\u001b[0;34m)\u001b[0m\u001b[0;34m]\u001b[0m \u001b[0;34m+\u001b[0m \u001b[0mlistify\u001b[0m\u001b[0;34m(\u001b[0m\u001b[0mcallbacks\u001b[0m\u001b[0;34m)\u001b[0m\u001b[0;34m\u001b[0m\u001b[0;34m\u001b[0m\u001b[0m\n\u001b[0;32m--> 200\u001b[0;31m         \u001b[0mfit\u001b[0m\u001b[0;34m(\u001b[0m\u001b[0mepochs\u001b[0m\u001b[0;34m,\u001b[0m \u001b[0mself\u001b[0m\u001b[0;34m,\u001b[0m \u001b[0mmetrics\u001b[0m\u001b[0;34m=\u001b[0m\u001b[0mself\u001b[0m\u001b[0;34m.\u001b[0m\u001b[0mmetrics\u001b[0m\u001b[0;34m,\u001b[0m \u001b[0mcallbacks\u001b[0m\u001b[0;34m=\u001b[0m\u001b[0mself\u001b[0m\u001b[0;34m.\u001b[0m\u001b[0mcallbacks\u001b[0m\u001b[0;34m+\u001b[0m\u001b[0mcallbacks\u001b[0m\u001b[0;34m)\u001b[0m\u001b[0;34m\u001b[0m\u001b[0;34m\u001b[0m\u001b[0m\n\u001b[0m\u001b[1;32m    201\u001b[0m \u001b[0;34m\u001b[0m\u001b[0m\n\u001b[1;32m    202\u001b[0m     \u001b[0;32mdef\u001b[0m \u001b[0mcreate_opt\u001b[0m\u001b[0;34m(\u001b[0m\u001b[0mself\u001b[0m\u001b[0;34m,\u001b[0m \u001b[0mlr\u001b[0m\u001b[0;34m:\u001b[0m\u001b[0mFloats\u001b[0m\u001b[0;34m,\u001b[0m \u001b[0mwd\u001b[0m\u001b[0;34m:\u001b[0m\u001b[0mFloats\u001b[0m\u001b[0;34m=\u001b[0m\u001b[0;36m0.\u001b[0m\u001b[0;34m)\u001b[0m\u001b[0;34m->\u001b[0m\u001b[0;32mNone\u001b[0m\u001b[0;34m:\u001b[0m\u001b[0;34m\u001b[0m\u001b[0;34m\u001b[0m\u001b[0m\n",
-      "\u001b[0;32m/opt/conda/lib/python3.7/site-packages/fastai/basic_train.py\u001b[0m in \u001b[0;36mfit\u001b[0;34m(epochs, learn, callbacks, metrics)\u001b[0m\n\u001b[1;32m     99\u001b[0m             \u001b[0;32mfor\u001b[0m \u001b[0mxb\u001b[0m\u001b[0;34m,\u001b[0m\u001b[0myb\u001b[0m \u001b[0;32min\u001b[0m \u001b[0mprogress_bar\u001b[0m\u001b[0;34m(\u001b[0m\u001b[0mlearn\u001b[0m\u001b[0;34m.\u001b[0m\u001b[0mdata\u001b[0m\u001b[0;34m.\u001b[0m\u001b[0mtrain_dl\u001b[0m\u001b[0;34m,\u001b[0m \u001b[0mparent\u001b[0m\u001b[0;34m=\u001b[0m\u001b[0mpbar\u001b[0m\u001b[0;34m)\u001b[0m\u001b[0;34m:\u001b[0m\u001b[0;34m\u001b[0m\u001b[0;34m\u001b[0m\u001b[0m\n\u001b[1;32m    100\u001b[0m                 \u001b[0mxb\u001b[0m\u001b[0;34m,\u001b[0m \u001b[0myb\u001b[0m \u001b[0;34m=\u001b[0m \u001b[0mcb_handler\u001b[0m\u001b[0;34m.\u001b[0m\u001b[0mon_batch_begin\u001b[0m\u001b[0;34m(\u001b[0m\u001b[0mxb\u001b[0m\u001b[0;34m,\u001b[0m \u001b[0myb\u001b[0m\u001b[0;34m)\u001b[0m\u001b[0;34m\u001b[0m\u001b[0;34m\u001b[0m\u001b[0m\n\u001b[0;32m--> 101\u001b[0;31m                 \u001b[0mloss\u001b[0m \u001b[0;34m=\u001b[0m \u001b[0mloss_batch\u001b[0m\u001b[0;34m(\u001b[0m\u001b[0mlearn\u001b[0m\u001b[0;34m.\u001b[0m\u001b[0mmodel\u001b[0m\u001b[0;34m,\u001b[0m \u001b[0mxb\u001b[0m\u001b[0;34m,\u001b[0m \u001b[0myb\u001b[0m\u001b[0;34m,\u001b[0m \u001b[0mlearn\u001b[0m\u001b[0;34m.\u001b[0m\u001b[0mloss_func\u001b[0m\u001b[0;34m,\u001b[0m \u001b[0mlearn\u001b[0m\u001b[0;34m.\u001b[0m\u001b[0mopt\u001b[0m\u001b[0;34m,\u001b[0m \u001b[0mcb_handler\u001b[0m\u001b[0;34m)\u001b[0m\u001b[0;34m\u001b[0m\u001b[0;34m\u001b[0m\u001b[0m\n\u001b[0m\u001b[1;32m    102\u001b[0m                 \u001b[0;32mif\u001b[0m \u001b[0mcb_handler\u001b[0m\u001b[0;34m.\u001b[0m\u001b[0mon_batch_end\u001b[0m\u001b[0;34m(\u001b[0m\u001b[0mloss\u001b[0m\u001b[0;34m)\u001b[0m\u001b[0;34m:\u001b[0m \u001b[0;32mbreak\u001b[0m\u001b[0;34m\u001b[0m\u001b[0;34m\u001b[0m\u001b[0m\n\u001b[1;32m    103\u001b[0m \u001b[0;34m\u001b[0m\u001b[0m\n",
-      "\u001b[0;32m/opt/conda/lib/python3.7/site-packages/fastai/basic_train.py\u001b[0m in \u001b[0;36mloss_batch\u001b[0;34m(model, xb, yb, loss_func, opt, cb_handler)\u001b[0m\n\u001b[1;32m     31\u001b[0m \u001b[0;34m\u001b[0m\u001b[0m\n\u001b[1;32m     32\u001b[0m     \u001b[0;32mif\u001b[0m \u001b[0mopt\u001b[0m \u001b[0;32mis\u001b[0m \u001b[0;32mnot\u001b[0m \u001b[0;32mNone\u001b[0m\u001b[0;34m:\u001b[0m\u001b[0;34m\u001b[0m\u001b[0;34m\u001b[0m\u001b[0m\n\u001b[0;32m---> 33\u001b[0;31m         \u001b[0mloss\u001b[0m\u001b[0;34m,\u001b[0m\u001b[0mskip_bwd\u001b[0m \u001b[0;34m=\u001b[0m \u001b[0mcb_handler\u001b[0m\u001b[0;34m.\u001b[0m\u001b[0mon_backward_begin\u001b[0m\u001b[0;34m(\u001b[0m\u001b[0mloss\u001b[0m\u001b[0;34m)\u001b[0m\u001b[0;34m\u001b[0m\u001b[0;34m\u001b[0m\u001b[0m\n\u001b[0m\u001b[1;32m     34\u001b[0m         \u001b[0;32mif\u001b[0m \u001b[0;32mnot\u001b[0m \u001b[0mskip_bwd\u001b[0m\u001b[0;34m:\u001b[0m                     \u001b[0mloss\u001b[0m\u001b[0;34m.\u001b[0m\u001b[0mbackward\u001b[0m\u001b[0;34m(\u001b[0m\u001b[0;34m)\u001b[0m\u001b[0;34m\u001b[0m\u001b[0;34m\u001b[0m\u001b[0m\n\u001b[1;32m     35\u001b[0m         \u001b[0;32mif\u001b[0m \u001b[0;32mnot\u001b[0m \u001b[0mcb_handler\u001b[0m\u001b[0;34m.\u001b[0m\u001b[0mon_backward_end\u001b[0m\u001b[0;34m(\u001b[0m\u001b[0;34m)\u001b[0m\u001b[0;34m:\u001b[0m \u001b[0mopt\u001b[0m\u001b[0;34m.\u001b[0m\u001b[0mstep\u001b[0m\u001b[0;34m(\u001b[0m\u001b[0;34m)\u001b[0m\u001b[0;34m\u001b[0m\u001b[0;34m\u001b[0m\u001b[0m\n",
-      "\u001b[0;32m/opt/conda/lib/python3.7/site-packages/fastai/callback.py\u001b[0m in \u001b[0;36mon_backward_begin\u001b[0;34m(self, loss)\u001b[0m\n\u001b[1;32m    288\u001b[0m     \u001b[0;32mdef\u001b[0m \u001b[0mon_backward_begin\u001b[0m\u001b[0;34m(\u001b[0m\u001b[0mself\u001b[0m\u001b[0;34m,\u001b[0m \u001b[0mloss\u001b[0m\u001b[0;34m:\u001b[0m\u001b[0mTensor\u001b[0m\u001b[0;34m)\u001b[0m\u001b[0;34m->\u001b[0m\u001b[0mTuple\u001b[0m\u001b[0;34m[\u001b[0m\u001b[0mAny\u001b[0m\u001b[0;34m,\u001b[0m\u001b[0mAny\u001b[0m\u001b[0;34m]\u001b[0m\u001b[0;34m:\u001b[0m\u001b[0;34m\u001b[0m\u001b[0;34m\u001b[0m\u001b[0m\n\u001b[1;32m    289\u001b[0m         \u001b[0;34m\"Handle gradient calculation on `loss`.\"\u001b[0m\u001b[0;34m\u001b[0m\u001b[0;34m\u001b[0m\u001b[0m\n\u001b[0;32m--> 290\u001b[0;31m         \u001b[0mself\u001b[0m\u001b[0;34m.\u001b[0m\u001b[0msmoothener\u001b[0m\u001b[0;34m.\u001b[0m\u001b[0madd_value\u001b[0m\u001b[0;34m(\u001b[0m\u001b[0mloss\u001b[0m\u001b[0;34m.\u001b[0m\u001b[0mfloat\u001b[0m\u001b[0;34m(\u001b[0m\u001b[0;34m)\u001b[0m\u001b[0;34m.\u001b[0m\u001b[0mdetach\u001b[0m\u001b[0;34m(\u001b[0m\u001b[0;34m)\u001b[0m\u001b[0;34m.\u001b[0m\u001b[0mcpu\u001b[0m\u001b[0;34m(\u001b[0m\u001b[0;34m)\u001b[0m\u001b[0;34m)\u001b[0m\u001b[0;34m\u001b[0m\u001b[0;34m\u001b[0m\u001b[0m\n\u001b[0m\u001b[1;32m    291\u001b[0m         \u001b[0mself\u001b[0m\u001b[0;34m.\u001b[0m\u001b[0mstate_dict\u001b[0m\u001b[0;34m[\u001b[0m\u001b[0;34m'last_loss'\u001b[0m\u001b[0;34m]\u001b[0m\u001b[0;34m,\u001b[0m \u001b[0mself\u001b[0m\u001b[0;34m.\u001b[0m\u001b[0mstate_dict\u001b[0m\u001b[0;34m[\u001b[0m\u001b[0;34m'smooth_loss'\u001b[0m\u001b[0;34m]\u001b[0m \u001b[0;34m=\u001b[0m \u001b[0mloss\u001b[0m\u001b[0;34m,\u001b[0m \u001b[0mself\u001b[0m\u001b[0;34m.\u001b[0m\u001b[0msmoothener\u001b[0m\u001b[0;34m.\u001b[0m\u001b[0msmooth\u001b[0m\u001b[0;34m\u001b[0m\u001b[0;34m\u001b[0m\u001b[0m\n\u001b[1;32m    292\u001b[0m         \u001b[0mself\u001b[0m\u001b[0;34m(\u001b[0m\u001b[0;34m'backward_begin'\u001b[0m\u001b[0;34m,\u001b[0m \u001b[0mcall_mets\u001b[0m\u001b[0;34m=\u001b[0m\u001b[0;32mFalse\u001b[0m\u001b[0;34m)\u001b[0m\u001b[0;34m\u001b[0m\u001b[0;34m\u001b[0m\u001b[0m\n",
-      "\u001b[0;31mKeyboardInterrupt\u001b[0m: "
-     ]
-    }
-   ],
+   "execution_count": null,
+   "metadata": {},
+   "outputs": [],
    "source": [
     "learning_rate = 1.32e-2\n",
     "epochs = 1\n",
@@ -502,7 +368,7 @@
    "name": "python",
    "nbconvert_exporter": "python",
    "pygments_lexer": "ipython3",
-   "version": "3.7.7"
+   "version": "3.7.4"
   },
   "mimetype": "text/x-python",
   "name": "python",
