--- conflicted
+++ resolved
@@ -52,10 +52,6 @@
    ],
    "source": [
     "import os\n",
-<<<<<<< HEAD
-    "os.environ[\"CUDA_VISIBLE_DEVICES\"] = \"4\"\n",
-=======
->>>>>>> 299fabb3
     "from time import time\n",
     "import re\n",
     "import glob\n",
@@ -65,13 +61,8 @@
     "import torch\n",
     "import rmm\n",
     "import nvtabular as nvt\n",
-<<<<<<< HEAD
     "from nvtabular.ops import Normalize,  Categorify,  LogOp, ZeroFill, get_embedding_sizes\n",
     "from nvtabular.torch_dataloader import DLDataLoader, AsyncTensorBatchDatasetItr\n",
-=======
-    "from nvtabular.ops import Normalize, FillMissing, Categorify, Moments, Median, LogOp, ZeroFill, get_embedding_sizes\n",
-    "from nvtabular.torch_dataloader import DLDataLoader, TorchTensorBatchDatasetItr, create_tensors_plain\n",
->>>>>>> 299fabb3
     "\n",
     "# tools for training\n",
     "from fastai.basic_train import Learner\n",
@@ -185,16 +176,12 @@
     "proc.add_cont_preprocess(Normalize())\n",
     "\n",
     "# categorification with frequency thresholding\n",
-<<<<<<< HEAD
     "proc.add_cat_preprocess(Categorify(\n",
     "                            freq_threshold=15,\n",
     "                            tree_width=4,\n",
     "                            out_path=OUTPUT_DATA_DIR,\n",
     "                            )\n",
     "                       )"
-=======
-    "proc.add_cat_preprocess(Categorify(freq_threshold=15))\n"
->>>>>>> 299fabb3
    ]
   },
   {
@@ -381,13 +368,8 @@
    "metadata": {},
    "outputs": [],
    "source": [
-<<<<<<< HEAD
     "train_data_itrs = AsyncTensorBatchDatasetItr(train_data, sub_batch_size=800000, cats=CATEGORICAL_COLUMNS, conts=CONTINUOUS_COLUMNS, labels=LABEL_COLUMNS)\n",
     "valid_data_itrs = AsyncTensorBatchDatasetItr(valid_data, sub_batch_size=800000, cats=CATEGORICAL_COLUMNS, conts=CONTINUOUS_COLUMNS, labels=LABEL_COLUMNS)"
-=======
-    "train_data_itrs = TorchTensorBatchDatasetItr(train_paths, engine='parquet', sub_batch_size=800000, cats=CATEGORICAL_COLUMNS, conts=CONTINUOUS_COLUMNS, labels=LABEL_COLUMNS)\n",
-    "valid_data_itrs = TorchTensorBatchDatasetItr(valid_paths, engine='parquet', sub_batch_size=800000, cats=CATEGORICAL_COLUMNS, conts=CONTINUOUS_COLUMNS, labels=LABEL_COLUMNS)"
->>>>>>> 299fabb3
    ]
   },
   {
