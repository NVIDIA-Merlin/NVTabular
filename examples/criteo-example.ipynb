{
 "cells": [
  {
   "cell_type": "markdown",
   "metadata": {},
   "source": [
    "# Criteo Example \n",
    "Here we'll show how to use NVTabular first as a preprocessing library to prepare the [Criteo Display Advertising Challenge](https://www.kaggle.com/c/criteo-display-ad-challenge) dataset, and then as a dataloader to train a FastAI model on the prepared data. The large memory footprint of the Criteo dataset presents a great opportunity to highlight the advantages of the online fashion in which NVTabular loads and transforms data.\n",
    "\n",
    "### Data Prep\n",
    "Before we get started, make sure you've run the [`optimize_criteo` notebook](./optimize_criteo.ipynb), which will convert the tsv data published by Criteo into the parquet format that our accelerated readers prefer. It's fair to mention at this point that that notebook will take ~4 hours to run. While we're hoping to release accelerated csv readers in the near future, we also believe that inefficiencies in existing data representations like csv are in no small part a consequence of inefficiencies in the existing hardware/software stack. Accelerating these pipelines on new hardware like GPUs may require us to make new choices about the representations we use to store that data, and parquet represents a strong alternative."
   ]
  },
  {
   "cell_type": "markdown",
   "metadata": {},
   "source": [
    "#### Quick Aside: Clearing Cache\n",
    "The following line is not strictly necessary, but is included for those who want to validate NVIDIA's benchmarks. We start by clearing the existing cache to start as \"fresh\" as possible. If you're having trouble running it, try executing the container with the `--privileged` flag."
   ]
  },
  {
   "cell_type": "code",
   "execution_count": null,
   "metadata": {},
   "outputs": [],
   "source": [
    "!sync; echo 3 > /proc/sys/vm/drop_caches"
   ]
  },
  {
   "cell_type": "code",
   "execution_count": null,
   "metadata": {},
   "outputs": [],
   "source": [
    "import os\n",
    "from time import time\n",
    "import re\n",
    "import glob\n",
    "import warnings\n",
    "\n",
    "# tools for data preproc/loading\n",
    "import torch\n",
    "import rmm\n",
    "import nvtabular as nvt\n",
    "from nvtabular.ops import Normalize,  Categorify,  LogOp, FillMissing, Clip, get_embedding_sizes\n",
    "from nvtabular.torch_dataloader import TorchAsyncItr, DLDataLoader\n",
    "\n",
    "# tools for training\n",
    "from fastai.basic_train import Learner\n",
    "from fastai.basic_data import DataBunch\n",
    "from fastai.tabular import TabularModel\n",
    "from fastai.metrics import accuracy"
   ]
  },
  {
   "cell_type": "markdown",
   "metadata": {},
   "source": [
    "### Initializing the Memory Pool\n",
    "For applications like the one that follows where RAPIDS will be the only workhorse user of GPU memory and resource, a good best practices is to use the RAPIDS Memory Manager library `rmm` to allocate a dedicated pool of GPU memory that allows for fast, asynchronous memory management. Here, we'll dedicate 80% of free GPU memory to this pool to make sure we get the most utilization possible."
   ]
  },
  {
   "cell_type": "code",
   "execution_count": null,
   "metadata": {},
   "outputs": [],
   "source": [
    "rmm.reinitialize(pool_allocator=True, initial_pool_size=0.8 * nvt.io.device_mem_size(kind='free'))"
   ]
  },
  {
   "cell_type": "markdown",
   "metadata": {},
   "source": [
    "### Dataset and Dataset Schema\n",
    "Once our data is ready, we'll define some high level parameters to describe where our data is and what it \"looks like\" at a high level."
   ]
  },
  {
   "cell_type": "code",
   "execution_count": null,
   "metadata": {},
   "outputs": [],
   "source": [
    "# define some information about where to get our data\n",
    "INPUT_DATA_DIR = os.environ.get('INPUT_DATA_DIR', '/raid/criteo/tests/crit_int_pq')\n",
    "OUTPUT_DATA_DIR = os.environ.get('OUTPUT_DATA_DIR', '/raid/criteo/tests/test_dask') # where we'll save our procesed data to\n",
    "BATCH_SIZE = int(os.environ.get('BATCH_SIZE', 800000))\n",
    "NUM_TRAIN_DAYS = 23 # number of days worth of data to use for training, the rest will be used for validation\n",
    "\n",
    "# define our dataset schema\n",
    "CONTINUOUS_COLUMNS = ['I' + str(x) for x in range(1,14)]\n",
    "CATEGORICAL_COLUMNS =  ['C' + str(x) for x in range(1,27)]\n",
    "LABEL_COLUMNS = ['label']\n",
    "COLUMNS = CONTINUOUS_COLUMNS + CATEGORICAL_COLUMNS + LABEL_COLUMNS"
   ]
  },
  {
   "cell_type": "code",
   "execution_count": null,
   "metadata": {},
   "outputs": [],
   "source": [
    "# ! ls $INPUT_DATA_DIR"
   ]
  },
  {
   "cell_type": "code",
   "execution_count": null,
   "metadata": {},
   "outputs": [],
   "source": [
    "fname = 'day_{}.parquet'\n",
    "num_days = len([i for i in os.listdir(INPUT_DATA_DIR) if re.match(fname.format('[0-9]{1,2}'), i) is not None])\n",
    "train_paths = [os.path.join(INPUT_DATA_DIR, fname.format(day)) for day in range(NUM_TRAIN_DAYS)]\n",
    "valid_paths = [os.path.join(INPUT_DATA_DIR, fname.format(day)) for day in range(NUM_TRAIN_DAYS, num_days)]"
   ]
  },
  {
   "cell_type": "markdown",
   "metadata": {},
   "source": [
    "### Preprocessing\n",
    "At this point, our data still isn't in a form that's ideal for consumption by neural networks. The most pressing issues are missing values and the fact that our categorical variables are still represented by random, discrete identifiers, and need to be transformed into contiguous indices that can be leveraged by a learned embedding. Less pressing, but still important for learning dynamics, are the distributions of our continuous variables, which are distributed across multiple orders of magnitude and are uncentered (i.e. E[x] != 0).\n",
    "\n",
    "We can fix these issues in a conscise and GPU-accelerated manner with an NVTabular `Workflow`. We'll instantiate one with our current dataset schema, then symbolically add operations _on_ that schema. By setting all these `Ops` to use `replace=True`, the schema itself will remain unmodified, while the variables represented by each field in the schema will be transformed.\n",
    "\n",
    "#### Frequency Thresholding\n",
    "One interesting thing worth pointing out is that we're using _frequency thresholding_ in our `Categorify` op. This handy functionality will map all categories which occur in the dataset with some threshold level of infrequency (which we've set here to be 15 occurrences throughout the dataset) to the _same_ index, keeping the model from overfitting to sparse signals."
   ]
  },
  {
   "cell_type": "code",
   "execution_count": null,
   "metadata": {},
   "outputs": [],
   "source": [
    "proc = nvt.Workflow(\n",
    "    cat_names=CATEGORICAL_COLUMNS,\n",
    "    cont_names=CONTINUOUS_COLUMNS,\n",
    "    label_name=LABEL_COLUMNS)\n",
    "\n",
    "# log -> normalize continuous features. Note that doing this in the opposite\n",
    "# order wouldn't make sense! Note also that we're zero filling continuous\n",
    "# values before the log: this is a good time to remember that LogOp\n",
    "# performs log(1+x), not log(x)\n",
    "proc.add_cont_feature([FillMissing(), Clip(min_value=0), LogOp()])\n",
    "proc.add_cont_preprocess(Normalize())\n",
    "\n",
    "# categorification with frequency thresholding\n",
    "proc.add_cat_preprocess(Categorify(freq_threshold=15, out_path=OUTPUT_DATA_DIR))"
   ]
  },
  {
   "cell_type": "markdown",
   "metadata": {},
   "source": [
    "Now instantiate dataset iterators to loop through our dataset (which we couldn't fit into GPU memory)"
   ]
  },
  {
   "cell_type": "code",
   "execution_count": null,
   "metadata": {},
   "outputs": [],
   "source": [
    "train_dataset = nvt.Dataset(train_paths, engine='parquet', part_mem_fraction=0.15)\n",
    "valid_dataset = nvt.Dataset(valid_paths, engine='parquet', part_mem_fraction=0.15)"
   ]
  },
  {
   "cell_type": "markdown",
   "metadata": {},
   "source": [
    "Now run them through our workflows to collect statistics on the train set, then transform and save to parquet files."
   ]
  },
  {
   "cell_type": "code",
   "execution_count": null,
   "metadata": {},
   "outputs": [],
   "source": [
    "output_train_dir = os.path.join(OUTPUT_DATA_DIR, 'train/')\n",
    "output_valid_dir = os.path.join(OUTPUT_DATA_DIR, 'valid/')\n",
    "! mkdir -p $output_train_dir\n",
    "! mkdir -p $output_valid_dir"
   ]
  },
  {
   "cell_type": "markdown",
   "metadata": {},
   "source": [
    "For reference, let's time it to see how long it takes..."
   ]
  },
  {
   "cell_type": "code",
   "execution_count": null,
   "metadata": {},
   "outputs": [],
   "source": [
    "%%time\n",
    "proc.apply(train_dataset, shuffle=nvt.io.Shuffle.PER_PARTITION, output_path=output_train_dir, out_files_per_proc=5)"
   ]
  },
  {
   "cell_type": "code",
   "execution_count": null,
   "metadata": {},
   "outputs": [],
   "source": [
    "%%time\n",
    "proc.apply(valid_dataset, record_stats=False, shuffle=nvt.io.Shuffle.PER_PARTITION, output_path=output_valid_dir, out_files_per_proc=5)"
   ]
  },
  {
   "cell_type": "markdown",
   "metadata": {},
   "source": [
    "And just like that, we have training and validation sets ready to feed to a model!"
   ]
  },
  {
   "cell_type": "markdown",
   "metadata": {},
   "source": [
    "## Deep Learning\n",
    "### Data Loading\n",
    "We'll start by using the parquet files we just created to feed an NVTabular `AsyncTensorBatchDatasetItr`, which will loop through the files in chunks. First, we'll reinitialize our memory pool from earlier to free up some memory so that we can share it with PyTorch."
   ]
  },
  {
   "cell_type": "code",
   "execution_count": null,
   "metadata": {},
   "outputs": [],
   "source": [
    "rmm.reinitialize(pool_allocator=False)"
   ]
  },
  {
   "cell_type": "code",
   "execution_count": null,
   "metadata": {},
   "outputs": [],
   "source": [
    "train_paths = glob.glob(os.path.join(output_train_dir, \"*.parquet\"))\n",
    "valid_paths = glob.glob(os.path.join(output_valid_dir, \"*.parquet\"))"
   ]
  },
  {
   "cell_type": "code",
   "execution_count": null,
   "metadata": {},
   "outputs": [],
   "source": [
    "train_data = nvt.Dataset(train_paths, engine=\"parquet\", part_mem_fraction=0.02)\n",
    "valid_data = nvt.Dataset(valid_paths, engine=\"parquet\", part_mem_fraction=0.02)"
   ]
  },
  {
   "cell_type": "code",
   "execution_count": null,
   "metadata": {},
   "outputs": [],
   "source": [
<<<<<<< HEAD
    "train_data_itrs = TorchAsyncItr(train_data, batch_size=BATCH_SIZE, cats=CATEGORICAL_COLUMNS, conts=CONTINUOUS_COLUMNS, labels=LABEL_COLUMNS, devices=[0])\n",
    "valid_data_itrs = TorchAsyncItr(valid_data, batch_size=BATCH_SIZE, cats=CATEGORICAL_COLUMNS, conts=CONTINUOUS_COLUMNS, labels=LABEL_COLUMNS, devices=[0])"
=======
    "train_data_itrs = TorchAsyncItr(train_data, batch_size=BATCH_SIZE, cats=CATEGORICAL_COLUMNS, conts=CONTINUOUS_COLUMNS, labels=LABEL_COLUMNS)\n",
    "valid_data_itrs = TorchAsyncItr(valid_data, batch_size=BATCH_SIZE, cats=CATEGORICAL_COLUMNS, conts=CONTINUOUS_COLUMNS, labels=LABEL_COLUMNS)"
>>>>>>> 0a6c0a5a
   ]
  },
  {
   "cell_type": "code",
   "execution_count": null,
   "metadata": {},
   "outputs": [],
   "source": [
    "def gen_col(batch):\n",
    "    batch = batch[0]\n",
    "    return (batch[0], batch[1]), batch[2].long()"
   ]
  },
  {
   "cell_type": "code",
   "execution_count": null,
   "metadata": {},
   "outputs": [],
   "source": [
    "train_dataloader = DLDataLoader(train_data_itrs, collate_fn=gen_col, pin_memory=False, num_workers=0)\n",
    "valid_dataloader = DLDataLoader(valid_data_itrs, collate_fn=gen_col, pin_memory=False, num_workers=0)\n",
    "databunch = DataBunch(train_dataloader, valid_dataloader, collate_fn=gen_col, device=\"cuda\")"
   ]
  },
  {
   "cell_type": "markdown",
   "metadata": {},
   "source": [
    "Now we have data ready to be fed to our model online!"
   ]
  },
  {
   "cell_type": "markdown",
   "metadata": {},
   "source": [
    "### Training\n",
    "One extra handy functionality of NVTabular is the ability to use the stats collected by the `Categorify` op to define embedding dictionary sizes (i.e. the number of rows of your embedding table). It even includes a heuristic for computing a good embedding size (i.e. the number of columns of your embedding table) based off of the number of categories."
   ]
  },
  {
   "cell_type": "code",
   "execution_count": null,
   "metadata": {},
   "outputs": [],
   "source": [
    "embeddings = list(get_embedding_sizes(proc).values())"
   ]
  },
  {
   "cell_type": "code",
   "execution_count": null,
   "metadata": {},
   "outputs": [],
   "source": [
    "model = TabularModel(emb_szs=embeddings, n_cont=len(CONTINUOUS_COLUMNS), out_sz=2, layers=[512, 256])\n",
    "learn =  Learner(databunch, model, metrics=[accuracy])\n",
    "learn.loss_func = torch.nn.CrossEntropyLoss()"
   ]
  },
  {
   "cell_type": "code",
   "execution_count": null,
   "metadata": {},
   "outputs": [],
   "source": [
    "learning_rate = 1.32e-2\n",
    "epochs = 1\n",
    "start = time()\n",
    "learn.fit_one_cycle(epochs, learning_rate)\n",
    "t_final = time() - start\n",
    "print(t_final)"
   ]
  },
  {
   "cell_type": "markdown",
   "metadata": {},
   "source": [
    "#### "
   ]
  }
 ],
 "metadata": {
  "file_extension": ".py",
  "kernelspec": {
   "display_name": "Python 3",
   "language": "python",
   "name": "python3"
  },
  "language_info": {
   "codemirror_mode": {
    "name": "ipython",
    "version": 3
   },
   "file_extension": ".py",
   "mimetype": "text/x-python",
   "name": "python",
   "nbconvert_exporter": "python",
   "pygments_lexer": "ipython3",
   "version": "3.7.4"
  },
  "mimetype": "text/x-python",
  "name": "python",
  "npconvert_exporter": "python",
  "pygments_lexer": "ipython3",
  "version": 3
 },
 "nbformat": 4,
 "nbformat_minor": 4
}<|MERGE_RESOLUTION|>--- conflicted
+++ resolved
@@ -268,13 +268,8 @@
    "metadata": {},
    "outputs": [],
    "source": [
-<<<<<<< HEAD
-    "train_data_itrs = TorchAsyncItr(train_data, batch_size=BATCH_SIZE, cats=CATEGORICAL_COLUMNS, conts=CONTINUOUS_COLUMNS, labels=LABEL_COLUMNS, devices=[0])\n",
-    "valid_data_itrs = TorchAsyncItr(valid_data, batch_size=BATCH_SIZE, cats=CATEGORICAL_COLUMNS, conts=CONTINUOUS_COLUMNS, labels=LABEL_COLUMNS, devices=[0])"
-=======
     "train_data_itrs = TorchAsyncItr(train_data, batch_size=BATCH_SIZE, cats=CATEGORICAL_COLUMNS, conts=CONTINUOUS_COLUMNS, labels=LABEL_COLUMNS)\n",
     "valid_data_itrs = TorchAsyncItr(valid_data, batch_size=BATCH_SIZE, cats=CATEGORICAL_COLUMNS, conts=CONTINUOUS_COLUMNS, labels=LABEL_COLUMNS)"
->>>>>>> 0a6c0a5a
    ]
   },
   {
