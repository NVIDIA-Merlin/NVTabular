{
 "cells": [
  {
   "cell_type": "code",
   "execution_count": 1,
   "metadata": {},
   "outputs": [],
   "source": [
    "# Copyright 2021 NVIDIA Corporation. All Rights Reserved.\n",
    "#\n",
    "# Licensed under the Apache License, Version 2.0 (the \"License\");\n",
    "# you may not use this file except in compliance with the License.\n",
    "# You may obtain a copy of the License at\n",
    "#\n",
    "#     http://www.apache.org/licenses/LICENSE-2.0\n",
    "#\n",
    "# Unless required by applicable law or agreed to in writing, software\n",
    "# distributed under the License is distributed on an \"AS IS\" BASIS,\n",
    "# WITHOUT WARRANTIES OR CONDITIONS OF ANY KIND, either express or implied.\n",
    "# See the License for the specific language governing permissions and\n",
    "# limitations under the License.\n",
    "# =============================================================================="
   ]
  },
  {
   "cell_type": "markdown",
   "metadata": {},
   "source": [
    "<img src=\"http://developer.download.nvidia.com/compute/machine-learning/frameworks/nvidia_logo.png\" style=\"width: 90px; float: right;\">\n",
    "\n",
    "# Getting Started MovieLens: Download and Convert\n",
    "\n",
    "## MovieLens25M\n",
    "\n",
    "The [MovieLens25M](https://grouplens.org/datasets/movielens/25m/) is a popular dataset for recommender systems and is used in academic publications. The dataset contains 25M movie ratings for 62,000 movies given by 162,000 users. Many projects use only the user/item/rating information of MovieLens, but the original dataset provides metadata for the movies, as well. For example, which genres a movie has. Although we may not improve state-of-the-art results with our neural network architecture, we will use the metadata to show how to multi-hot encoded features."
   ]
  },
  {
   "cell_type": "markdown",
   "metadata": {},
   "source": [
    "## Getting Started"
   ]
  },
  {
   "cell_type": "code",
   "execution_count": 2,
   "metadata": {},
   "outputs": [],
   "source": [
    "# External dependencies\n",
    "import os\n",
    "import cudf                 # cuDF is an implementation of Pandas-like Dataframe on GPU\n",
    "import time\n",
    "import gc\n",
    "from os import path\n",
    "\n",
    "from sklearn.model_selection import train_test_split\n",
    "\n",
    "from nvtabular.utils import download_file"
   ]
  },
  {
   "cell_type": "markdown",
   "metadata": {},
   "source": [
    "We define our base input directory, containing the data."
   ]
  },
  {
   "cell_type": "code",
   "execution_count": 3,
   "metadata": {},
   "outputs": [],
   "source": [
    "INPUT_DATA_DIR = os.environ.get('INPUT_DATA_DIR', os.path.expanduser(\"~/nvt-examples/movielens/data/\"))"
<<<<<<< HEAD
=======
   ]
  },
  {
   "cell_type": "markdown",
   "metadata": {},
   "source": [
    "If the data is not available in the base directory, we will download and unzip the data."
>>>>>>> babb58c0
   ]
  },
  {
   "cell_type": "code",
   "execution_count": 4,
   "metadata": {},
   "outputs": [
    {
<<<<<<< HEAD
     "name": "stderr",
     "output_type": "stream",
     "text": [
      "downloading ml-25m.zip: 262MB [00:07, 35.2MB/s]                            \n",
      "unzipping files: 100%|██████████| 8/8 [00:09<00:00,  1.20s/files]\n"
     ]
    }
   ],
   "source": [
    "from nvtabular.utils import download_file\n",
    "\n",
    "download_file(\"http://files.grouplens.org/datasets/movielens/ml-25m.zip\", \n",
    "              os.path.join(INPUT_DATA_DIR, \"ml-25m.zip\"))"
   ]
  },
  {
   "cell_type": "markdown",
   "metadata": {},
   "source": [
    "If the data is not available in the base directory, we will download and unzip the data."
=======
     "data": {
      "application/vnd.jupyter.widget-view+json": {
       "model_id": "d3fc10187b80495eae5116348b4dfa04",
       "version_major": 2,
       "version_minor": 0
      },
      "text/plain": [
       "downloading ml-25m.zip: 0.00B [00:00, ?B/s]"
      ]
     },
     "metadata": {},
     "output_type": "display_data"
    },
    {
     "data": {
      "application/vnd.jupyter.widget-view+json": {
       "model_id": "2939b8209bf145bf85a997bba798f24c",
       "version_major": 2,
       "version_minor": 0
      },
      "text/plain": [
       "unzipping files:   0%|          | 0/8 [00:00<?, ?files/s]"
      ]
     },
     "metadata": {},
     "output_type": "display_data"
    }
   ],
   "source": [
    "download_file(\"http://files.grouplens.org/datasets/movielens/ml-25m.zip\", \n",
    "              os.path.join(INPUT_DATA_DIR, \"ml-25m.zip\"))"
>>>>>>> babb58c0
   ]
  },
  {
   "cell_type": "markdown",
   "metadata": {},
   "source": [
    "## Convert the dataset"
   ]
  },
  {
   "cell_type": "markdown",
   "metadata": {},
   "source": [
    "First, we take a look on the movie metadata. "
   ]
  },
  {
   "cell_type": "code",
   "execution_count": 5,
   "metadata": {},
   "outputs": [
    {
     "data": {
      "text/html": [
       "<div>\n",
       "<style scoped>\n",
       "    .dataframe tbody tr th:only-of-type {\n",
       "        vertical-align: middle;\n",
       "    }\n",
       "\n",
       "    .dataframe tbody tr th {\n",
       "        vertical-align: top;\n",
       "    }\n",
       "\n",
       "    .dataframe thead th {\n",
       "        text-align: right;\n",
       "    }\n",
       "</style>\n",
       "<table border=\"1\" class=\"dataframe\">\n",
       "  <thead>\n",
       "    <tr style=\"text-align: right;\">\n",
       "      <th></th>\n",
       "      <th>movieId</th>\n",
       "      <th>title</th>\n",
       "      <th>genres</th>\n",
       "    </tr>\n",
       "  </thead>\n",
       "  <tbody>\n",
       "    <tr>\n",
       "      <th>0</th>\n",
       "      <td>1</td>\n",
       "      <td>Toy Story (1995)</td>\n",
       "      <td>Adventure|Animation|Children|Comedy|Fantasy</td>\n",
       "    </tr>\n",
       "    <tr>\n",
       "      <th>1</th>\n",
       "      <td>2</td>\n",
       "      <td>Jumanji (1995)</td>\n",
       "      <td>Adventure|Children|Fantasy</td>\n",
       "    </tr>\n",
       "    <tr>\n",
       "      <th>2</th>\n",
       "      <td>3</td>\n",
       "      <td>Grumpier Old Men (1995)</td>\n",
       "      <td>Comedy|Romance</td>\n",
       "    </tr>\n",
       "    <tr>\n",
       "      <th>3</th>\n",
       "      <td>4</td>\n",
       "      <td>Waiting to Exhale (1995)</td>\n",
       "      <td>Comedy|Drama|Romance</td>\n",
       "    </tr>\n",
       "    <tr>\n",
       "      <th>4</th>\n",
       "      <td>5</td>\n",
       "      <td>Father of the Bride Part II (1995)</td>\n",
       "      <td>Comedy</td>\n",
       "    </tr>\n",
       "  </tbody>\n",
       "</table>\n",
       "</div>"
      ],
      "text/plain": [
       "   movieId                               title  \\\n",
       "0        1                    Toy Story (1995)   \n",
       "1        2                      Jumanji (1995)   \n",
       "2        3             Grumpier Old Men (1995)   \n",
       "3        4            Waiting to Exhale (1995)   \n",
       "4        5  Father of the Bride Part II (1995)   \n",
       "\n",
       "                                        genres  \n",
       "0  Adventure|Animation|Children|Comedy|Fantasy  \n",
       "1                   Adventure|Children|Fantasy  \n",
       "2                               Comedy|Romance  \n",
       "3                         Comedy|Drama|Romance  \n",
       "4                                       Comedy  "
      ]
     },
     "execution_count": 5,
     "metadata": {},
     "output_type": "execute_result"
    }
   ],
   "source": [
    "movies = cudf.read_csv(os.path.join(INPUT_DATA_DIR, 'ml-25m/movies.csv'))\n",
    "movies.head()"
   ]
  },
  {
   "cell_type": "markdown",
   "metadata": {},
   "source": [
    "We can see, that genres are a multi-hot categorical features with different number of genres per movie. Currently, genres is a String and we want split the String into a list of Strings. In addition, we drop the title."
   ]
  },
  {
   "cell_type": "code",
   "execution_count": 6,
   "metadata": {},
   "outputs": [
    {
     "data": {
      "text/html": [
       "<div>\n",
       "<style scoped>\n",
       "    .dataframe tbody tr th:only-of-type {\n",
       "        vertical-align: middle;\n",
       "    }\n",
       "\n",
       "    .dataframe tbody tr th {\n",
       "        vertical-align: top;\n",
       "    }\n",
       "\n",
       "    .dataframe thead th {\n",
       "        text-align: right;\n",
       "    }\n",
       "</style>\n",
       "<table border=\"1\" class=\"dataframe\">\n",
       "  <thead>\n",
       "    <tr style=\"text-align: right;\">\n",
       "      <th></th>\n",
       "      <th>movieId</th>\n",
       "      <th>genres</th>\n",
       "    </tr>\n",
       "  </thead>\n",
       "  <tbody>\n",
       "    <tr>\n",
       "      <th>0</th>\n",
       "      <td>1</td>\n",
       "      <td>[Adventure, Animation, Children, Comedy, Fantasy]</td>\n",
       "    </tr>\n",
       "    <tr>\n",
       "      <th>1</th>\n",
       "      <td>2</td>\n",
       "      <td>[Adventure, Children, Fantasy]</td>\n",
       "    </tr>\n",
       "    <tr>\n",
       "      <th>2</th>\n",
       "      <td>3</td>\n",
       "      <td>[Comedy, Romance]</td>\n",
       "    </tr>\n",
       "    <tr>\n",
       "      <th>3</th>\n",
       "      <td>4</td>\n",
       "      <td>[Comedy, Drama, Romance]</td>\n",
       "    </tr>\n",
       "    <tr>\n",
       "      <th>4</th>\n",
       "      <td>5</td>\n",
       "      <td>[Comedy]</td>\n",
       "    </tr>\n",
       "  </tbody>\n",
       "</table>\n",
       "</div>"
      ],
      "text/plain": [
       "   movieId                                             genres\n",
       "0        1  [Adventure, Animation, Children, Comedy, Fantasy]\n",
       "1        2                     [Adventure, Children, Fantasy]\n",
       "2        3                                  [Comedy, Romance]\n",
       "3        4                           [Comedy, Drama, Romance]\n",
       "4        5                                           [Comedy]"
      ]
     },
     "execution_count": 6,
     "metadata": {},
     "output_type": "execute_result"
    }
   ],
   "source": [
    "movies['genres'] = movies['genres'].str.split('|')\n",
    "movies = movies.drop('title', axis=1)\n",
    "movies.head()"
   ]
  },
  {
   "cell_type": "markdown",
   "metadata": {},
   "source": [
    "We save movies genres in parquet format, so that they can be used by NVTabular in the next notebook."
   ]
  },
  {
   "cell_type": "code",
   "execution_count": 7,
   "metadata": {},
   "outputs": [],
   "source": [
    "movies.to_parquet(os.path.join(INPUT_DATA_DIR, \"movies_converted.parquet\"))"
   ]
  },
  {
   "cell_type": "markdown",
   "metadata": {},
   "source": [
    "## Splitting into train and validation dataset"
   ]
  },
  {
   "cell_type": "markdown",
   "metadata": {},
   "source": [
    "We load the movie ratings."
   ]
  },
  {
   "cell_type": "code",
   "execution_count": 8,
   "metadata": {},
   "outputs": [
    {
     "data": {
      "text/html": [
       "<div>\n",
       "<style scoped>\n",
       "    .dataframe tbody tr th:only-of-type {\n",
       "        vertical-align: middle;\n",
       "    }\n",
       "\n",
       "    .dataframe tbody tr th {\n",
       "        vertical-align: top;\n",
       "    }\n",
       "\n",
       "    .dataframe thead th {\n",
       "        text-align: right;\n",
       "    }\n",
       "</style>\n",
       "<table border=\"1\" class=\"dataframe\">\n",
       "  <thead>\n",
       "    <tr style=\"text-align: right;\">\n",
       "      <th></th>\n",
       "      <th>userId</th>\n",
       "      <th>movieId</th>\n",
       "      <th>rating</th>\n",
       "      <th>timestamp</th>\n",
       "    </tr>\n",
       "  </thead>\n",
       "  <tbody>\n",
       "    <tr>\n",
       "      <th>0</th>\n",
       "      <td>1</td>\n",
       "      <td>296</td>\n",
       "      <td>5.0</td>\n",
       "      <td>1147880044</td>\n",
       "    </tr>\n",
       "    <tr>\n",
       "      <th>1</th>\n",
       "      <td>1</td>\n",
       "      <td>306</td>\n",
       "      <td>3.5</td>\n",
       "      <td>1147868817</td>\n",
       "    </tr>\n",
       "    <tr>\n",
       "      <th>2</th>\n",
       "      <td>1</td>\n",
       "      <td>307</td>\n",
       "      <td>5.0</td>\n",
       "      <td>1147868828</td>\n",
       "    </tr>\n",
       "    <tr>\n",
       "      <th>3</th>\n",
       "      <td>1</td>\n",
       "      <td>665</td>\n",
       "      <td>5.0</td>\n",
       "      <td>1147878820</td>\n",
       "    </tr>\n",
       "    <tr>\n",
       "      <th>4</th>\n",
       "      <td>1</td>\n",
       "      <td>899</td>\n",
       "      <td>3.5</td>\n",
       "      <td>1147868510</td>\n",
       "    </tr>\n",
       "  </tbody>\n",
       "</table>\n",
       "</div>"
      ],
      "text/plain": [
       "   userId  movieId  rating   timestamp\n",
       "0       1      296     5.0  1147880044\n",
       "1       1      306     3.5  1147868817\n",
       "2       1      307     5.0  1147868828\n",
       "3       1      665     5.0  1147878820\n",
       "4       1      899     3.5  1147868510"
      ]
     },
     "execution_count": 8,
     "metadata": {},
     "output_type": "execute_result"
    }
   ],
   "source": [
    "ratings = cudf.read_csv(os.path.join(INPUT_DATA_DIR, \"ml-25m\", \"ratings.csv\"))\n",
    "ratings.head()"
   ]
  },
  {
   "cell_type": "markdown",
   "metadata": {},
   "source": [
    "We drop the timestamp column and split the ratings into training and test dataset. We use a simple random split."
   ]
  },
  {
   "cell_type": "code",
   "execution_count": 9,
   "metadata": {},
   "outputs": [],
   "source": [
    "ratings = ratings.drop('timestamp', axis=1)\n",
    "train, valid = train_test_split(ratings, test_size=0.2, random_state=42)"
   ]
  },
  {
   "cell_type": "markdown",
   "metadata": {},
   "source": [
    "We save the dataset to disk."
   ]
  },
  {
   "cell_type": "code",
   "execution_count": 10,
   "metadata": {},
   "outputs": [],
   "source": [
    "train.to_parquet(os.path.join(INPUT_DATA_DIR, \"train.parquet\"))\n",
    "valid.to_parquet(os.path.join(INPUT_DATA_DIR, \"valid.parquet\"))"
   ]
  }
 ],
 "metadata": {
  "kernelspec": {
   "display_name": "Python 3",
   "language": "python",
   "name": "python3"
  },
  "language_info": {
   "codemirror_mode": {
    "name": "ipython",
    "version": 3
   },
   "file_extension": ".py",
   "mimetype": "text/x-python",
   "name": "python",
   "nbconvert_exporter": "python",
   "pygments_lexer": "ipython3",
   "version": "3.8.8"
  }
 },
 "nbformat": 4,
 "nbformat_minor": 4
}<|MERGE_RESOLUTION|>--- conflicted
+++ resolved
@@ -74,8 +74,6 @@
    "outputs": [],
    "source": [
     "INPUT_DATA_DIR = os.environ.get('INPUT_DATA_DIR', os.path.expanduser(\"~/nvt-examples/movielens/data/\"))"
-<<<<<<< HEAD
-=======
    ]
   },
   {
@@ -83,7 +81,6 @@
    "metadata": {},
    "source": [
     "If the data is not available in the base directory, we will download and unzip the data."
->>>>>>> babb58c0
    ]
   },
   {
@@ -92,7 +89,6 @@
    "metadata": {},
    "outputs": [
     {
-<<<<<<< HEAD
      "name": "stderr",
      "output_type": "stream",
      "text": [
@@ -113,7 +109,6 @@
    "metadata": {},
    "source": [
     "If the data is not available in the base directory, we will download and unzip the data."
-=======
      "data": {
       "application/vnd.jupyter.widget-view+json": {
        "model_id": "d3fc10187b80495eae5116348b4dfa04",
@@ -145,7 +140,6 @@
    "source": [
     "download_file(\"http://files.grouplens.org/datasets/movielens/ml-25m.zip\", \n",
     "              os.path.join(INPUT_DATA_DIR, \"ml-25m.zip\"))"
->>>>>>> babb58c0
    ]
   },
   {
