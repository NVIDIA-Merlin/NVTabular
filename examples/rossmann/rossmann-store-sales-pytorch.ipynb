--- conflicted
+++ resolved
@@ -122,11 +122,7 @@
      "name": "stdout",
      "output_type": "stream",
      "text": [
-<<<<<<< HEAD
-      "stats_and_workflow  train  valid\n"
-=======
       "stats.json  train  valid\r\n"
->>>>>>> 09f6afc0
      ]
     }
    ],
@@ -150,13 +146,8 @@
      "name": "stdout",
      "output_type": "stream",
      "text": [
-<<<<<<< HEAD
-      "0.7fcd6d8270764d4990ad7734342596f2.parquet  _file_list.txt  _metadata.json\n",
-      "1.461032071b2343fd8477bf5b5dc18545.parquet  _metadata\n"
-=======
       "0.274616a5186f4ae6b9688cad2a1ac1e5.parquet  _metadata\r\n",
       "_file_list.txt\t\t\t\t    _metadata.json\r\n"
->>>>>>> 09f6afc0
      ]
     }
    ],
@@ -208,24 +199,7 @@
    },
    "outputs": [],
    "source": [
-<<<<<<< HEAD
-    "# Note, we can initialize it with an empty schema\n",
-    "proc = nvt.Workflow(\n",
-    "    cat_names=[],\n",
-    "    cont_names=[],\n",
-    "    label_name=[]\n",
-    ")\n",
-    "proc.load_stats(os.path.join(PREPROCESS_DIR, 'stats_and_workflow'))"
-   ]
-  },
-  {
-   "cell_type": "markdown",
-   "metadata": {},
-   "source": [
-    "We extract the categorical, continuous and label column names from the NVTabular workflow."
-=======
     "stats = json.load(open(PREPROCESS_DIR + \"/stats.json\", \"r\"))"
->>>>>>> 09f6afc0
    ]
   },
   {
@@ -304,73 +278,20 @@
    ]
   },
   {
-<<<<<<< HEAD
+   "cell_type": "markdown",
+   "metadata": {},
+   "source": [
+    "## Training a Network\n",
+    "\n",
+    "Now that our data is preprocessed and saved out, we can leverage `dataset`s to read through the preprocessed parquet files in an online fashion to train neural networks.\n",
+    "\n",
+    "We'll start by setting some universal hyperparameters for our model and optimizer. These settings will be the same across all of the frameworks that we explore in the different notebooks."
+   ]
+  },
+  {
    "cell_type": "code",
    "execution_count": 10,
-   "metadata": {
-    "execution": {
-     "iopub.execute_input": "2020-12-09T23:34:03.760593Z",
-     "iopub.status.busy": "2020-12-09T23:34:03.760134Z",
-     "iopub.status.idle": "2020-12-09T23:34:03.762359Z",
-     "shell.execute_reply": "2020-12-09T23:34:03.761914Z"
-    }
-   },
-   "outputs": [],
-   "source": [
-    "# Note, we can initialize it with an empty schema\n",
-    "proc = nvt.Workflow(\n",
-    "    cat_names=CATEGORICAL_COLUMNS,\n",
-    "    cont_names=CONTINUOUS_COLUMNS,\n",
-    "    label_name=LABEL_COLUMNS\n",
-    ")"
-   ]
-  },
-  {
-   "cell_type": "code",
-   "execution_count": 11,
-   "metadata": {
-    "execution": {
-     "iopub.execute_input": "2020-12-09T23:34:03.784115Z",
-     "iopub.status.busy": "2020-12-09T23:34:03.780473Z",
-     "iopub.status.idle": "2020-12-09T23:34:03.798723Z",
-     "shell.execute_reply": "2020-12-09T23:34:03.798279Z"
-    }
-   },
-   "outputs": [],
-   "source": [
-    "proc.load_stats(os.path.join(PREPROCESS_DIR, 'stats_and_workflow'))\n",
-    "EMBEDDING_TABLE_SHAPES = nvt.ops.get_embedding_sizes(proc)"
-   ]
-  },
-  {
-=======
->>>>>>> 09f6afc0
-   "cell_type": "markdown",
-   "metadata": {},
-   "source": [
-    "## Training a Network\n",
-    "\n",
-    "Now that our data is preprocessed and saved out, we can leverage `dataset`s to read through the preprocessed parquet files in an online fashion to train neural networks.\n",
-    "\n",
-    "We'll start by setting some universal hyperparameters for our model and optimizer. These settings will be the same across all of the frameworks that we explore in the different notebooks."
-   ]
-  },
-  {
-   "cell_type": "code",
-<<<<<<< HEAD
-   "execution_count": 12,
-   "metadata": {
-    "execution": {
-     "iopub.execute_input": "2020-12-09T23:34:03.803565Z",
-     "iopub.status.busy": "2020-12-09T23:34:03.803050Z",
-     "iopub.status.idle": "2020-12-09T23:34:03.805346Z",
-     "shell.execute_reply": "2020-12-09T23:34:03.804981Z"
-    }
-   },
-=======
-   "execution_count": 10,
-   "metadata": {},
->>>>>>> 09f6afc0
+   "metadata": {},
    "outputs": [],
    "source": [
     "EMBEDDING_DROPOUT_RATE = 0.04\n",
@@ -404,20 +325,8 @@
   },
   {
    "cell_type": "code",
-<<<<<<< HEAD
-   "execution_count": 13,
-   "metadata": {
-    "execution": {
-     "iopub.execute_input": "2020-12-09T23:34:03.810511Z",
-     "iopub.status.busy": "2020-12-09T23:34:03.810061Z",
-     "iopub.status.idle": "2020-12-09T23:34:06.617231Z",
-     "shell.execute_reply": "2020-12-09T23:34:06.617637Z"
-    }
-   },
-=======
    "execution_count": 11,
    "metadata": {},
->>>>>>> 09f6afc0
    "outputs": [],
    "source": [
     "import torch\n",
@@ -444,20 +353,8 @@
   },
   {
    "cell_type": "code",
-<<<<<<< HEAD
-   "execution_count": 14,
-   "metadata": {
-    "execution": {
-     "iopub.execute_input": "2020-12-09T23:34:06.621685Z",
-     "iopub.status.busy": "2020-12-09T23:34:06.621214Z",
-     "iopub.status.idle": "2020-12-09T23:34:10.337815Z",
-     "shell.execute_reply": "2020-12-09T23:34:10.338194Z"
-    }
-   },
-=======
    "execution_count": 12,
    "metadata": {},
->>>>>>> 09f6afc0
    "outputs": [],
    "source": [
     "model = Model(\n",
@@ -479,20 +376,8 @@
   },
   {
    "cell_type": "code",
-<<<<<<< HEAD
-   "execution_count": 15,
-   "metadata": {
-    "execution": {
-     "iopub.execute_input": "2020-12-09T23:34:10.342538Z",
-     "iopub.status.busy": "2020-12-09T23:34:10.342079Z",
-     "iopub.status.idle": "2020-12-09T23:34:10.343989Z",
-     "shell.execute_reply": "2020-12-09T23:34:10.344354Z"
-    }
-   },
-=======
    "execution_count": 13,
    "metadata": {},
->>>>>>> 09f6afc0
    "outputs": [],
    "source": [
     "optimizer = torch.optim.Adam(model.parameters(), lr=LEARNING_RATE)"
@@ -500,20 +385,8 @@
   },
   {
    "cell_type": "code",
-<<<<<<< HEAD
-   "execution_count": 16,
-   "metadata": {
-    "execution": {
-     "iopub.execute_input": "2020-12-09T23:34:10.348441Z",
-     "iopub.status.busy": "2020-12-09T23:34:10.347958Z",
-     "iopub.status.idle": "2020-12-09T23:34:10.349912Z",
-     "shell.execute_reply": "2020-12-09T23:34:10.350272Z"
-    }
-   },
-=======
    "execution_count": 14,
    "metadata": {},
->>>>>>> 09f6afc0
    "outputs": [],
    "source": [
     "def rmspe_func(y_pred, y):\n",
@@ -525,20 +398,8 @@
   },
   {
    "cell_type": "code",
-<<<<<<< HEAD
-   "execution_count": 17,
-   "metadata": {
-    "execution": {
-     "iopub.execute_input": "2020-12-09T23:34:10.354663Z",
-     "iopub.status.busy": "2020-12-09T23:34:10.354187Z",
-     "iopub.status.idle": "2020-12-09T23:35:08.859553Z",
-     "shell.execute_reply": "2020-12-09T23:35:08.859949Z"
-    }
-   },
-=======
    "execution_count": 15,
    "metadata": {},
->>>>>>> 09f6afc0
    "outputs": [
     {
      "name": "stdout",
@@ -546,83 +407,6 @@
      "text": [
       "Total batches: 12\n",
       "Total batches: 0\n",
-<<<<<<< HEAD
-      "Epoch 00. Train loss: 8.9780. Train RMSPE: inf. Valid loss: 3.8806. Valid RMSPE: 0.8406.\n",
-      "Total batches: 12\n",
-      "Total batches: 0\n",
-      "Epoch 01. Train loss: 3.9594. Train RMSPE: 0.8126. Valid loss: 3.3898. Valid RMSPE: 0.8194.\n",
-      "Total batches: 12\n",
-      "Total batches: 0\n",
-      "Epoch 02. Train loss: 2.5771. Train RMSPE: 0.7610. Valid loss: 1.8790. Valid RMSPE: 0.7111.\n",
-      "Total batches: 12\n",
-      "Total batches: 0\n",
-      "Epoch 03. Train loss: 1.3235. Train RMSPE: 0.6399. Valid loss: 0.8465. Valid RMSPE: 0.5532.\n",
-      "Total batches: 12\n",
-      "Total batches: 0\n",
-      "Epoch 04. Train loss: 0.4674. Train RMSPE: 0.5101. Valid loss: 0.2422. Valid RMSPE: 0.4450.\n",
-      "Total batches: 12\n",
-      "Total batches: 0\n",
-      "Epoch 05. Train loss: 0.2244. Train RMSPE: 0.6031. Valid loss: 0.2010. Valid RMSPE: 0.5736.\n",
-      "Total batches: 12\n",
-      "Total batches: 0\n",
-      "Epoch 06. Train loss: 0.2044. Train RMSPE: 0.6405. Valid loss: 0.1817. Valid RMSPE: 0.5311.\n",
-      "Total batches: 12\n",
-      "Total batches: 0\n",
-      "Epoch 07. Train loss: 0.1788. Train RMSPE: 0.5585. Valid loss: 0.1588. Valid RMSPE: 0.4458.\n",
-      "Total batches: 12\n",
-      "Total batches: 0\n",
-      "Epoch 08. Train loss: 0.1621. Train RMSPE: 0.5095. Valid loss: 0.1467. Valid RMSPE: 0.4035.\n",
-      "Total batches: 12\n",
-      "Total batches: 0\n",
-      "Epoch 09. Train loss: 0.1511. Train RMSPE: 0.4498. Valid loss: 0.1330. Valid RMSPE: 0.3957.\n",
-      "Total batches: 12\n",
-      "Total batches: 0\n",
-      "Epoch 10. Train loss: 0.1420. Train RMSPE: 0.4781. Valid loss: 0.1263. Valid RMSPE: 0.3852.\n",
-      "Total batches: 12\n",
-      "Total batches: 0\n",
-      "Epoch 11. Train loss: 0.1340. Train RMSPE: 0.4367. Valid loss: 0.1193. Valid RMSPE: 0.3656.\n",
-      "Total batches: 12\n",
-      "Total batches: 0\n",
-      "Epoch 12. Train loss: 0.1278. Train RMSPE: 0.4255. Valid loss: 0.1106. Valid RMSPE: 0.3626.\n",
-      "Total batches: 12\n",
-      "Total batches: 0\n",
-      "Epoch 13. Train loss: 0.1217. Train RMSPE: 0.4061. Valid loss: 0.1062. Valid RMSPE: 0.3465.\n",
-      "Total batches: 12\n",
-      "Total batches: 0\n",
-      "Epoch 14. Train loss: 0.1167. Train RMSPE: 0.4061. Valid loss: 0.1013. Valid RMSPE: 0.3446.\n",
-      "Total batches: 12\n",
-      "Total batches: 0\n",
-      "Epoch 15. Train loss: 0.1121. Train RMSPE: 0.3919. Valid loss: 0.0966. Valid RMSPE: 0.3292.\n",
-      "Total batches: 12\n",
-      "Total batches: 0\n",
-      "Epoch 16. Train loss: 0.1073. Train RMSPE: 0.3808. Valid loss: 0.0917. Valid RMSPE: 0.3217.\n",
-      "Total batches: 12\n",
-      "Total batches: 0\n",
-      "Epoch 17. Train loss: 0.1038. Train RMSPE: 0.3774. Valid loss: 0.0915. Valid RMSPE: 0.3241.\n",
-      "Total batches: 12\n",
-      "Total batches: 0\n",
-      "Epoch 18. Train loss: 0.1017. Train RMSPE: 0.3819. Valid loss: 0.0859. Valid RMSPE: 0.3019.\n",
-      "Total batches: 12\n",
-      "Total batches: 0\n",
-      "Epoch 19. Train loss: 0.0974. Train RMSPE: 0.3639. Valid loss: 0.0834. Valid RMSPE: 0.3032.\n",
-      "Total batches: 12\n",
-      "Total batches: 0\n",
-      "Epoch 20. Train loss: 0.0943. Train RMSPE: 0.3652. Valid loss: 0.0874. Valid RMSPE: 0.3060.\n",
-      "Total batches: 12\n",
-      "Total batches: 0\n",
-      "Epoch 21. Train loss: 0.0942. Train RMSPE: 0.3691. Valid loss: 0.0826. Valid RMSPE: 0.3030.\n",
-      "Total batches: 12\n",
-      "Total batches: 0\n",
-      "Epoch 22. Train loss: 0.0903. Train RMSPE: 0.3533. Valid loss: 0.0756. Valid RMSPE: 0.2910.\n",
-      "Total batches: 12\n",
-      "Total batches: 0\n",
-      "Epoch 23. Train loss: 0.0860. Train RMSPE: 0.3708. Valid loss: 0.0709. Valid RMSPE: 0.2835.\n",
-      "Total batches: 12\n",
-      "Total batches: 0\n",
-      "Epoch 24. Train loss: 0.0835. Train RMSPE: 0.3361. Valid loss: 0.0696. Valid RMSPE: 0.2766.\n",
-      "CPU times: user 37.6 s, sys: 16.4 s, total: 54 s\n",
-      "Wall time: 58.5 s\n"
-=======
       "Epoch 00. Train loss: 11.4002. Train RMSPE: inf. Valid loss: 4.4211. Valid RMSPE: 0.8606.\n",
       "Total batches: 12\n",
       "Total batches: 0\n",
@@ -698,7 +482,6 @@
       "Epoch 24. Train loss: 0.0721. Train RMSPE: 0.3209. Valid loss: 0.0553. Valid RMSPE: 0.2619.\n",
       "CPU times: user 41.7 s, sys: 1.38 s, total: 43.1 s\n",
       "Wall time: 43.6 s\n"
->>>>>>> 09f6afc0
      ]
     }
    ],
