--- conflicted
+++ resolved
@@ -1,308 +1,4 @@
 {
-<<<<<<< HEAD
- "cells": [
-  {
-   "cell_type": "code",
-   "execution_count": 1,
-   "metadata": {},
-   "outputs": [],
-   "source": [
-    "# Copyright 2021 NVIDIA Corporation. All Rights Reserved.\n",
-    "#\n",
-    "# Licensed under the Apache License, Version 2.0 (the \"License\");\n",
-    "# you may not use this file except in compliance with the License.\n",
-    "# You may obtain a copy of the License at\n",
-    "#\n",
-    "#     http://www.apache.org/licenses/LICENSE-2.0\n",
-    "#\n",
-    "# Unless required by applicable law or agreed to in writing, software\n",
-    "# distributed under the License is distributed on an \"AS IS\" BASIS,\n",
-    "# WITHOUT WARRANTIES OR CONDITIONS OF ANY KIND, either express or implied.\n",
-    "# See the License for the specific language governing permissions and\n",
-    "# limitations under the License.\n",
-    "# =============================================================================="
-   ]
-  },
-  {
-   "cell_type": "markdown",
-   "metadata": {},
-   "source": [
-    "<img src=\"http://developer.download.nvidia.com/compute/machine-learning/frameworks/nvidia_logo.png\" style=\"width: 90px; float: right;\">\n",
-    "\n",
-    "# Scaling Criteo: Download and Convert\n",
-    "\n",
-    "## Criteo 1TB Click Logs dataset\n",
-    "\n",
-    "The [Criteo 1TB Click Logs dataset](https://ailab.criteo.com/download-criteo-1tb-click-logs-dataset/) is the largest public available dataset for recommender system. It contains ~1.3 TB of uncompressed click logs containing over four billion samples spanning 24 days. Each record contains 40 features: one label indicating a click or no click, 13 numerical figures, and 26 categorical features. The dataset is provided by CriteoLabs. A subset of 7 days was used in this [Kaggle Competition](https://www.kaggle.com/c/criteo-display-ad-challenge/overview). We will use the dataset as an example how to scale ETL, Training and Inference."
-   ]
-  },
-  {
-   "cell_type": "markdown",
-   "metadata": {},
-   "source": [
-    "First, we will download the data and extract it. We define the base directory for the dataset and the numbers of day. Criteo provides 24 days. We will use the last day as validation dataset and the remaining days as training. \n",
-    "\n",
-    "**Each day has a size of ~15GB compressed `.gz` and uncompressed ~XXXGB. You can define a smaller subset of days, if you like. Each day takes ~20-30min to download and extract it.**"
-   ]
-  },
-  {
-   "cell_type": "code",
-   "execution_count": 2,
-   "metadata": {},
-   "outputs": [],
-   "source": [
-    "import os\n",
-    "\n",
-    "from nvtabular.utils import download_file\n",
-    "\n",
-    "download_criteo = True\n",
-    "BASE_DIR = os.environ.get(\"BASE_DIR\", \"/raid/data/criteo\")\n",
-    "input_path = os.path.join(BASE_DIR, \"crit_orig\")\n",
-    "NUMBER_DAYS = os.environ.get(\"NUMBER_DAYS\", 2)"
-   ]
-  },
-  {
-   "cell_type": "markdown",
-   "metadata": {},
-   "source": [
-    "We create the folder structure and download and extract the files. If the file already exist, it will be skipped."
-   ]
-  },
-  {
-   "cell_type": "code",
-   "execution_count": null,
-   "metadata": {},
-   "outputs": [
-    {
-     "data": {
-      "application/vnd.jupyter.widget-view+json": {
-       "model_id": "933e7da7339647308a9b3cd0ca4a6b3a",
-       "version_major": 2,
-       "version_minor": 0
-      },
-      "text/plain": [
-       "downloading day_1.gz: 0.00B [00:00, ?B/s]"
-      ]
-     },
-     "metadata": {},
-     "output_type": "display_data"
-    }
-   ],
-   "source": [
-    "%%time\n",
-    "if download_criteo:\n",
-    "\n",
-    "    # Test if NUMBER_DAYS in valid range\n",
-    "    if NUMBER_DAYS < 2 or NUMBER_DAYS > 23:\n",
-    "        raise ValueError(\n",
-    "            str(NUMBER_DAYS)\n",
-    "            + \" is not supported. A minimum of 2 days are \"\n",
-    "            + \"required and a maximum of 24 (0-23 days) are available\"\n",
-    "        )\n",
-    "\n",
-    "    # Create BASE_DIR if not exists\n",
-    "    if not os.path.exists(BASE_DIR):\n",
-    "        os.makedirs(BASE_DIR)\n",
-    "\n",
-    "    # Create input dir if not exists\n",
-    "    if not os.path.exists(input_path):\n",
-    "        os.makedirs(input_path)\n",
-    "\n",
-    "    # Iterate over days\n",
-    "    for i in range(0, NUMBER_DAYS):\n",
-    "        file = os.path.join(input_path, \"day_\" + str(i) + \".gz\")\n",
-    "        # Download file, if there is no .gz, .csv or .parquet file\n",
-    "        if not (\n",
-    "            os.path.exists(file)\n",
-    "            or os.path.exists(\n",
-    "                file.replace(\".gz\", \".parquet\").replace(\"crit_orig\", \"converted/criteo/\")\n",
-    "            )\n",
-    "            or os.path.exists(file.replace(\".gz\", \"\"))\n",
-    "        ):\n",
-    "            download_file(\n",
-    "                \"http://azuremlsampleexperiments.blob.core.windows.net/criteo/day_\"\n",
-    "                + str(i)\n",
-    "                + \".gz\",\n",
-    "                file,\n",
-    "            )"
-   ]
-  },
-  {
-   "cell_type": "markdown",
-   "metadata": {},
-   "source": [
-    "The original dataset is in text format. We will convert the dataset into `.parquet` format. Parquet is a compressed, column-oriented file structure and requires less disk space."
-   ]
-  },
-  {
-   "cell_type": "markdown",
-   "metadata": {},
-   "source": [
-    "### Conversion Script for Criteo Dataset (CSV-to-Parquet) \n",
-    "\n",
-    "__Step 1__: Import libraries"
-   ]
-  },
-  {
-   "cell_type": "code",
-   "execution_count": 7,
-   "metadata": {},
-   "outputs": [],
-   "source": [
-    "import os\n",
-    "import glob\n",
-    "\n",
-    "import numpy as np\n",
-    "from dask.distributed import Client\n",
-    "from dask_cuda import LocalCUDACluster\n",
-    "\n",
-    "import nvtabular as nvt\n",
-    "from nvtabular.utils import device_mem_size, get_rmm_size"
-   ]
-  },
-  {
-   "cell_type": "markdown",
-   "metadata": {},
-   "source": [
-    "__Step 2__: Specify options\n",
-    "\n",
-    "Specify the input and output paths, unless the `INPUT_DATA_DIR` and `OUTPUT_DATA_DIR` environment variables are already set. For multi-GPU systems, check that the `CUDA_VISIBLE_DEVICES` environment variable includes all desired device IDs."
-   ]
-  },
-  {
-   "cell_type": "code",
-   "execution_count": 8,
-   "metadata": {},
-   "outputs": [],
-   "source": [
-    "INPUT_PATH = os.environ.get(\"INPUT_DATA_DIR\", input_path)\n",
-    "OUTPUT_PATH = os.environ.get(\"OUTPUT_DATA_DIR\", os.path.join(BASE_DIR, \"converted\"))\n",
-    "CUDA_VISIBLE_DEVICES = os.environ.get(\"CUDA_VISIBLE_DEVICES\", \"0\")\n",
-    "frac_size = 0.10"
-   ]
-  },
-  {
-   "cell_type": "markdown",
-   "metadata": {},
-   "source": [
-    "__Step 3__: (Optionally) Start a Dask cluster"
-   ]
-  },
-  {
-   "cell_type": "code",
-   "execution_count": 9,
-   "metadata": {},
-   "outputs": [],
-   "source": [
-    "cluster = None  # Connect to existing cluster if desired\n",
-    "if cluster is None:\n",
-    "    cluster = LocalCUDACluster(\n",
-    "        CUDA_VISIBLE_DEVICES=CUDA_VISIBLE_DEVICES,\n",
-    "        rmm_pool_size=get_rmm_size(0.8 * device_mem_size()),\n",
-    "        local_directory=os.path.join(OUTPUT_PATH, \"dask-space\"),\n",
-    "    )\n",
-    "client = Client(cluster)"
-   ]
-  },
-  {
-   "cell_type": "markdown",
-   "metadata": {},
-   "source": [
-    "__Step 5__: Convert original data to an NVTabular Dataset"
-   ]
-  },
-  {
-   "cell_type": "code",
-   "execution_count": 10,
-   "metadata": {},
-   "outputs": [],
-   "source": [
-    "# Specify column names\n",
-    "cont_names = [\"I\" + str(x) for x in range(1, 14)]\n",
-    "cat_names = [\"C\" + str(x) for x in range(1, 27)]\n",
-    "cols = [\"label\"] + cont_names + cat_names\n",
-    "\n",
-    "# Specify column dtypes. Note that \"hex\" means that\n",
-    "# the values will be hexadecimal strings that should\n",
-    "# be converted to int32\n",
-    "dtypes = {}\n",
-    "dtypes[\"label\"] = np.int32\n",
-    "for x in cont_names:\n",
-    "    dtypes[x] = np.int32\n",
-    "for x in cat_names:\n",
-    "    dtypes[x] = \"hex\"\n",
-    "\n",
-    "# Create an NVTabular Dataset from a CSV-file glob\n",
-    "file_list = glob.glob(os.path.join(INPUT_PATH, \"day_*[!.gz]\"))\n",
-    "dataset = nvt.Dataset(\n",
-    "    file_list,\n",
-    "    engine=\"csv\",\n",
-    "    names=cols,\n",
-    "    part_mem_fraction=frac_size,\n",
-    "    sep=\"\\t\",\n",
-    "    dtypes=dtypes,\n",
-    "    client=client,\n",
-    ")"
-   ]
-  },
-  {
-   "cell_type": "markdown",
-   "metadata": {},
-   "source": [
-    "**__Step 6__**: Write Dataset to Parquet"
-   ]
-  },
-  {
-   "cell_type": "code",
-   "execution_count": 11,
-   "metadata": {},
-   "outputs": [
-    {
-     "name": "stdout",
-     "output_type": "stream",
-     "text": [
-      "CPU times: user 8.59 s, sys: 2.83 s, total: 11.4 s\n",
-      "Wall time: 5min 55s\n"
-     ]
-    }
-   ],
-   "source": [
-    "dataset.to_parquet(\n",
-    "    os.path.join(OUTPUT_PATH, \"criteo\"),\n",
-    "    preserve_files=True,\n",
-    ")"
-   ]
-  },
-  {
-   "cell_type": "markdown",
-   "metadata": {},
-   "source": [
-    "You can delete the original criteo files as they require a lot of disk space."
-   ]
-  }
- ],
- "metadata": {
-  "kernelspec": {
-   "display_name": "Python 3 (ipykernel)",
-   "language": "python",
-   "name": "python3"
-  },
-  "language_info": {
-   "codemirror_mode": {
-    "name": "ipython",
-    "version": 3
-   },
-   "file_extension": ".py",
-   "mimetype": "text/x-python",
-   "name": "python",
-   "nbconvert_exporter": "python",
-   "pygments_lexer": "ipython3",
-   "version": "3.8.10"
-  }
- },
- "nbformat": 4,
- "nbformat_minor": 4
-=======
     "cells": [
         {
             "cell_type": "code",
@@ -536,7 +232,7 @@
                 "    dtypes[x] = \"hex\"\n",
                 "\n",
                 "# Create an NVTabular Dataset from a CSV-file glob\n",
-                "file_list = glob.glob(os.path.join(INPUT_PATH, \"day_*\"))\n",
+                "file_list = glob.glob(os.path.join(INPUT_PATH, \"day_*[!.gz]\"))\n",
                 "dataset = nvt.Dataset(\n",
                 "    file_list,\n",
                 "    engine=\"csv\",\n",
@@ -544,6 +240,7 @@
                 "    part_mem_fraction=frac_size,\n",
                 "    sep=\"\\t\",\n",
                 "    dtypes=dtypes,\n",
+                "    client=client,\n",
                 ")"
             ]
         },
@@ -604,5 +301,4 @@
     },
     "nbformat": 4,
     "nbformat_minor": 4
->>>>>>> cac92f8b
 }