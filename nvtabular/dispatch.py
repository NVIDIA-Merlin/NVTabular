--- conflicted
+++ resolved
@@ -31,10 +31,6 @@
     import rmm
     from cudf.api.types import is_list_dtype, is_string_dtype
     from cudf.core.column import as_column, build_column
-<<<<<<< HEAD
-    from cudf.api.types import is_list_dtype, is_string_dtype
-=======
->>>>>>> 48b1baca
 
     HAS_GPU = True
 except ImportError:
