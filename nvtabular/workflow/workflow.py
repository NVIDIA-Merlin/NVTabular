--- conflicted
+++ resolved
@@ -30,14 +30,10 @@
 import dask
 import pandas as pd
 from dask.core import flatten
-<<<<<<< HEAD
+
+import nvtabular
 from merlin.dag import Graph
 from merlin.io import Dataset
-=======
->>>>>>> 8ac99216
-
-import nvtabular
-from merlin.dag import Graph
 from nvtabular.dispatch import concat_columns, is_list_dtype, list_val_dtype
 from nvtabular.ops import StatOperator
 from nvtabular.utils import (
