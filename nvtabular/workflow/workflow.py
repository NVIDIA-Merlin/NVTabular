--- conflicted
+++ resolved
@@ -484,7 +484,6 @@
                     col_dtype = col_series.dtype
                     is_list = _is_list_dtype(col_series)
 
-<<<<<<< HEAD
                     if is_list:
                         col_dtype = _list_val_dtype(col_series)
 
@@ -500,10 +499,7 @@
                                 f"Improperly matched output dtypes detected in {col_name},"
                                 f" {output_col_schema.dtype} and {output_df_schema.dtype}"
                             )
-=======
-                    if capture_dtypes:
-                        node.output_schema.column_schemas[col_name] = output_schema
->>>>>>> a9525ffa
+
             except Exception:
                 LOG.exception("Failed to transform operator %s", node.op)
                 raise
