#
# Copyright (c) 2020, NVIDIA CORPORATION.
#
# Licensed under the Apache License, Version 2.0 (the "License");
# you may not use this file except in compliance with the License.
# You may obtain a copy of the License at
#
#     http://www.apache.org/licenses/LICENSE-2.0
#
# Unless required by applicable law or agreed to in writing, software
# distributed under the License is distributed on an "AS IS" BASIS,
# WITHOUT WARRANTIES OR CONDITIONS OF ANY KIND, either express or implied.
# See the License for the specific language governing permissions and
# limitations under the License.
#
import collections
import logging
import os
import time
import warnings

import cudf
import dask
import yaml
from cudf._lib.nvtx import annotate
from dask.base import tokenize
from dask.delayed import Delayed
from dask.highlevelgraph import HighLevelGraph
from fsspec.core import get_fs_token_paths

import nvtabular.io as nvt_io
from nvtabular.ds_writer import DatasetWriter
from nvtabular.encoder import DLLabelEncoder
from nvtabular.io import HugeCTRWriter, ParquetWriter, Shuffler
from nvtabular.ops import DFOperator, StatOperator, TransformOperator

LOG = logging.getLogger("nvtabular")


class BaseWorkflow:

    """
    BaseWorkflow class organizes and runs all the feature engineering
    and pre-processing operators for your workflow.

    Parameters
    -----------
    cat_names : list of str
        Names of the categorical columns.
    cont_names : list of str
        Names of the continous columns.
    label_name : list of str
        Names of the label column.
    config : object
    """

    def __init__(self, cat_names=None, cont_names=None, label_name=None, config=None):
        self.phases = []

        self.columns_ctx = {}
        self.columns_ctx["all"] = {}
        self.columns_ctx["continuous"] = {}
        self.columns_ctx["categorical"] = {}
        self.columns_ctx["label"] = {}
        self.columns_ctx["all"]["base"] = cont_names + cat_names + label_name
        self.columns_ctx["continuous"]["base"] = cont_names
        self.columns_ctx["categorical"]["base"] = cat_names
        self.columns_ctx["label"]["base"] = label_name

        self.stats = {}
        self.current_file_num = 0
        self.timings = {
            "shuffle_df": 0.0,
            "shuffle_fin": 0.0,
            "preproc_apply": 0.0,
            "preproc_reapply": 0.0,
        }
        if config:
            self.load_config(config)
        else:
            # create blank config and for later fill in
            self.config = get_new_config()

        self.clear_stats()

    def _get_target_cols(self, operators):
        # all operators in a list are chained therefore based on parent in list
        if type(operators) is list:
            target_cols = operators[0].get_default_in()
        else:
            target_cols = operators.get_default_in()
        return target_cols

    def _config_add_ops(self, operators, phase):
        """
        This function serves to translate the operator list api into backend
        ready dependency dictionary.

        Parameters
        ----------
        operators: list
            list of operators or single operator, Op/s to be added into the
            preprocessing phase
        phase:
            identifier for feature engineering FE or preprocessing PP
        """
        target_cols = self._get_target_cols(operators)
        if phase in self.config and target_cols in self.config[phase]:
            self.config[phase][target_cols].append(operators)
            return

        warnings.warn(f"No main key {phase} or sub key {target_cols} found in config")

    def op_default_check(self, operators, default_in):
        if not type(operators) is list:
            operators = [operators]
        for op in operators:
            if op.default_in not in default_in:
                warnings.warn(
                    f"{op._id} was not added. This op is not designed for use"
                    f" with {default_in} columns"
                )
                operators.remove(op)

    def add_feature(self, operators):
        """
        Adds feature engineering operator(s), while mapping
        to the correct columns given operator dependencies.

        Parameters
        -----------
        operators : object
            list of operators or single operator, Op/s to be
            added into the feature engineering phase
        """

        self._config_add_ops(operators, "FE")

    def add_cat_feature(self, operators):
        """
        Adds categorical feature engineering operator(s), while mapping
        to the correct columns given operator dependencies.

        Parameters
        -----------
        operators : object
            list of categorical operators or single operator, Op/s to be
            added into the feature engineering phase
        """

        self.op_default_check(operators, "categorical")
        if operators:
            self.add_feature(operators)

    def add_cont_feature(self, operators):

        """
        Adds continuous feature engineering operator(s)
        to the workflow.

        Parameters
        -----------
        operators : object
            continuous objects such as ZeroFill and LogOp
        """

        self.op_default_check(operators, "continuous")
        if operators:
            self.add_feature(operators)

    def add_cat_preprocess(self, operators):

        """
        Adds categorical pre-processing operator(s)
        to the workflow.

        Parameters
        -----------
        operators : object
            categorical objects such as Categorify
        """

        self.op_default_check(operators, "categorical")
        if operators:
            self.add_preprocess(operators)

    def add_cont_preprocess(self, operators):

        """
        Adds continuous pre-processing operator(s)
        to the workflow.

        Parameters
        -----------
        operators : object
            categorical objects such as Normalize
        """

        self.op_default_check(operators, "continuous")
        if operators:
            self.add_preprocess(operators)

    def add_preprocess(self, operators):

        """
        Adds preprocessing operator(s), while mapping
        to the correct columns given operator dependencies.

        Parameters
        -----------
        operators : object
            list of operators or single operator, Op/s to be
            added into the preprocessing phase
        """
        # must add last operator from FE for get_default_in
        target_cols = self._get_target_cols(operators)
        if self.config["FE"][target_cols]:
            op_to_add = self.config["FE"][target_cols][-1]
        else:
            op_to_add = []
        if type(op_to_add) is list and op_to_add:
            op_to_add = op_to_add[-1]
        if op_to_add:
            op_to_add = [op_to_add]
        if type(operators) is list:
            op_to_add = op_to_add + operators
        else:
            op_to_add.append(operators)
        self._config_add_ops(op_to_add, "PP")

    def finalize(self):
        """
        When using operator list api, this allows the user to declare they
        have finished adding all operators and are ready to start processing
        data.
        """
        self.load_config(self.config)

    def write_to_dataset(self, path, dataset, apply_ops=False, nfiles=1, shuffle=True, **kwargs):
        """ Write data to shuffled parquet dataset.
        """
        if isinstance(dataset, nvt_io.Dataset):
            itr = dataset.to_iter()
        else:
            itr = dataset

        writer = DatasetWriter(path, nfiles=nfiles)

        for gdf in itr:
            if apply_ops:
                gdf = self.apply_ops(gdf)
            writer.write(gdf, shuffle=shuffle)
        writer.write_metadata()

    def load_config(self, config, pro=False):
        """
        This function extracts all the operators from the given phases and produces a
        set of phases with necessary operators to complete configured pipeline.

        Parameters
        ----------
        config : dict
            this object contains the phases and user specified operators
        pro: bool
            signals if config should be parsed via dependency dictionary or
            operator list api
        """
        # separate FE and PP
        if not pro:
            config = self._compile_dict_from_list(config)
        task_sets = {}
        master_task_list = []
        for task_set in config.keys():
            task_sets[task_set] = self._build_tasks(config[task_set], task_set, master_task_list)
            master_task_list = master_task_list + task_sets[task_set]

        baseline, leftovers = self._sort_task_types(master_task_list)
        self.phases.append(baseline)
        self._phase_creator(leftovers)
        self._create_final_col_refs(task_sets)

    def _phase_creator(self, task_list):
        """
        task_list: list, phase specific list of operators and dependencies
        ---
        This function splits the operators in the task list and adds in any
        dependent operators i.e. statistical operators required by selected
        operators.
        """
        for task in task_list:
            added = False

            cols_needed = task[2].copy()
            if "base" in cols_needed:
                cols_needed.remove("base")
            for idx, phase in enumerate(self.phases):
                if added:
                    break
                for p_task in phase:
                    if not cols_needed:
                        break
                    if p_task[0]._id in cols_needed:
                        cols_needed.remove(p_task[0]._id)
                if not cols_needed and self._find_parents(task[3], idx):
                    added = True
                    phase.append(task)

            if not added:
                self.phases.append([task])

    def _find_parents(self, ops_list, phase_idx):
        """
        Attempt to find all ops in ops_list within subrange of phases
        """
        ops_copy = ops_list.copy()
        for op in ops_list:
            for phase in self.phases[:phase_idx]:
                if not ops_copy:
                    break
                for task in phase:
                    if not ops_copy:
                        break
                    if op._id in task[0]._id:
                        ops_copy.remove(op)
        if not ops_copy:
            return True

    def _sort_task_types(self, master_list):
        """
        This function helps ordering and breaking up the master list of operators into the
        correct phases.

        Parameters
        -----------
        master_list : list
            a complete list of all necessary operators to complete specified pipeline
        """
        nodeps = []
        for tup in master_list:
            if "base" in tup[2]:
                # base feature with no dependencies
                if not tup[3]:
                    master_list.remove(tup)
                    nodeps.append(tup)
        return nodeps, master_list

    def _compile_dict_from_list(self, config):
        """
        This function retrieves all the operators from the different keys in
        the config object.

        Parameters
        -----------
        config : dict
            this dictionary has phases(key) and the corresponding list of operators for
            each phase.
        """
        ret = {}
        for phase, task_list in config.items():
            ret[phase] = {}
            for k, v in task_list.items():
                tasks = []
                for obj in v:
                    if not isinstance(obj, collections.abc.Sequence):
                        obj = [obj]
                    for idx, op in enumerate(obj):
                        tasks.append((op, [obj[idx - 1]._id] if idx > 0 else []))
                ret[phase][k] = tasks
        return ret

    def _create_final_col_refs(self, task_sets):
        """
        This function creates a reference of all the operators whose produced
        columns will be available in the final set of columns. First step in
        creating the final columns list.
        """

        if "final" in self.columns_ctx.keys():
            return
        final = {}
        # all preprocessing tasks have a parent operator, it could be None
        # task (operator, main_columns_class, col_sub_key,  required_operators)
        for task in task_sets["PP"]:
            # an operator cannot exist twice
            if not task[1] in final.keys():
                final[task[1]] = []
            # detect incorrect dependency loop
            for x in final[task[1]]:
                if x in task[2]:
                    final[task[1]].remove(x)
            # stats dont create columns so id would not be in columns ctx
            if not task[0].__class__.__base__ == StatOperator:
                final[task[1]].append(task[0]._id)
        # add labels too specific because not specifically required in init
        final["label"] = []
        for col_ctx in self.columns_ctx["label"].values():
            if not final["label"]:
                final["label"] = col_ctx
            else:
                final["label"] = final["label"] + col_ctx
        # if no operators run in preprocessing we grab base columns
        if "continuous" not in final:
            # set base columns
            final["continuous"] = self.columns_ctx["continuous"]["base"]
        if "categorical" not in final:
            final["categorical"] = self.columns_ctx["categorical"]["base"]
        self.columns_ctx["final"] = {}
        self.columns_ctx["final"]["ctx"] = final

    def create_final_cols(self):
        """
        This function creates an entry in the columns context dictionary,
        not the references to the operators. In this method we detail all
        operator references with actual column names, and create a list.
        The entry represents the final columns that should be in finalized
        dataframe.
        """
        # still adding double need to stop that
        final_ctx = {}
        for key, ctx_list in self.columns_ctx["final"]["ctx"].items():
            to_add = None
            for ctx in ctx_list:
                if ctx not in self.columns_ctx[key].keys():
                    ctx = "base"
                to_add = (
                    self.columns_ctx[key][ctx]
                    if not to_add
                    else to_add + self.columns_ctx[key][ctx]
                )
            if key not in final_ctx.keys():
                final_ctx[key] = to_add
            else:
                final_ctx[key] = final_ctx[key] + to_add
        self.columns_ctx["final"]["cols"] = final_ctx

    def get_final_cols_names(self, col_type):
        """
        Returns all the column names after preprocessing and feature
        engineering.
        Parameters
        -----------
        col_type : str
        """
        col_names = []
        for c_names in self.columns_ctx[col_type].values():
            col_names.extend(c_names)
        return col_names

    def _build_tasks(self, task_dict: dict, task_set, master_task_list):
        """
        task_dict: the task dictionary retrieved from the config
        Based on input config information
        """
        # task format = (operator, main_columns_class, col_sub_key,  required_operators)
        dep_tasks = []
        for cols, task_list in task_dict.items():
            for target_op, dep_grp in task_list:
                if isinstance(target_op, DFOperator):
                    # check that the required stat is grabbed
                    # for all necessary parents
                    for opo in target_op.req_stats:
                        # only add if it doesnt already exist
                        if not self._is_repeat_op(opo, cols, master_task_list):
                            dep_grp = dep_grp if dep_grp else ["base"]
                            dep_tasks.append((opo, cols, dep_grp, []))
                # after req stats handle target_op
                dep_grp = dep_grp if dep_grp else ["base"]
                parents = [] if not hasattr(target_op, "req_stats") else target_op.req_stats
                if not self._is_repeat_op(target_op, cols, master_task_list):
                    dep_tasks.append((target_op, cols, dep_grp, parents))
        return dep_tasks

    def _is_repeat_op(self, op, cols, master_task_list):
        """
        Helper function to find if a given operator targeting a column set
        already exists in the master task list.

        Parameters
        ----------
        op: operator;
        cols: str
            one of the following; continuous, categorical, all
        """
        for task_d in master_task_list:
            if op._id in task_d[0]._id and cols == task_d[1]:
                return True
        return False

    def _run_trans_ops_for_phase(self, gdf, tasks):
        for task in tasks:
            op, cols_grp, target_cols, _ = task
            if isinstance(op, DFOperator):
                gdf = op.apply_op(gdf, self.columns_ctx, cols_grp, target_cols, self.stats)
            elif isinstance(op, TransformOperator):
                gdf = op.apply_op(gdf, self.columns_ctx, cols_grp, target_cols=target_cols)
        return gdf

    def apply_ops(
        self,
        gdf,
        start_phase=None,
        end_phase=None,
        shuffler=None,
        output_path=None,
        num_out_files=None,
        huge_ctr=None,
    ):
        """
        gdf: cudf dataframe
        Controls the application of registered preprocessing phase op
        tasks, can only be used after apply has been performed
        """
        # put phases that you want to run represented in a slice
        # dont run stat_ops in apply
        # run the PP ops
        start = start_phase if start_phase else 0
        end = end_phase if end_phase else len(self.phases)
        for phase_index in range(start, end):
            start = time.time()
            gdf = self._run_trans_ops_for_phase(gdf, self.phases[phase_index])
            self.timings["preproc_apply"] += time.time() - start
            if phase_index == len(self.phases) - 1 and output_path:
                self.write_df(gdf, output_path, shuffler=shuffler, num_out_files=num_out_files)

            if huge_ctr and phase_index == len(self.phases) - 1:
                if not self.cal_col_names:
                    cat_names = self.get_final_cols_names("categorical")
                    cont_names = self.get_final_cols_names("continuous")
                    label_names = self.get_final_cols_names("label")
                    huge_ctr.set_col_names(labels=label_names, cats=cat_names, conts=cont_names)
                    self.cal_col_names = True
                huge_ctr.add_data(gdf)

        return gdf

    @annotate("Write_df", color="red", domain="nvt_python")
    def write_df(self, gdf, export_path, shuffler, num_out_files):
        if shuffler:
            start = time.time()
            shuffler.add_data(gdf)
            self.timings["shuffle_df"] += time.time() - start
        else:
            file_name = f"{self.current_file_num}.parquet"
            path = os.path.join(export_path, file_name)
            gdf.to_parquet(path, compression=None)
            self.current_file_num += 1

    def _update_stats(self, stat_op):
        self.stats.update(stat_op.stats_collected())

    def save_stats(self, path):
        main_obj = {}
        stats_drop = {}
        stats_drop["encoders"] = {}
        encoders = self.stats.get("encoders", {})
        for name, enc in encoders.items():
            stats_drop["encoders"][name] = (enc.get_cats().values_to_string(),)
        for name, stat in self.stats.items():
            if name not in stats_drop.keys():
                stats_drop[name] = stat
        main_obj["stats"] = stats_drop
        main_obj["columns_ctx"] = self.columns_ctx
        with open(path, "w") as outfile:
            yaml.safe_dump(main_obj, outfile, default_flow_style=False)

    def load_stats(self, path):
        def _set_stats(self, stats_dict):
            for key, stat in stats_dict.items():
                self.stats[key] = stat

        with open(path, "r") as infile:
            main_obj = yaml.safe_load(infile)
            _set_stats(self, main_obj["stats"])
            self.columns_ctx = main_obj["columns_ctx"]
        encoders = self.stats.get("encoders", {})
        for col, cats in encoders.items():
            self.stats["encoders"][col] = DLLabelEncoder(col, cats=cudf.Series(cats[0]))

    def clear_stats(self):
        self.stats = {}

    def ds_to_tensors(self, itr, apply_ops=True):
        from nvtabular.torch_dataloader import create_tensors

        return create_tensors(self, itr=itr, apply_ops=apply_ops)


def get_new_config():
    """
    boiler config object, to be filled in with targeted operator tasks
    """
    config = {}
    config["FE"] = {}
    config["FE"]["all"] = []
    config["FE"]["continuous"] = []
    config["FE"]["categorical"] = []
    config["PP"] = {}
    config["PP"]["all"] = []
    config["PP"]["continuous"] = []
    config["PP"]["categorical"] = []
    return config


class Workflow(BaseWorkflow):
    """
    Dask-based NVTabular Workflow Class
    All statistics operations require a dask_cudf
    DataFrame object (rather than a `GPUDatasetIterator` object).
    """

    def __init__(self, client=None, **kwargs):
        super().__init__(**kwargs)
        self.ddf = None
        self.ddf_base_dataset = None
        self.client = client

    def set_ddf(self, ddf):
        if isinstance(ddf, nvt_io.Dataset):
            self.ddf_base_dataset = ddf
            self.ddf = self.ddf_base_dataset
        else:
            self.ddf = ddf

<<<<<<< HEAD
    def get_ddf(self):
        if self.ddf is None:
            raise ValueError("No dask_cudf frame available.")
        elif isinstance(self.ddf, dask_io.DaskDataset):
            columns = self.columns_ctx["all"]["base"]
            return self.ddf.to_ddf(columns=columns)
        return self.ddf
=======
    def get_ddf(self, base=False, columns=None):
        if base:
            if self.ddf_base_dataset is None:
                raise ValueError("No dataset object available.")
            return self.ddf_base_dataset.to_ddf(columns=columns)
        else:
            if self.ddf is None:
                raise ValueError("No dask_cudf frame available.")
            elif isinstance(self.ddf, nvt_io.Dataset):
                columns = self.columns_ctx["all"]["base"]
                return self.ddf.to_ddf(columns=columns)
            return self.ddf
>>>>>>> 57d06407

    @staticmethod
    def _aggregated_op(gdf, ops):
        for op in ops:
            columns_ctx, cols_grp, target_cols, logic, stats_context = op
            gdf = logic(gdf, columns_ctx, cols_grp, target_cols, stats_context)
        return gdf

    def _aggregated_dask_transform(self, transforms):
        # Assuming order of transforms corresponds to dependency ordering
        ddf = self.get_ddf()
        meta = ddf._meta
        for transform in transforms:
            columns_ctx, cols_grp, target_cols, logic, stats_context = transform
            meta = logic(meta, columns_ctx, cols_grp, target_cols, stats_context)
        new_ddf = ddf.map_partitions(self.__class__._aggregated_op, transforms, meta=meta)
        self.set_ddf(new_ddf)

    def exec_phase(self, phase_index, record_stats=True):
        """
        Gather necessary column statistics in single pass.
        Execute one phase only, given by phase index
        """
        transforms = []
        for task in self.phases[phase_index]:
            op, cols_grp, target_cols, _ = task
            if isinstance(op, TransformOperator):
                stats_context = self.stats if isinstance(op, DFOperator) else None
                logic = op.apply_op
                transforms.append((self.columns_ctx, cols_grp, target_cols, logic, stats_context))
            elif not isinstance(op, StatOperator):
                raise ValueError("Unknown Operator Type")

        # Preform transforms as single dask task (per ddf partition)
        if transforms:
            self._aggregated_dask_transform(transforms)

        stats = []
        if record_stats:
            for task in self.phases[phase_index]:
                op, cols_grp, target_cols, _ = task
                if isinstance(op, StatOperator):
                    stats.append(
                        (op.dask_logic(self.get_ddf(), self.columns_ctx, cols_grp, target_cols), op)
                    )

        # Compute statistics if necessary
        if stats:
            if self.client:
                for r in self.client.compute(stats):
                    computed_stats, op = r.result()
                    op.dask_fin(computed_stats)
                    self._update_stats(op)
                    op.clear()
            else:
                for r in dask.compute(stats, scheduler="synchronous")[0]:
                    computed_stats, op = r
                    op.dask_fin(computed_stats)
                    self._update_stats(op)
                    op.clear()
            del stats

    def apply(
        self,
        dataset,
        apply_offline=True,
        record_stats=False,
        shuffle=None,
        output_path="./ds_export",
        out_files_per_proc=None,
        hugectr_gen_output=False,
        hugectr_output_path="./hugectr",
        hugectr_num_out_files=None,
        hugectr_output_format=None,
        **kwargs,
    ):
        """
        Runs all the preprocessing and feature engineering operators.
        Also, shuffles the data if shuffle is set to True.

        Parameters
        -----------
        dataset : object
        apply_offline : boolean
            runs operators in offline mode or not
        record_stats : boolean
            record the stats in file or not. Only available
            for apply_offline=True
        shuffle : boolean
            shuffles the data or not
        output_path : string
            path to export stats
        out_files_per_proc : integer
            number of files to create (per process) after
            shuffling the data
        """

        # Deal with single-gpu compatibility
        num_splits = kwargs.get("num_splits", None)
        if num_splits:
            warnings.warn("num_splits is deprecated. Use out_files_per_proc")
            if out_files_per_proc is None:
                out_files_per_proc = num_splits
        num_out_files = kwargs.get("num_out_files", None)
        if num_out_files:
            warnings.warn("num_out_files is deprecated. Use out_files_per_proc")
            if out_files_per_proc is None:
                out_files_per_proc = num_out_files

        # If no tasks have been loaded then we need to load internal config
        if not self.phases:
            self.finalize()
        if apply_offline:
            if hugectr_gen_output:
                raise ValueError(
                    "TODO: Support HugeCTR output for offline processing with Dask."
                    " This is part of the larger task of aligning online/offline API."
                )
            self.update_stats(
                dataset,
                output_path=output_path,
                record_stats=record_stats or True,
                shuffle=shuffle,
                nsplits=out_files_per_proc,
            )
        else:
            if record_stats:
                warnings.warn("Cannot record global statistics online")
            shuffler = None
            huge_ctr = None
            if shuffle:
                if isinstance(shuffle, str):
                    raise ValueError("TODO: Align shuffling/writing API for online/offline.")
                shuffler = Shuffler(output_path, num_out_files=num_out_files)
            if hugectr_gen_output:
                self.cal_col_names = False
                if hugectr_output_format == "binary":
                    huge_ctr = HugeCTRWriter(
                        hugectr_output_path, num_out_files=hugectr_num_out_files
                    )
                elif hugectr_output_format == "parquet":
                    huge_ctr = ParquetWriter(
                        hugectr_output_path, num_out_files=hugectr_num_out_files
                    )
            self.apply_ops(
                dataset,
                output_path=output_path,
                shuffler=shuffler,
                num_out_files=out_files_per_proc,
                huge_ctr=huge_ctr,
            )
            if shuffler:
                shuffler.close()
            if huge_ctr:
                huge_ctr.close()

    def reorder_tasks(self, end):
        if end != 2:
            # Opt only works for two phases (for now)
            return
        stat_tasks = []
        trans_tasks = []
        for idx, _ in enumerate(self.phases[:end]):
            for task in self.phases[idx]:
                deps = task[2]
                if isinstance(task[0], StatOperator):
                    if deps == ["base"]:
                        stat_tasks.append(task)
                    else:
                        # This statistics depends on a transform
                        # (Opt wont work)
                        return
                elif isinstance(task[0], TransformOperator):
                    trans_tasks.append(task)

        self.phases[0] = stat_tasks
        self.phases[1] = trans_tasks

    def update_stats(
        self,
        dataset,
        end_phase=None,
        output_path=None,
        record_stats=True,
        shuffle=None,
        nsplits=None,
    ):
        end = end_phase if end_phase else len(self.phases)

        # Reorder tasks for two-phase workflows
        self.reorder_tasks(end)

        self.set_ddf(dataset)
        for idx, _ in enumerate(self.phases[:end]):
            self.exec_phase(idx, record_stats=record_stats)
        if output_path:
            self.to_dataset(output_path, shuffle=shuffle, nsplits=nsplits)

    def to_dataset(self, output_path, shuffle=None, nsplits=None):
        ddf = self.get_ddf()
        nsplits = nsplits or 1
        fs = get_fs_token_paths(output_path)[0]
        fs.mkdirs(output_path, exist_ok=True)

        if shuffle:
            name = "write-processed"
            write_name = name + tokenize(ddf, shuffle, nsplits)
            task_list = []
            dsk = {}
            for idx in range(ddf.npartitions):
                key = (write_name, idx)
                dsk[key] = (
                    nvt_io._write_output_partition,
                    (ddf._name, idx),
                    output_path,
                    shuffle,
                    nsplits,
                    fs,
                )
                task_list.append(key)
            dsk[name] = (nvt_io._write_metadata, task_list)
            graph = HighLevelGraph.from_collections(name, dsk, dependencies=[ddf])
            out = Delayed(name, graph)

            # Would also be nice to clean the categorical
            # cache before the write (TODO)

            # Trigger the Dask-based write and do a
            # full (per-worker) shuffle if requested
            if self.client:
                self.client.cancel(self.ddf_base_dataset)
                self.ddf_base_dataset = None
                out = self.client.compute(out).result()
                if shuffle == "full":
                    self.client.cancel(self.ddf)
                    self.ddf = None
                    self.client.run(nvt_io._worker_shuffle, output_path, fs)
                self.client.run(nvt_io.clean_pw_cache)
            else:
                self.ddf_base_dataset = None
                out = dask.compute(out, scheduler="synchronous")[0]
                if shuffle == "full":
                    self.ddf = None
                    nvt_io._worker_shuffle(output_path, fs)
                nvt_io.clean_pw_cache()

            return out

        # Default (shuffle=False): Just use dask_cudf.to_parquet
        fut = ddf.to_parquet(output_path, compression=None, write_index=False, compute=False)
        if self.client is None:
            fut.compute(scheduler="synchronous")
        else:
            fut.compute()<|MERGE_RESOLUTION|>--- conflicted
+++ resolved
@@ -31,7 +31,6 @@
 import nvtabular.io as nvt_io
 from nvtabular.ds_writer import DatasetWriter
 from nvtabular.encoder import DLLabelEncoder
-from nvtabular.io import HugeCTRWriter, ParquetWriter, Shuffler
 from nvtabular.ops import DFOperator, StatOperator, TransformOperator
 
 LOG = logging.getLogger("nvtabular")
@@ -621,28 +620,13 @@
         else:
             self.ddf = ddf
 
-<<<<<<< HEAD
     def get_ddf(self):
         if self.ddf is None:
             raise ValueError("No dask_cudf frame available.")
-        elif isinstance(self.ddf, dask_io.DaskDataset):
+        elif isinstance(self.ddf, nvt_io.Dataset):
             columns = self.columns_ctx["all"]["base"]
             return self.ddf.to_ddf(columns=columns)
         return self.ddf
-=======
-    def get_ddf(self, base=False, columns=None):
-        if base:
-            if self.ddf_base_dataset is None:
-                raise ValueError("No dataset object available.")
-            return self.ddf_base_dataset.to_ddf(columns=columns)
-        else:
-            if self.ddf is None:
-                raise ValueError("No dask_cudf frame available.")
-            elif isinstance(self.ddf, nvt_io.Dataset):
-                columns = self.columns_ctx["all"]["base"]
-                return self.ddf.to_ddf(columns=columns)
-            return self.ddf
->>>>>>> 57d06407
 
     @staticmethod
     def _aggregated_op(gdf, ops):
@@ -776,15 +760,15 @@
             if shuffle:
                 if isinstance(shuffle, str):
                     raise ValueError("TODO: Align shuffling/writing API for online/offline.")
-                shuffler = Shuffler(output_path, num_out_files=num_out_files)
+                shuffler = nvt_io.Shuffler(output_path, num_out_files=num_out_files)
             if hugectr_gen_output:
                 self.cal_col_names = False
                 if hugectr_output_format == "binary":
-                    huge_ctr = HugeCTRWriter(
+                    huge_ctr = nvt_io.HugeCTRWriter(
                         hugectr_output_path, num_out_files=hugectr_num_out_files
                     )
                 elif hugectr_output_format == "parquet":
-                    huge_ctr = ParquetWriter(
+                    huge_ctr = nvt_io.ParquetWriter(
                         hugectr_output_path, num_out_files=hugectr_num_out_files
                     )
             self.apply_ops(
