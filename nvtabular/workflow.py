#
# Copyright (c) 2020, NVIDIA CORPORATION.
#
# Licensed under the Apache License, Version 2.0 (the "License");
# you may not use this file except in compliance with the License.
# You may obtain a copy of the License at
#
#     http://www.apache.org/licenses/LICENSE-2.0
#
# Unless required by applicable law or agreed to in writing, software
# distributed under the License is distributed on an "AS IS" BASIS,
# WITHOUT WARRANTIES OR CONDITIONS OF ANY KIND, either express or implied.
# See the License for the specific language governing permissions and
# limitations under the License.
#
import collections
import logging
import os
import time
import warnings

import cudf
import dask
import yaml
from cudf._lib.nvtx import annotate
from dask.base import tokenize
from dask.delayed import Delayed
from dask.highlevelgraph import HighLevelGraph
from fsspec.core import get_fs_token_paths

import nvtabular.io as nvt_io
from nvtabular.ds_writer import DatasetWriter
from nvtabular.encoder import DLLabelEncoder
from nvtabular.io import HugeCTRWriter, ParquetWriter, Shuffler
from nvtabular.ops import DFOperator, StatOperator, TransformOperator

LOG = logging.getLogger("nvtabular")


class BaseWorkflow:

    """
    BaseWorkflow class organizes and runs all the feature engineering
    and pre-processing operators for your workflow.

    Parameters
    -----------
    cat_names : list of str
        Names of the categorical columns.
    cont_names : list of str
        Names of the continous columns.
    label_name : list of str
        Names of the label column.
    config : object
    """

    def __init__(self, cat_names=None, cont_names=None, label_name=None, config=None):
        self.phases = []

        self.columns_ctx = {}
        self.columns_ctx["all"] = {}
        self.columns_ctx["continuous"] = {}
        self.columns_ctx["categorical"] = {}
        self.columns_ctx["label"] = {}
        self.columns_ctx["all"]["base"] = cont_names + cat_names + label_name
        self.columns_ctx["continuous"]["base"] = cont_names
        self.columns_ctx["categorical"]["base"] = cat_names
        self.columns_ctx["label"]["base"] = label_name

        self.stats = {}
        self.current_file_num = 0
        self.timings = {
            "shuffle_df": 0.0,
            "shuffle_fin": 0.0,
            "preproc_apply": 0.0,
            "preproc_reapply": 0.0,
        }
        if config:
            self.load_config(config)
        else:
            # create blank config and for later fill in
            self.config = get_new_config()

        self.clear_stats()

    def _get_target_cols(self, operators):
        # all operators in a list are chained therefore based on parent in list
        if type(operators) is list:
            target_cols = operators[0].get_default_in()
        else:
            target_cols = operators.get_default_in()
        return target_cols

    def _config_add_ops(self, operators, phase):
        """
        This function serves to translate the operator list api into backend
        ready dependency dictionary.

        Parameters
        ----------
        operators: list
            list of operators or single operator, Op/s to be added into the
            preprocessing phase
        phase:
            identifier for feature engineering FE or preprocessing PP
        """
        target_cols = self._get_target_cols(operators)
        if phase in self.config and target_cols in self.config[phase]:
            self.config[phase][target_cols].append(operators)
            return

        warnings.warn(f"No main key {phase} or sub key {target_cols} found in config")

    def op_default_check(self, operators, default_in):
        if not type(operators) is list:
            operators = [operators]
        for op in operators:
            if op.default_in not in default_in:
                warnings.warn(
                    f"{op._id} was not added. This op is not designed for use"
                    f" with {default_in} columns"
                )
                operators.remove(op)

    def add_feature(self, operators):
        """
        Adds feature engineering operator(s), while mapping
        to the correct columns given operator dependencies.

        Parameters
        -----------
        operators : object
            list of operators or single operator, Op/s to be
            added into the feature engineering phase
        """

        self._config_add_ops(operators, "FE")

    def add_cat_feature(self, operators):
        """
        Adds categorical feature engineering operator(s), while mapping
        to the correct columns given operator dependencies.

        Parameters
        -----------
        operators : object
            list of categorical operators or single operator, Op/s to be
            added into the feature engineering phase
        """

        self.op_default_check(operators, "categorical")
        if operators:
            self.add_feature(operators)

    def add_cont_feature(self, operators):

        """
        Adds continuous feature engineering operator(s)
        to the workflow.

        Parameters
        -----------
        operators : object
            continuous objects such as ZeroFill and LogOp
        """

        self.op_default_check(operators, "continuous")
        if operators:
            self.add_feature(operators)

    def add_cat_preprocess(self, operators):

        """
        Adds categorical pre-processing operator(s)
        to the workflow.

        Parameters
        -----------
        operators : object
            categorical objects such as Categorify
        """

        self.op_default_check(operators, "categorical")
        if operators:
            self.add_preprocess(operators)

    def add_cont_preprocess(self, operators):

        """
        Adds continuous pre-processing operator(s)
        to the workflow.

        Parameters
        -----------
        operators : object
            categorical objects such as Normalize
        """

        self.op_default_check(operators, "continuous")
        if operators:
            self.add_preprocess(operators)

    def add_preprocess(self, operators):

        """
        Adds preprocessing operator(s), while mapping
        to the correct columns given operator dependencies.

        Parameters
        -----------
        operators : object
            list of operators or single operator, Op/s to be
            added into the preprocessing phase
        """
        # must add last operator from FE for get_default_in
        target_cols = self._get_target_cols(operators)
        if self.config["FE"][target_cols]:
            op_to_add = self.config["FE"][target_cols][-1]
        else:
            op_to_add = []
        if type(op_to_add) is list and op_to_add:
            op_to_add = op_to_add[-1]
        if op_to_add:
            op_to_add = [op_to_add]
        if type(operators) is list:
            op_to_add = op_to_add + operators
        else:
            op_to_add.append(operators)
        self._config_add_ops(op_to_add, "PP")

    def finalize(self):
        """
        When using operator list api, this allows the user to declare they
        have finished adding all operators and are ready to start processing
        data.
        """
        self.load_config(self.config)

    def write_to_dataset(self, path, dataset, apply_ops=False, nfiles=1, shuffle=True, **kwargs):
        """ Write data to shuffled parquet dataset.
        """
        if isinstance(dataset, nvt_io.Dataset):
            itr = dataset.to_iter()
        else:
            itr = dataset

        writer = DatasetWriter(path, nfiles=nfiles)

        for gdf in itr:
            if apply_ops:
                gdf = self.apply_ops(gdf)
            writer.write(gdf, shuffle=shuffle)
        writer.write_metadata()

    def load_config(self, config, pro=False):
        """
        This function extracts all the operators from the given phases and produces a
        set of phases with necessary operators to complete configured pipeline.

        Parameters
        ----------
        config : dict
            this object contains the phases and user specified operators
        pro: bool
            signals if config should be parsed via dependency dictionary or
            operator list api
        """
        # separate FE and PP
        if not pro:
            config = self._compile_dict_from_list(config)
        task_sets = {}
        master_task_list = []
        for task_set in config.keys():
            task_sets[task_set] = self._build_tasks(config[task_set], task_set, master_task_list)
            master_task_list = master_task_list + task_sets[task_set]

        baseline, leftovers = self._sort_task_types(master_task_list)
        self.phases.append(baseline)
        self._phase_creator(leftovers)
        self._create_final_col_refs(task_sets)

    def _phase_creator(self, task_list):
        """
        task_list: list, phase specific list of operators and dependencies
        ---
        This function splits the operators in the task list and adds in any
        dependent operators i.e. statistical operators required by selected
        operators.
        """
        for task in task_list:
            added = False

            cols_needed = task[2].copy()
            if "base" in cols_needed:
                cols_needed.remove("base")
            for idx, phase in enumerate(self.phases):
                if added:
                    break
                for p_task in phase:
                    if not cols_needed:
                        break
                    if p_task[0]._id in cols_needed:
                        cols_needed.remove(p_task[0]._id)
                if not cols_needed and self._find_parents(task[3], idx):
                    added = True
                    phase.append(task)

            if not added:
                self.phases.append([task])

    def _find_parents(self, ops_list, phase_idx):
        """
        Attempt to find all ops in ops_list within subrange of phases
        """
        ops_copy = ops_list.copy()
        for op in ops_list:
            for phase in self.phases[:phase_idx]:
                if not ops_copy:
                    break
                for task in phase:
                    if not ops_copy:
                        break
                    if op._id in task[0]._id:
                        ops_copy.remove(op)
        if not ops_copy:
            return True

    def _sort_task_types(self, master_list):
        """
        This function helps ordering and breaking up the master list of operators into the
        correct phases.

        Parameters
        -----------
        master_list : list
            a complete list of all necessary operators to complete specified pipeline
        """
        nodeps = []
        for tup in master_list:
            if "base" in tup[2]:
                # base feature with no dependencies
                if not tup[3]:
                    master_list.remove(tup)
                    nodeps.append(tup)
        return nodeps, master_list

    def _compile_dict_from_list(self, config):
        """
        This function retrieves all the operators from the different keys in
        the config object.

        Parameters
        -----------
        config : dict
            this dictionary has phases(key) and the corresponding list of operators for
            each phase.
        """
        ret = {}
        for phase, task_list in config.items():
            ret[phase] = {}
            for k, v in task_list.items():
                tasks = []
                for obj in v:
                    if not isinstance(obj, collections.abc.Sequence):
                        obj = [obj]
                    for idx, op in enumerate(obj):
                        tasks.append((op, [obj[idx - 1]._id] if idx > 0 else []))
                ret[phase][k] = tasks
        return ret

    def _create_final_col_refs(self, task_sets):
        """
        This function creates a reference of all the operators whose produced
        columns will be available in the final set of columns. First step in
        creating the final columns list.
        """

        if "final" in self.columns_ctx.keys():
            return
        final = {}
        # all preprocessing tasks have a parent operator, it could be None
        # task (operator, main_columns_class, col_sub_key,  required_operators)
        for task in task_sets["PP"]:
            # an operator cannot exist twice
            if not task[1] in final.keys():
                final[task[1]] = []
            # detect incorrect dependency loop
            for x in final[task[1]]:
                if x in task[2]:
                    final[task[1]].remove(x)
            # stats dont create columns so id would not be in columns ctx
            if not task[0].__class__.__base__ == StatOperator:
                final[task[1]].append(task[0]._id)
        # add labels too specific because not specifically required in init
        final["label"] = []
        for col_ctx in self.columns_ctx["label"].values():
            if not final["label"]:
                final["label"] = col_ctx
            else:
                final["label"] = final["label"] + col_ctx
        # if no operators run in preprocessing we grab base columns
        if "continuous" not in final:
            # set base columns
            final["continuous"] = self.columns_ctx["continuous"]["base"]
        if "categorical" not in final:
            final["categorical"] = self.columns_ctx["categorical"]["base"]
        self.columns_ctx["final"] = {}
        self.columns_ctx["final"]["ctx"] = final

    def create_final_cols(self):
        """
        This function creates an entry in the columns context dictionary,
        not the references to the operators. In this method we detail all
        operator references with actual column names, and create a list.
        The entry represents the final columns that should be in finalized
        dataframe.
        """
        # still adding double need to stop that
        final_ctx = {}
        for key, ctx_list in self.columns_ctx["final"]["ctx"].items():
            to_add = None
            for ctx in ctx_list:
                if ctx not in self.columns_ctx[key].keys():
                    ctx = "base"
                to_add = (
                    self.columns_ctx[key][ctx]
                    if not to_add
                    else to_add + self.columns_ctx[key][ctx]
                )
            if key not in final_ctx.keys():
                final_ctx[key] = to_add
            else:
                final_ctx[key] = final_ctx[key] + to_add
        self.columns_ctx["final"]["cols"] = final_ctx

    def get_final_cols_names(self, col_type):
        """
        Returns all the column names after preprocessing and feature
        engineering.
        Parameters
        -----------
        col_type : str
        """
        col_names = []
        for c_names in self.columns_ctx[col_type].values():
            col_names.extend(c_names)
        return col_names

    def _build_tasks(self, task_dict: dict, task_set, master_task_list):
        """
        task_dict: the task dictionary retrieved from the config
        Based on input config information
        """
        # task format = (operator, main_columns_class, col_sub_key,  required_operators)
        dep_tasks = []
        for cols, task_list in task_dict.items():
            for target_op, dep_grp in task_list:
                if isinstance(target_op, DFOperator):
                    # check that the required stat is grabbed
                    # for all necessary parents
                    for opo in target_op.req_stats:
                        # only add if it doesnt already exist
                        if not self._is_repeat_op(opo, cols, master_task_list):
                            dep_grp = dep_grp if dep_grp else ["base"]
                            dep_tasks.append((opo, cols, dep_grp, []))
                # after req stats handle target_op
                dep_grp = dep_grp if dep_grp else ["base"]
                parents = [] if not hasattr(target_op, "req_stats") else target_op.req_stats
                if not self._is_repeat_op(target_op, cols, master_task_list):
                    dep_tasks.append((target_op, cols, dep_grp, parents))
        return dep_tasks

    def _is_repeat_op(self, op, cols, master_task_list):
        """
        Helper function to find if a given operator targeting a column set
        already exists in the master task list.

        Parameters
        ----------
        op: operator;
        cols: str
            one of the following; continuous, categorical, all
        """
        for task_d in master_task_list:
            if op._id in task_d[0]._id and cols == task_d[1]:
                return True
        return False

    def _run_trans_ops_for_phase(self, gdf, tasks):
        for task in tasks:
            op, cols_grp, target_cols, _ = task
            if isinstance(op, DFOperator):
                gdf = op.apply_op(gdf, self.columns_ctx, cols_grp, target_cols, self.stats)
            elif isinstance(op, TransformOperator):
                gdf = op.apply_op(gdf, self.columns_ctx, cols_grp, target_cols=target_cols)
        return gdf

    def apply_ops(
        self,
        gdf,
        start_phase=None,
        end_phase=None,
        shuffler=None,
        output_path=None,
        num_out_files=None,
        huge_ctr=None,
    ):
        """
        gdf: cudf dataframe
        Controls the application of registered preprocessing phase op
        tasks, can only be used after apply has been performed
        """
        # put phases that you want to run represented in a slice
        # dont run stat_ops in apply
        # run the PP ops
        start = start_phase if start_phase else 0
        end = end_phase if end_phase else len(self.phases)
        for phase_index in range(start, end):
            start = time.time()
            gdf = self._run_trans_ops_for_phase(gdf, self.phases[phase_index])
            self.timings["preproc_apply"] += time.time() - start
            if phase_index == len(self.phases) - 1 and output_path:
                self.write_df(gdf, output_path, shuffler=shuffler, num_out_files=num_out_files)

            if huge_ctr and phase_index == len(self.phases) - 1:
                if not self.cal_col_names:
                    cat_names = self.get_final_cols_names("categorical")
                    cont_names = self.get_final_cols_names("continuous")
                    label_names = self.get_final_cols_names("label")
                    huge_ctr.set_col_names(labels=label_names, cats=cat_names, conts=cont_names)
                    self.cal_col_names = True
                huge_ctr.add_data(gdf)

        return gdf

    @annotate("Write_df", color="red", domain="nvt_python")
    def write_df(self, gdf, export_path, shuffler, num_out_files):
        if shuffler:
            start = time.time()
            shuffler.add_data(gdf)
            self.timings["shuffle_df"] += time.time() - start
        else:
            file_name = f"{self.current_file_num}.parquet"
            path = os.path.join(export_path, file_name)
            gdf.to_parquet(path, compression=None)
            self.current_file_num += 1

    def _update_stats(self, stat_op):
        self.stats.update(stat_op.stats_collected())

    def save_stats(self, path):
        main_obj = {}
        stats_drop = {}
        stats_drop["encoders"] = {}
        encoders = self.stats.get("encoders", {})
        for name, enc in encoders.items():
            stats_drop["encoders"][name] = (enc.get_cats().values_to_string(),)
        for name, stat in self.stats.items():
            if name not in stats_drop.keys():
                stats_drop[name] = stat
        main_obj["stats"] = stats_drop
        main_obj["columns_ctx"] = self.columns_ctx
        with open(path, "w") as outfile:
            yaml.safe_dump(main_obj, outfile, default_flow_style=False)

    def load_stats(self, path):
        def _set_stats(self, stats_dict):
            for key, stat in stats_dict.items():
                self.stats[key] = stat

        with open(path, "r") as infile:
            main_obj = yaml.safe_load(infile)
            _set_stats(self, main_obj["stats"])
            self.columns_ctx = main_obj["columns_ctx"]
        encoders = self.stats.get("encoders", {})
        for col, cats in encoders.items():
            self.stats["encoders"][col] = DLLabelEncoder(col, cats=cudf.Series(cats[0]))

    def clear_stats(self):
        self.stats = {}

    def ds_to_tensors(self, itr, apply_ops=True):
        from nvtabular.torch_dataloader import create_tensors

        return create_tensors(self, itr=itr, apply_ops=apply_ops)


def get_new_config():
    """
    boiler config object, to be filled in with targeted operator tasks
    """
    config = {}
    config["FE"] = {}
    config["FE"]["all"] = []
    config["FE"]["continuous"] = []
    config["FE"]["categorical"] = []
    config["PP"] = {}
    config["PP"]["all"] = []
    config["PP"]["continuous"] = []
    config["PP"]["categorical"] = []
    return config


class Workflow(BaseWorkflow):
    """
    Dask-based NVTabular Workflow Class
    All statistics operations require a dask_cudf
    DataFrame object (rather than a `GPUDatasetIterator` object).
    """

    def __init__(self, client=None, **kwargs):
        super().__init__(**kwargs)
        self.ddf = None
        self.ddf_base_dataset = None
        self.client = client

    def set_ddf(self, ddf):
        if isinstance(ddf, nvt_io.Dataset):
            self.ddf_base_dataset = ddf
            self.ddf = self.ddf_base_dataset
        else:
            self.ddf = ddf

    def get_ddf(self, base=False, columns=None):
        if base:
            if self.ddf_base_dataset is None:
                raise ValueError("No dataset object available.")
            return self.ddf_base_dataset.to_ddf(columns=columns)
        else:
            if self.ddf is None:
                raise ValueError("No dask_cudf frame available.")
            elif isinstance(self.ddf, nvt_io.Dataset):
                columns = self.columns_ctx["all"]["base"]
                return self.ddf.to_ddf(columns=columns)
            return self.ddf

    @staticmethod
    def _aggregated_op(gdf, ops):
        for op in ops:
            columns_ctx, cols_grp, target_cols, logic, stats_context = op
            gdf = logic(gdf, columns_ctx, cols_grp, target_cols, stats_context)
        return gdf

    def _aggregated_dask_transform(self, transforms):
        # Assuming order of transforms corresponds to dependency ordering
        ddf = self.get_ddf()
        meta = ddf._meta
        for transform in transforms:
            columns_ctx, cols_grp, target_cols, logic, stats_context = transform
            meta = logic(meta, columns_ctx, cols_grp, target_cols, stats_context)
        new_ddf = ddf.map_partitions(self.__class__._aggregated_op, transforms, meta=meta)
        self.set_ddf(new_ddf)

    def exec_phase(self, phase_index, record_stats=True):
        """
        Gather necessary column statistics in single pass.
        Execute one phase only, given by phase index
        """
        transforms = []
        for task in self.phases[phase_index]:
            op, cols_grp, target_cols, _ = task
            if isinstance(op, TransformOperator):
                stats_context = self.stats if isinstance(op, DFOperator) else None
                logic = op.apply_op
                transforms.append((self.columns_ctx, cols_grp, target_cols, logic, stats_context))
            elif not isinstance(op, StatOperator):
                raise ValueError("Unknown Operator Type")

        # Preform transforms as single dask task (per ddf partition)
        if transforms:
            self._aggregated_dask_transform(transforms)

        stats = []
        if record_stats:
            for task in self.phases[phase_index]:
                op, cols_grp, target_cols, _ = task
                if isinstance(op, StatOperator):
                    columns = op.get_columns(self.columns_ctx, cols_grp, target_cols)
                    ddf = self.get_ddf(base=("base" in cols_grp), columns=columns)
                    stats.append((op.dask_logic(ddf, self.columns_ctx, cols_grp, target_cols), op))

        # Compute statistics if necessary
        if stats:
            if self.client:
                for r in self.client.compute(stats):
                    computed_stats, op = r.result()
                    op.dask_fin(computed_stats)
                    self._update_stats(op)
                    op.clear()
            else:
                for r in dask.compute(stats, scheduler="synchronous")[0]:
                    computed_stats, op = r
                    op.dask_fin(computed_stats)
                    self._update_stats(op)
                    op.clear()
            del stats

    def apply(
        self,
        dataset,
        apply_offline=True,
<<<<<<< HEAD
        record_stats=None,
=======
        record_stats=False,
>>>>>>> 6e5ace5d
        shuffle=None,
        output_path="./ds_export",
        out_files_per_proc=None,
        hugectr_gen_output=False,
        hugectr_output_path="./hugectr",
        hugectr_num_out_files=None,
        hugectr_output_format=None,
        **kwargs,
    ):
        """
        Runs all the preprocessing and feature engineering operators.
        Also, shuffles the data if shuffle is set to True.

        Parameters
        -----------
        dataset : object
        apply_offline : boolean
            runs operators in offline mode or not
        record_stats : boolean
            record the stats in file or not. Only available
            for apply_offline=True
        shuffle : boolean
            shuffles the data or not
        output_path : string
            path to export stats
        out_files_per_proc : integer
            number of files to create (per process) after
            shuffling the data
        """

        # Deal with single-gpu compatibility
        num_splits = kwargs.get("num_splits", None)
        if num_splits:
            warnings.warn("num_splits is deprecated. Use out_files_per_proc")
            if out_files_per_proc is None:
                out_files_per_proc = num_splits
        num_out_files = kwargs.get("num_out_files", None)
        if num_out_files:
            warnings.warn("num_out_files is deprecated. Use out_files_per_proc")
            if out_files_per_proc is None:
                out_files_per_proc = num_out_files

        # If no tasks have been loaded then we need to load internal config
        if not self.phases:
            self.finalize()
        if apply_offline:
            if hugectr_gen_output:
                raise ValueError(
                    "TODO: Support HugeCTR output for offline processing with Dask."
                    " This is part of the larger task of aligning online/offline API."
                )
            self.update_stats(
                dataset,
                output_path=output_path,
                record_stats=record_stats or True,
                shuffle=shuffle,
                nsplits=out_files_per_proc,
            )
        else:
            if record_stats:
                warnings.warn("Cannot record global statistics online")
            shuffler = None
            huge_ctr = None
            if shuffle:
                if isinstance(shuffle, str):
                    raise ValueError("TODO: Align shuffling/writing API for online/offline.")
                shuffler = Shuffler(output_path, num_out_files=num_out_files)
            if hugectr_gen_output:
                self.cal_col_names = False
                if hugectr_output_format == "binary":
                    huge_ctr = HugeCTRWriter(
                        hugectr_output_path, num_out_files=hugectr_num_out_files
                    )
                elif hugectr_output_format == "parquet":
                    huge_ctr = ParquetWriter(
                        hugectr_output_path, num_out_files=hugectr_num_out_files
                    )
            self.apply_ops(
                dataset,
                output_path=output_path,
                shuffler=shuffler,
                num_out_files=out_files_per_proc,
                huge_ctr=huge_ctr,
            )
            if shuffler:
                shuffler.close()
            if huge_ctr:
                huge_ctr.close()

    def reorder_tasks(self, end):
        if end != 2:
            # Opt only works for two phases (for now)
            return
        stat_tasks = []
        trans_tasks = []
        for idx, _ in enumerate(self.phases[:end]):
            for task in self.phases[idx]:
                deps = task[2]
                if isinstance(task[0], StatOperator):
                    if deps == ["base"]:
                        stat_tasks.append(task)
                    else:
                        # This statistics depends on a transform
                        # (Opt wont work)
                        return
                elif isinstance(task[0], TransformOperator):
                    trans_tasks.append(task)

        self.phases[0] = stat_tasks
        self.phases[1] = trans_tasks

    def update_stats(
        self,
        dataset,
        end_phase=None,
        output_path=None,
        record_stats=True,
        shuffle=None,
        nsplits=None,
    ):
        end = end_phase if end_phase else len(self.phases)

        # Reorder tasks for two-phase workflows
        self.reorder_tasks(end)

        self.set_ddf(dataset)
        for idx, _ in enumerate(self.phases[:end]):
            self.exec_phase(idx, record_stats=record_stats)
        if output_path:
            self.to_dataset(output_path, shuffle=shuffle, nsplits=nsplits)

    def to_dataset(self, output_path, shuffle=None, nsplits=None):
        ddf = self.get_ddf()
        nsplits = nsplits or 1
        fs = get_fs_token_paths(output_path)[0]
        fs.mkdirs(output_path, exist_ok=True)

        if shuffle:
            name = "write-processed"
            write_name = name + tokenize(ddf, shuffle, nsplits)
            task_list = []
            dsk = {}
            for idx in range(ddf.npartitions):
                key = (write_name, idx)
                dsk[key] = (
                    nvt_io._write_output_partition,
                    (ddf._name, idx),
                    output_path,
                    shuffle,
                    nsplits,
                    fs,
                )
                task_list.append(key)
            dsk[name] = (nvt_io._write_metadata, task_list)
            graph = HighLevelGraph.from_collections(name, dsk, dependencies=[ddf])
            out = Delayed(name, graph)

            # Would also be nice to clean the categorical
            # cache before the write (TODO)

            # Trigger the Dask-based write and do a
            # full (per-worker) shuffle if requested
            if self.client:
                self.client.cancel(self.ddf_base_dataset)
                self.ddf_base_dataset = None
                out = self.client.compute(out).result()
                if shuffle == "full":
                    self.client.cancel(self.ddf)
                    self.ddf = None
                    self.client.run(nvt_io._worker_shuffle, output_path, fs)
                self.client.run(nvt_io.clean_pw_cache)
            else:
                self.ddf_base_dataset = None
                out = dask.compute(out, scheduler="synchronous")[0]
                if shuffle == "full":
                    self.ddf = None
                    nvt_io._worker_shuffle(output_path, fs)
                nvt_io.clean_pw_cache()

            return out

        # Default (shuffle=False): Just use dask_cudf.to_parquet
        fut = ddf.to_parquet(output_path, compression=None, write_index=False, compute=False)
        if self.client is None:
            fut.compute(scheduler="synchronous")
        else:
            fut.compute()<|MERGE_RESOLUTION|>--- conflicted
+++ resolved
@@ -699,11 +699,7 @@
         self,
         dataset,
         apply_offline=True,
-<<<<<<< HEAD
-        record_stats=None,
-=======
         record_stats=False,
->>>>>>> 6e5ace5d
         shuffle=None,
         output_path="./ds_export",
         out_files_per_proc=None,
