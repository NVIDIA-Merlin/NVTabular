--- conflicted
+++ resolved
@@ -150,15 +150,10 @@
         # hack: store input/output dtypes here. We should have complete dtype
         # information for each operator (like we do for column names), but as
         # an interim solution this gets us what we need.
-<<<<<<< HEAD
-        self.input_dtypes = dataset.to_ddf().dtypes
-        self.output_dtypes = self.transform(dataset).to_ddf().head(1).dtypes
-=======
         input_dtypes = dataset.to_ddf().dtypes
         self.input_dtypes = dict(zip(input_dtypes.index, input_dtypes))
         output_dtypes = self.transform(dataset).to_ddf().head(1).dtypes
         self.output_dtypes = dict(zip(output_dtypes.index, output_dtypes))
->>>>>>> f24595c2
 
     def fit_transform(self, dataset: Dataset) -> Dataset:
         """Convenience method to both fit the workflow and transform the dataset in a single
