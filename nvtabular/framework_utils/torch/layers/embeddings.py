--- conflicted
+++ resolved
@@ -84,10 +84,6 @@
             for k, v in entry.items():
                 values, offsets = v
                 embs.append(self.embedding_layers[idx](values, offsets))
-<<<<<<< HEAD
-        #         x = [self.embedding_layers(entry.values()[0], entry.values()[1]) for entry in x]
-=======
->>>>>>> 2e8a7555
         x = torch.cat(embs, dim=1)
         x = self.dropout(x)
         return x