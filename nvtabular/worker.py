--- conflicted
+++ resolved
@@ -14,15 +14,11 @@
 # limitations under the License.
 #
 
-<<<<<<< HEAD
+import contextlib
+import threading
 from io import BytesIO
 
 import cudf
-=======
-import contextlib
-import threading
-
->>>>>>> 7407cfd1
 from dask.distributed import get_worker
 
 # Use global variable as the default
