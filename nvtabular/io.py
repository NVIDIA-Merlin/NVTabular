#
# Copyright (c) 2020, NVIDIA CORPORATION.
#
# Licensed under the Apache License, Version 2.0 (the "License");
# you may not use this file except in compliance with the License.
# You may obtain a copy of the License at
#
#     http://www.apache.org/licenses/LICENSE-2.0
#
# Unless required by applicable law or agreed to in writing, software
# distributed under the License is distributed on an "AS IS" BASIS,
# WITHOUT WARRANTIES OR CONDITIONS OF ANY KIND, either express or implied.
# See the License for the specific language governing permissions and
# limitations under the License.
#

import io
import json
import logging
import os
import queue
import threading
import warnings
from collections import defaultdict
from io import BytesIO
from itertools import islice
from uuid import uuid4

import cudf
import cupy as cp
import dask_cudf
import numba.cuda as cuda
import numpy as np
import pyarrow.parquet as pq
from cudf._lib.nvtx import annotate
from cudf.io.parquet import ParquetWriter as pwriter
from dask.base import tokenize
from dask.dataframe.core import new_dd_object
from dask.dataframe.io.parquet.utils import _analyze_paths
from dask.dataframe.utils import group_split_dispatch
from dask.distributed import get_worker
from dask.utils import natural_sort_key, parse_bytes
from fsspec.core import get_fs_token_paths
from fsspec.utils import stringify_path

# Use global variable as the default
# cache when there are no distributed workers
DEFAULT_CACHE = None


LOG = logging.getLogger("nvtabular")

#
# Helper Function definitions
#


def _allowable_batch_size(gpu_memory_frac, row_size):
    free_mem = device_mem_size(kind="free")
    gpu_memory = free_mem * gpu_memory_frac
    return max(int(gpu_memory / row_size), 1)


def _get_read_engine(engine, file_path, **kwargs):
    fs, _, _ = get_fs_token_paths(file_path, mode="rb")
    LOG.debug("opening '%s' as %s", file_path, engine)
    if engine is None:
        engine = file_path.split(".")[-1]
    if not isinstance(engine, str):
        raise TypeError("Expecting engine as string type.")

    if engine == "csv":
        return CSVFileReader(file_path, fs, **kwargs)
    elif engine == "parquet":
        return PQFileReader(file_path, fs, **kwargs)
    else:
        raise ValueError("Unrecognized read engine.")


#
# GPUFileReader Base Class
#


class GPUFileReader:
    def __init__(
        self, file_path, fs, gpu_memory_frac, batch_size=None, row_size=None, columns=None, **kwargs
    ):
        """ GPUFileReader Constructor
        """
        self.file_path = file_path
        self.fs = fs
        self.row_size = row_size
        self.columns = columns
        self.intialize_reader(gpu_memory_frac, batch_size, **kwargs)

    def intialize_reader(self, **kwargs):
        """ Define necessary file statistics and properties for reader
        """
        raise NotImplementedError()

    def __iter__(self):
        """ Iterates through the file, yielding a series of cudf.DataFrame objects
        """
        raise NotImplementedError()

    def __len__(self):
        """ Returns the number of dataframe chunks in the file """
        raise NotImplementedError()

    @property
    def estimated_row_size(self):
        return self.row_size


#
# GPUFileReader Sub Classes (Parquet and CSV Engines)
#


class PQFileReader(GPUFileReader):
    def intialize_reader(self, gpu_memory_frac, batch_size, **kwargs):
        self.reader = cudf.read_parquet

        # Read Parquet-file metadata
        (self.num_rows, self.num_row_groups, columns) = cudf.io.read_parquet_metadata(
            self.fs.open(self.file_path)
        )
        # Use first row-group metadata to estimate memory-rqs
        # NOTE: We could also use parquet metadata here, but
        #       `total_uncompressed_size` for each column is
        #       not representative of dataframe size for
        #       strings/categoricals (parquet only stores uniques)
        self.row_size = self.row_size or 0
        if self.num_rows > 0 and self.row_size == 0:
            for col in self.reader(self.file_path, num_rows=1)._columns:
                # removed logic for max in first x rows, it was
                # causing infinite loops for our customers on their datasets.
                self.row_size += col.dtype.itemsize
        # Check if we are using row groups
        self.use_row_groups = kwargs.get("use_row_groups", None)
        self.row_group_batch = 1
        self.next_row_group = 0

        # Determine batch size if needed
        if batch_size and not self.use_row_groups:
            self.batch_size = batch_size
            self.use_row_groups = False
        else:
            # Use row size to calculate "allowable" batch size
            gpu_memory_batch = _allowable_batch_size(gpu_memory_frac, self.row_size)
            self.batch_size = min(gpu_memory_batch, self.num_rows)

            # Use row-groups if they meet memory constraints
            rg_size = int(self.num_rows / self.num_row_groups)
            if (self.use_row_groups is None) and (rg_size <= gpu_memory_batch):
                self.use_row_groups = True
            elif self.use_row_groups is None:
                self.use_row_groups = False

            # Determine row-groups per batch
            if self.use_row_groups:
                self.row_group_batch = max(int(gpu_memory_batch / rg_size), 1)

    def __len__(self):
        return int((self.num_rows + self.batch_size - 1) // self.batch_size)

    def __iter__(self):
        for nskip in range(0, self.num_rows, self.batch_size):
            # not using row groups because concat uses up double memory
            # making iterator unable to use selected gpu memory fraction.
            batch = min(self.batch_size, self.num_rows - nskip)
            LOG.debug(
                "loading chunk from %s, (skip_rows=%s, num_rows=%s)", self.file_path, nskip, batch
            )
            gdf = self.reader(
                self.file_path, num_rows=batch, skip_rows=nskip, engine="cudf", columns=self.columns
            )
            gdf.reset_index(drop=True, inplace=True)
            yield gdf
            gdf = None


class CSVFileReader(GPUFileReader):
    def intialize_reader(self, gpu_memory_frac, batch_size, **kwargs):
        self.reader = cudf.read_csv
        # Count rows and determine column names
        estimate_row_size = False
        if self.row_size is None:
            self.row_size = 0
            estimate_row_size = True
        self.offset = 0
        self.file_bytes = self.fs.stat(str(self.file_path))["size"]

        # Use first row to estimate memory-reqs
        names = kwargs.get("names", None)
        dtype = kwargs.get("dtype", None)
        # default csv delim is ","
        sep = kwargs.get("sep", ",")
        self.sep = sep
        self.names = []
        dtype_inf = {}
        nrows = 10
        head = "".join(islice(self.fs.open(self.file_path, "r"), nrows))
        snippet = self.reader(
            io.StringIO(head), nrows=nrows, names=names, dtype=dtype, sep=sep, header=0
        )
        self.inferred_names = not names
        if self.file_bytes > 0:
            for i, col in enumerate(snippet.columns):
                if names:
                    name = names[i]
                else:
                    name = col
                self.names.append(name)
            for i, col in enumerate(snippet._columns):
                if estimate_row_size:
                    self.row_size += col.dtype.itemsize
                dtype_inf[self.names[i]] = col.dtype
        self.dtype = dtype or dtype_inf

        # Determine batch size if needed
        if batch_size:
            self.batch_size = batch_size * self.row_size
        else:
            free_mem = device_mem_size(kind="free")
            self.batch_size = free_mem * gpu_memory_frac
        self.num_chunks = int((self.file_bytes + self.batch_size - 1) // self.batch_size)

    def __len__(self):
        return self.num_chunks

    def __iter__(self):
        for chunks in range(self.num_chunks):
            LOG.debug(
                "loading chunk from %s, byte_range=%s",
                self.file_path,
                (chunks * self.batch_size, self.batch_size),
            )
            chunk = self.reader(
                self.file_path,
                byte_range=(chunks * self.batch_size, self.batch_size),
                names=self.names,
                header=0 if chunks == 0 and self.inferred_names else None,
                sep=self.sep,
            )

            if self.columns:
                for col in self.columns:
                    chunk[col] = chunk[col].astype(self.dtype[col])
                chunk = chunk[self.columns]

            yield chunk
            chunk = None


#
# GPUFileIterator (Single File Iterator)
#


class GPUFileIterator:
    def __init__(
        self,
        file_path,
        engine=None,
        gpu_memory_frac=0.5,
        batch_size=None,
        columns=None,
        use_row_groups=None,
        dtypes=None,
        names=None,
        row_size=None,
        fs=None,
        **kwargs,
    ):
        self.file_path = file_path
        self.engine = _get_read_engine(
            engine,
            file_path,
            columns=columns,
            batch_size=batch_size,
            gpu_memory_frac=gpu_memory_frac,
            use_row_groups=use_row_groups,
            dtypes=dtypes,
            names=names,
            row_size=None,
            **kwargs,
        )
        self.dtypes = dtypes
        self.columns = columns

    def __iter__(self):
        for chunk in self.engine:
            if self.dtypes:
                self._set_dtypes(chunk)
            yield chunk
            chunk = None

    def __len__(self):
        return len(self.engine)

    def _set_dtypes(self, chunk):
        for col, dtype in self.dtypes.items():
            if type(dtype) is str:
                if "hex" in dtype:
                    chunk[col] = chunk[col].str.htoi()
                    chunk[col] = chunk[col].astype(np.int32)
            else:
                chunk[col] = chunk[col].astype(dtype)


def _shuffle_gdf(gdf, gdf_size=None):
    """ Shuffles a cudf dataframe, returning a new dataframe with randomly
    ordered rows """
    gdf_size = gdf_size or len(gdf)
    arr = cp.arange(gdf_size)
    cp.random.shuffle(arr)
    return gdf.iloc[arr]


class Writer:
    def __init__(self):
        pass

    def add_data(self, gdf):
        raise NotImplementedError()

    def close(self):
        pass


class Shuffler(Writer):
    def __init__(
        self, out_dir, num_out_files=30, num_threads=4, cats=None, conts=None, labels=None
    ):
        self.writer = ParquetWriter(out_dir, num_out_files, num_threads, cats, conts, labels)

    def add_data(self, gdf):
        self.writer.add_data(_shuffle_gdf(gdf))

    def close(self):
        self.writer.close()


class ThreadedWriter(Writer):
    def __init__(
        self, out_dir, num_out_files=30, num_threads=4, cats=None, conts=None, labels=None
    ):
        # set variables
        self.out_dir = out_dir
        self.cats = cats
        self.conts = conts
        self.labels = labels
        self.column_names = None
        if labels and conts:
            self.column_names = labels + conts

        self.col_idx = {}

        self.num_threads = num_threads
        self.num_out_files = num_out_files
        self.num_samples = [0] * num_out_files

        self.data_files = None

        # create thread queue and locks
        self.queue = queue.Queue(num_threads)
        self.write_locks = [threading.Lock() for _ in range(num_out_files)]

        # signifies that end-of-data and that the thread should shut down
        self._eod = object()

        # create and start threads
        for _ in range(num_threads):
            write_thread = threading.Thread(target=self._write_thread, daemon=True)
            write_thread.start()

    def set_col_names(self, labels, cats, conts):
        self.cats = cats
        self.conts = conts
        self.labels = labels
        self.column_names = labels + conts

    def _write_thread(self):
        return

    @annotate("add_data", color="orange", domain="nvt_python")
    def add_data(self, gdf):
        # Populate columns idxs
        if not self.col_idx:
            for i, x in enumerate(gdf.columns.values):
                self.col_idx[str(x)] = i

        # get slice info
        int_slice_size = gdf.shape[0] // self.num_out_files
        slice_size = int_slice_size if gdf.shape[0] % int_slice_size == 0 else int_slice_size + 1

        for x in range(self.num_out_files):
            start = x * slice_size
            end = start + slice_size
            # check if end is over length
            end = end if end <= gdf.shape[0] else gdf.shape[0]
            to_write = gdf.iloc[start:end]
            self.num_samples[x] = self.num_samples[x] + to_write.shape[0]
            self.queue.put((x, to_write))

        # wait for all writes to finish before exitting (so that we aren't using memory)
        self.queue.join()

    def _write_metadata(self):
        return

    def _write_filelist(self):
        file_list_writer = open(os.path.join(self.out_dir, "file_list.txt"), "w")
        file_list_writer.write(str(self.num_out_files) + "\n")
        for f in self.data_files:
            file_list_writer.write(f + "\n")
        file_list_writer.close()

    def close(self):
        # wake up all the worker threads and signal for them to exit
        for _ in range(self.num_threads):
            self.queue.put(self._eod)

        # wait for pending writes to finish
        self.queue.join()

        self._write_filelist()
        self._write_metadata()

        # Close writers
        for writer in self.data_writers:
            writer.close()


class ParquetWriter(ThreadedWriter):
    def __init__(
        self, out_dir, num_out_files=30, num_threads=4, cats=None, conts=None, labels=None
    ):
        super().__init__(out_dir, num_out_files, num_threads, cats, conts, labels)
        self.data_files = [os.path.join(out_dir, f"{i}.parquet") for i in range(num_out_files)]
        self.data_writers = [pwriter(f, compression=None) for f in self.data_files]

    def _write_thread(self):
        while True:
            item = self.queue.get()
            try:
                if item is self._eod:
                    break
                idx, data = item
                with self.write_locks[idx]:
                    self.data_writers[idx].write_table(data)
            finally:
                self.queue.task_done()

    def _write_metadata(self):
        if self.cats is None:
            return
        metadata_writer = open(os.path.join(self.out_dir, "metadata.json"), "w")
        data = {}
        data["file_stats"] = []
        for i in range(len(self.data_files)):
            data["file_stats"].append({"file_name": f"{i}.data", "num_rows": self.num_samples[i]})
        # cats
        data["cats"] = []
        for c in self.cats:
            data["cats"].append({"col_name": c, "index": self.col_idx[c]})
        # conts
        data["conts"] = []
        for c in self.conts:
            data["conts"].append({"col_name": c, "index": self.col_idx[c]})
        # labels
        data["labels"] = []
        for c in self.labels:
            data["labels"].append({"col_name": c, "index": self.col_idx[c]})

        json.dump(data, metadata_writer)
        metadata_writer.close()


class HugeCTRWriter(ThreadedWriter):
    def __init__(
        self, out_dir, num_out_files=30, num_threads=4, cats=None, conts=None, labels=None
    ):
        super().__init__(out_dir, num_out_files, num_threads, cats, conts, labels)
        self.data_files = [os.path.join(out_dir, f"{i}.data") for i in range(num_out_files)]
        self.data_writers = [open(f, "ab") for f in self.data_files]

    def _write_thread(self):
        while True:
            item = self.queue.get()
            try:
                if item is self._eod:
                    break
                idx, data = item
                with self.write_locks[idx]:
                    ones = np.array(([1] * data.shape[0]), dtype=np.intc)
                    df = data[self.column_names].to_pandas().astype(np.single)
                    for i in range(len(self.cats)):
                        df["___" + str(i) + "___" + self.cats[i]] = ones
                        df[self.cats[i]] = data[self.cats[i]].to_pandas().astype(np.longlong)
                        self.data_writers[idx].write(df.to_numpy().tobytes())
            finally:
                self.queue.task_done()

    def _write_metadata(self):
        if self.cats is None:
            return
        for i in range(len(self.data_writers)):
            self.data_writers[i].seek(0)
            # error_check (0: no error check; 1: check_num)
            # num of samples in this file
            # Dimension of the labels
            # Dimension of the features
            # slot_num for each embedding
            # reserved for future use
            header = np.array(
                [
                    0,
                    self.num_samples[i],
                    len(self.labels),
                    len(self.conts),
                    len(self.cats),
                    0,
                    0,
                    0,
                ],
                dtype=np.longlong,
            )

            self.data_writers[i].write(header.tobytes())


def device_mem_size(kind="total"):
    if kind not in ["free", "total"]:
        raise ValueError("{0} not a supported option for device_mem_size.".format(kind))
    try:
        if kind == "free":
            return int(cuda.current_context().get_memory_info()[0])
        else:
            return int(cuda.current_context().get_memory_info()[1])
    except NotImplementedError:
        import pynvml

        pynvml.nvmlInit()
        if kind == "free":
            warnings.warn("get_memory_info is not supported. Using total device memory from NVML.")
        size = int(pynvml.nvmlDeviceGetMemoryInfo(pynvml.nvmlDeviceGetHandleByIndex(0)).total)
        pynvml.nvmlShutdown()
    return size


class WriterCache:
    def __init__(self):
        self.pq_writer_cache = {}

    def __del__(self):
        for path, (pw, fpath) in self.pq_writer_cache.items():
            pw.close()

    def get_pq_writer(self, prefix, s, mem):
        pw, fil = self.pq_writer_cache.get(prefix, (None, None))
        if pw is None:
            if mem:
                fil = BytesIO()
                pw = pwriter(fil, compression=None)
                self.pq_writer_cache[prefix] = (pw, fil)
            else:
                outfile_id = guid() + ".parquet"
                full_path = ".".join([prefix, outfile_id])
                pw = pwriter(full_path, compression=None)
                self.pq_writer_cache[prefix] = (pw, full_path)
        return pw


def get_cache():
    try:
        worker = get_worker()
    except ValueError:
        # There is no dask.distributed worker.
        # Assume client/worker are same process
        global DEFAULT_CACHE
        if DEFAULT_CACHE is None:
            DEFAULT_CACHE = WriterCache()
        return DEFAULT_CACHE
    if not hasattr(worker, "pw_cache"):
        worker.pw_cache = WriterCache()
    return worker.pw_cache


def clean_pw_cache():
    try:
        worker = get_worker()
    except ValueError:
        global DEFAULT_CACHE
        if DEFAULT_CACHE is not None:
            del DEFAULT_CACHE
            DEFAULT_CACHE = None
        return
    if hasattr(worker, "pw_cache"):
        del worker.pw_cache
    return


def guid():
    """ Simple utility function to get random hex string
    """
    return uuid4().hex


def _write_metadata(meta_list):
    # TODO: Write _metadata file here (need to collect metadata)
    return meta_list


@annotate("write_output_partition", color="green", domain="nvt_python")
def _write_output_partition(gdf, processed_path, shuffle, out_files_per_proc, fs):
    gdf_size = len(gdf)
    if shuffle == "full":
        # Dont need a real sort if we are doing in memory later
        typ = np.min_scalar_type(out_files_per_proc * 2)
        ind = cp.random.choice(cp.arange(out_files_per_proc, dtype=typ), gdf_size)
        result = group_split_dispatch(gdf, ind, out_files_per_proc, ignore_index=True)
        del ind
        del gdf
        # Write each split to a separate file
        for s, df in result.items():
            prefix = fs.sep.join([processed_path, "split." + str(s)])
            pw = get_cache().get_pq_writer(prefix, s, mem=True)
            pw.write_table(df)
    else:
        # We should do a real sort here
        if shuffle == "partial":
            gdf = _shuffle_gdf(gdf, gdf_size=gdf_size)
        splits = list(range(0, gdf_size, int(gdf_size / out_files_per_proc)))
        if splits[-1] < gdf_size:
            splits.append(gdf_size)
        # Write each split to a separate file
        for s in range(0, len(splits) - 1):
            prefix = fs.sep.join([processed_path, "split." + str(s)])
            pw = get_cache().get_pq_writer(prefix, s, mem=False)
            pw.write_table(gdf.iloc[splits[s] : splits[s + 1]])
    return gdf_size  # TODO: Make this metadata


@annotate("worker_shuffle", color="green", domain="nvt_python")
def _worker_shuffle(processed_path, fs):
    paths = []
    for path, (pw, bio) in get_cache().pq_writer_cache.items():
        pw.close()

        gdf = cudf.io.read_parquet(bio, index=False)
        bio.close()

        gdf = _shuffle_gdf(gdf)
        rel_path = "shuffled.%s.parquet" % (guid())
        full_path = fs.sep.join([processed_path, rel_path])
        gdf.to_parquet(full_path, compression=None, index=False)
        paths.append(full_path)
    return paths


class Dataset:
    """ Dask-based Dataset Class
        Converts a dataset into a dask_cudf DataFrame on demand

    Parameters
    -----------
    path : str or list of str
        Dataset path (or list of paths). If string, should specify
        a specific file or directory path. If this is a directory
        path, the directory structure must be flat (nested directories
        are not yet supported).
    engine : str or DatasetEngine
        DatasetEngine object or string identifier of engine. Current
        string options include: ("parquet").
    part_size : str or int
        Desired size (in bytes) of each Dask partition.
        If None, part_mem_fraction will be used to calculate the
        partition size.  Note that the underlying engine may allow
        other custom kwargs to override this argument.
    part_mem_fraction : float (default 0.125)
        Fractional size of desired dask partitions (relative
        to GPU memory capacity). Ignored if part_size is passed
        directly. Note that the underlying engine may allow other
        custom kwargs to override this argument.
    storage_options: None or dict
        Further parameters to pass to the bytes backend.
    """

    def __init__(
        self,
        paths,
        engine=None,
        part_size=None,
        part_mem_fraction=None,
        storage_options=None,
        **kwargs,
    ):
        if part_size:
            # If a specific partition size is given, use it directly
            part_size = parse_bytes(part_size)
        else:
            # If a fractional partition size is given, calculate part_size
            part_mem_fraction = part_mem_fraction or 0.125
            assert part_mem_fraction > 0.0 and part_mem_fraction < 1.0
            if part_mem_fraction > 0.25:
                warnings.warn(
                    "Using very large partitions sizes for Dask. "
                    "Memory-related errors are likely."
                )
            part_size = int(device_mem_size(kind="total") * part_mem_fraction)

        # Engine-agnostic path handling
        if hasattr(paths, "name"):
            paths = stringify_path(paths)
        if isinstance(paths, str):
            paths = [paths]

        storage_options = storage_options or {}
        # If engine is not provided, try to infer from end of paths[0]
        if engine is None:
            engine = paths[0].split(".")[-1]
        if isinstance(engine, str):
            if engine == "parquet":
                self.engine = ParquetDatasetEngine(
                    paths, part_size, storage_options=storage_options, **kwargs
                )
            elif engine == "csv":
                self.engine = CSVDatasetEngine(
                    paths, part_size, storage_options=storage_options, **kwargs
                )
            else:
                raise ValueError("Only parquet and csv supported (for now).")
        else:
            self.engine = engine(paths, part_size, storage_options=storage_options)

    def to_ddf(self, columns=None):
        return self.engine.to_ddf(columns=columns)

    def to_iter(self, columns=None):
        return self.engine.to_iter(columns=columns)


class DatasetEngine:
    """ DatasetEngine Class

        Base class for Dask-powered IO engines. Engines must provide
        a ``to_ddf`` method.
    """

    def __init__(self, paths, part_size, storage_options=None):
        paths = sorted(paths, key=natural_sort_key)
        self.paths = paths
        self.part_size = part_size

        fs, fs_token, _ = get_fs_token_paths(paths, mode="rb", storage_options=storage_options)
        self.fs = fs
        self.fs_token = fs_token

    def to_ddf(self, columns=None):
        raise NotImplementedError(""" Return a dask_cudf.DataFrame """)

    def to_iter(self, columns=None):
        raise NotImplementedError(""" Return a Iterator over the cudf chunks of the dataset  """)


class ParquetDatasetEngine(DatasetEngine):
    """ ParquetDatasetEngine

        Dask-based version of cudf.read_parquet.
    """

<<<<<<< HEAD
    def __init__(self, paths, part_size, storage_options, row_groups_per_part=None):
        # TODO: Improve dask_cudf.read_parquet performance so that
        # this class can be slimmed down.
        super().__init__(paths, part_size, storage_options)
        self._metadata, self._base = self.get_metadata()
        self._pieces = None
        if row_groups_per_part is None:
            file_path = self._metadata.row_group(0).column(0).file_path
            path0 = (
                self.fs.sep.join([self._base, file_path])
                if file_path != ""
                else self._base  # This is a single file
            )
=======
    def __init__(
        self,
        paths,
        part_size,
        storage_options,
        row_groups_per_part=None,
        legacy=False,
        batch_size=None,
    ):
        # TODO: Improve dask_cudf.read_parquet performance so that
        # this class can be slimmed down.
        super().__init__(paths, part_size, storage_options)
        self.batch_size = batch_size

        # the newer pyarrow dataset doesn't seem to be compatible with s3fs
        # (and instead uses its own fs abstraction) fallback to the legacy api
        # if we're not using a non-local filesystem
        if self.fs.protocol != "file":
            legacy = True

        if pa_ds and not legacy:
            # Use pyarrow.dataset API for "newer" pyarrow versions.
            # Note that datasets API cannot handle a directory path
            # within a list.
            if len(self.paths) == 1 and self.fs.isdir(self.paths[0]):
                self.paths = self.paths[0]
            self._legacy = False
            self._pieces = None
            self._metadata, self._base = defaultdict(int), ""
            path0 = None
            ds = pa_ds.dataset(self.paths, format="parquet")
            # TODO: Allow filtering while accessing fragments.
            #       This will require us to specify specific row-group indices
            for file_frag in ds.get_fragments():
                if path0 is None:
                    path0 = file_frag.path
                for rg_frag in file_frag.get_row_group_fragments():
                    self._metadata[rg_frag.path] += len(list(rg_frag.row_groups))
        else:
            # Use pq.ParquetDataset API for <0.17.1
            self._legacy = True
            self._metadata, self._base = self.get_metadata()
            self._pieces = None
            if row_groups_per_part is None:
                file_path = self._metadata.row_group(0).column(0).file_path
                path0 = (
                    self.fs.sep.join([self._base, file_path])
                    if file_path != ""
                    else self._base  # This is a single file
                )
>>>>>>> 294b480e

        if row_groups_per_part is None:
            rg_byte_size_0 = (
                cudf.io.read_parquet(path0, row_groups=0, row_group=0)
                .memory_usage(deep=True, index=True)
                .sum()
            )
            row_groups_per_part = self.part_size / rg_byte_size_0
            if row_groups_per_part < 1.0:
                warnings.warn(
                    f"Row group size {rg_byte_size_0} is bigger than requested part_size "
                    f"{self.part_size}"
                )
                row_groups_per_part = 1.0

        self.row_groups_per_part = int(row_groups_per_part)

        assert self.row_groups_per_part > 0

    @property
    def pieces(self):
        if self._pieces is None:
            self._pieces = self._get_pieces(self._metadata, self._base)
        return self._pieces

    def get_metadata(self):
        paths = self.paths
        fs = self.fs
        if len(paths) > 1:
            # This is a list of files
            dataset = pq.ParquetDataset(paths, filesystem=fs, validate_schema=False)
            base, fns = _analyze_paths(paths, fs)
        elif fs.isdir(paths[0]):
            # This is a directory
            dataset = pq.ParquetDataset(paths[0], filesystem=fs, validate_schema=False)
            allpaths = fs.glob(paths[0] + fs.sep + "*")
            base, fns = _analyze_paths(allpaths, fs)
        else:
            # This is a single file
            dataset = pq.ParquetDataset(paths[0], filesystem=fs)
            base = paths[0]
            fns = [None]

        metadata = None
        if dataset.metadata:
            # We have a metadata file
            return dataset.metadata, base
        else:
            # Collect proper metadata manually
            metadata = None
            for piece, fn in zip(dataset.pieces, fns):
                md = piece.get_metadata()
                if fn:
                    md.set_file_path(fn)
                if metadata:
                    metadata.append_row_groups(md)
                else:
                    metadata = md
            return metadata, base

    @annotate("get_pieces", color="green", domain="nvt_python")
    def _get_pieces(self, metadata, data_path):

        # get the number of row groups per file
        file_row_groups = defaultdict(int)
        for rg in range(metadata.num_row_groups):
            fpath = metadata.row_group(rg).column(0).file_path
            if fpath is None:
                raise ValueError("metadata is missing file_path string.")
            file_row_groups[fpath] += 1

        # create pieces from each file, limiting the number of row_groups in each piece
        pieces = []
        for filename, row_group_count in file_row_groups.items():
            row_groups = range(row_group_count)
            for i in range(0, row_group_count, self.row_groups_per_part):
                rg_list = list(row_groups[i : i + self.row_groups_per_part])
                full_path = (
                    self.fs.sep.join([data_path, filename])
                    if filename != ""
                    else data_path  # This is a single file
                )
                pieces.append((full_path, rg_list))
        return pieces

    @staticmethod
    @annotate("read_piece", color="green", domain="nvt_python")
    def read_piece(piece, columns):
        path, row_groups = piece
        return cudf.io.read_parquet(
            path,
            # cudf 0.15 (only need `row_groups`)
            row_groups=row_groups,
            # cudf 0.14 (need `row_group` and `row_group_count`)
            row_group=row_groups[0],
            row_group_count=len(row_groups),
            columns=columns,
            index=False,
        )

    def meta_empty(self, columns=None):
        path, _ = self.pieces[0]
        return cudf.io.read_parquet(
            path,
            # cudf 0.15
            row_groups=0,
            # cudf 0.14
            row_group=0,
            columns=columns,
            index=False,
        ).iloc[:0]

    def to_ddf(self, columns=None):
        pieces = self.pieces
        name = "parquet-to-ddf-" + tokenize(self.fs_token, pieces, columns)
        dsk = {
            (name, p): (ParquetDatasetEngine.read_piece, piece, columns)
            for p, piece in enumerate(pieces)
        }
        meta = self.meta_empty(columns=columns)
        divisions = [None] * (len(pieces) + 1)
        return new_dd_object(dsk, name, meta, divisions)

    def to_iter(self, columns=None):
        part_mem_fraction = self.part_size / device_mem_size(kind="total")
        for path in self.paths:
            yield from PQFileReader(
                path, self.fs, part_mem_fraction, columns=columns, batch_size=self.batch_size
            )


class CSVDatasetEngine(DatasetEngine):
    """ CSVDatasetEngine

        Thin wrapper around dask_cudf.read_csv.
    """

    def __init__(self, *args, **kwargs):
        super().__init__(*args)
        self._meta = {}
        self.csv_kwargs = kwargs
        # CSV reader needs a list of files
        # (Assume flat directory structure if this is a dir)
        if len(self.paths) == 1 and self.fs.isdir(self.paths[0]):
            self.paths = self.fs.glob(self.fs.sep.join([self.paths[0], "*"]))

    def to_ddf(self, columns=None):
        return dask_cudf.read_csv(self.paths, chunksize=self.part_size, **self.csv_kwargs)[columns]

    def to_iter(self, columns=None):
        part_mem_fraction = self.part_size / device_mem_size(kind="total")
        for path in self.paths:
            yield from CSVFileReader(
                path, self.fs, part_mem_fraction, columns=columns, **self.csv_kwargs
            )<|MERGE_RESOLUTION|>--- conflicted
+++ resolved
@@ -772,11 +772,19 @@
         Dask-based version of cudf.read_parquet.
     """
 
-<<<<<<< HEAD
-    def __init__(self, paths, part_size, storage_options, row_groups_per_part=None):
+    def __init__(
+        self,
+        paths,
+        part_size,
+        storage_options,
+        row_groups_per_part=None,
+        legacy=False,
+        batch_size=None,
+    ):      
         # TODO: Improve dask_cudf.read_parquet performance so that
         # this class can be slimmed down.
         super().__init__(paths, part_size, storage_options)
+        self.batch_size = batch_size
         self._metadata, self._base = self.get_metadata()
         self._pieces = None
         if row_groups_per_part is None:
@@ -786,58 +794,6 @@
                 if file_path != ""
                 else self._base  # This is a single file
             )
-=======
-    def __init__(
-        self,
-        paths,
-        part_size,
-        storage_options,
-        row_groups_per_part=None,
-        legacy=False,
-        batch_size=None,
-    ):
-        # TODO: Improve dask_cudf.read_parquet performance so that
-        # this class can be slimmed down.
-        super().__init__(paths, part_size, storage_options)
-        self.batch_size = batch_size
-
-        # the newer pyarrow dataset doesn't seem to be compatible with s3fs
-        # (and instead uses its own fs abstraction) fallback to the legacy api
-        # if we're not using a non-local filesystem
-        if self.fs.protocol != "file":
-            legacy = True
-
-        if pa_ds and not legacy:
-            # Use pyarrow.dataset API for "newer" pyarrow versions.
-            # Note that datasets API cannot handle a directory path
-            # within a list.
-            if len(self.paths) == 1 and self.fs.isdir(self.paths[0]):
-                self.paths = self.paths[0]
-            self._legacy = False
-            self._pieces = None
-            self._metadata, self._base = defaultdict(int), ""
-            path0 = None
-            ds = pa_ds.dataset(self.paths, format="parquet")
-            # TODO: Allow filtering while accessing fragments.
-            #       This will require us to specify specific row-group indices
-            for file_frag in ds.get_fragments():
-                if path0 is None:
-                    path0 = file_frag.path
-                for rg_frag in file_frag.get_row_group_fragments():
-                    self._metadata[rg_frag.path] += len(list(rg_frag.row_groups))
-        else:
-            # Use pq.ParquetDataset API for <0.17.1
-            self._legacy = True
-            self._metadata, self._base = self.get_metadata()
-            self._pieces = None
-            if row_groups_per_part is None:
-                file_path = self._metadata.row_group(0).column(0).file_path
-                path0 = (
-                    self.fs.sep.join([self._base, file_path])
-                    if file_path != ""
-                    else self._base  # This is a single file
-                )
->>>>>>> 294b480e
 
         if row_groups_per_part is None:
             rg_byte_size_0 = (
