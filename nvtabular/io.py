#
# Copyright (c) 2020, NVIDIA CORPORATION.
#
# Licensed under the Apache License, Version 2.0 (the "License");
# you may not use this file except in compliance with the License.
# You may obtain a copy of the License at
#
#     http://www.apache.org/licenses/LICENSE-2.0
#
# Unless required by applicable law or agreed to in writing, software
# distributed under the License is distributed on an "AS IS" BASIS,
# WITHOUT WARRANTIES OR CONDITIONS OF ANY KIND, either express or implied.
# See the License for the specific language governing permissions and
# limitations under the License.
#

import io
import json
import logging
import os
import queue
import threading
import warnings
from itertools import islice

import cudf
import cupy as cp
import numba.cuda as cuda
import numpy as np
from cudf._lib.nvtx import annotate
from cudf.io.parquet import ParquetWriter as pwriter

LOG = logging.getLogger("nvtabular")

#
# Helper Function definitions
#


def _allowable_batch_size(gpu_memory_frac, row_size):
    free_mem = _device_mem_size(kind="free")
    gpu_memory = free_mem * gpu_memory_frac
    return max(int(gpu_memory / row_size), 1)


def _get_read_engine(engine, file_path, **kwargs):
    LOG.debug("opening '%s' as %s", file_path, engine)
    if engine is None:
        engine = file_path.split(".")[-1]
    if not isinstance(engine, str):
        raise TypeError("Expecting engine as string type.")

    if engine == "csv":
        return CSVFileReader(file_path, **kwargs)
    elif engine == "parquet":
        return PQFileReader(file_path, **kwargs)
    else:
        raise ValueError("Unrecognized read engine.")


#
# GPUFileReader Base Class
#


class GPUFileReader:
    def __init__(
        self, file_path, gpu_memory_frac, batch_size, row_size=None, columns=None, **kwargs
    ):
        """ GPUFileReader Constructor
        """
        self.file_path = file_path
        self.row_size = row_size
        self.columns = columns
        self.intialize_reader(gpu_memory_frac, batch_size, **kwargs)

    def intialize_reader(self, **kwargs):
        """ Define necessary file statistics and properties for reader
        """
        raise NotImplementedError()

    def __iter__(self):
        """ Iterates through the file, yielding a series of cudf.DataFrame objects
        """
        raise NotImplementedError()

    def __len__(self):
        """ Returns the number of dataframe chunks in the file """
        raise NotImplementedError()

    @property
    def estimated_row_size(self):
        return self.row_size


#
# GPUFileReader Sub Classes (Parquet and CSV Engines)
#


class PQFileReader(GPUFileReader):
    def intialize_reader(self, gpu_memory_frac, batch_size, **kwargs):
        self.reader = cudf.read_parquet

        # Read Parquet-file metadata
        (self.num_rows, self.num_row_groups, columns) = cudf.io.read_parquet_metadata(
            self.file_path
        )
        # Use first row-group metadata to estimate memory-rqs
        # NOTE: We could also use parquet metadata here, but
        #       `total_uncompressed_size` for each column is
        #       not representative of dataframe size for
        #       strings/categoricals (parquet only stores uniques)
        self.row_size = self.row_size or 0
        if self.num_rows > 0 and self.row_size == 0:
            for col in self.reader(self.file_path, num_rows=1)._columns:
                # removed logic for max in first x rows, it was
                # causing infinite loops for our customers on their datasets.
                self.row_size += col.dtype.itemsize
        # Check if we are using row groups
        self.use_row_groups = kwargs.get("use_row_groups", None)
        self.row_group_batch = 1
        self.next_row_group = 0

        # Determine batch size if needed
        if batch_size and not self.use_row_groups:
            self.batch_size = batch_size
            self.use_row_groups = False
        else:
            # Use row size to calculate "allowable" batch size
            gpu_memory_batch = _allowable_batch_size(gpu_memory_frac, self.row_size)
            self.batch_size = min(gpu_memory_batch, self.num_rows)

            # Use row-groups if they meet memory constraints
            rg_size = int(self.num_rows / self.num_row_groups)
            if (self.use_row_groups is None) and (rg_size <= gpu_memory_batch):
                self.use_row_groups = True
            elif self.use_row_groups is None:
                self.use_row_groups = False

            # Determine row-groups per batch
            if self.use_row_groups:
                self.row_group_batch = max(int(gpu_memory_batch / rg_size), 1)

    def __len__(self):
        return int((self.num_rows + self.batch_size - 1) // self.batch_size)

    def __iter__(self):
        for nskip in range(0, self.num_rows, self.batch_size):
            # not using row groups because concat uses up double memory
            # making iterator unable to use selected gpu memory fraction.
            batch = min(self.batch_size, self.num_rows - nskip)
            LOG.debug(
                "loading chunk from %s, (skip_rows=%s, num_rows=%s)", self.file_path, nskip, batch
            )
            gdf = self.reader(
                self.file_path, num_rows=batch, skip_rows=nskip, engine="cudf", columns=self.columns
            )
            gdf.reset_index(drop=True, inplace=True)
            yield gdf
            gdf = None


class CSVFileReader(GPUFileReader):
    def intialize_reader(self, gpu_memory_frac, batch_size, **kwargs):
        self.reader = cudf.read_csv
        # Count rows and determine column names
        estimate_row_size = False
        if self.row_size is None:
            self.row_size = 0
            estimate_row_size = True
        self.offset = 0
        self.file_bytes = os.stat(str(self.file_path)).st_size

        # Use first row to estimate memory-reqs
        names = kwargs.get("names", None)
        dtype = kwargs.get("dtype", None)
        # default csv delim is ","
        sep = kwargs.get("sep", ",")
        self.sep = sep
        self.names = []
        dtype_inf = {}
        nrows = 10
        head = "".join(islice(open(self.file_path), nrows))
        snippet = self.reader(
            io.StringIO(head), nrows=nrows, names=names, dtype=dtype, sep=sep, header=0
        )
        self.inferred_names = not names
        if self.file_bytes > 0:
            for i, col in enumerate(snippet.columns):
                if names:
                    name = names[i]
                else:
                    name = col
                self.names.append(name)
            for i, col in enumerate(snippet._columns):
                if estimate_row_size:
                    self.row_size += col.dtype.itemsize
                dtype_inf[self.names[i]] = col.dtype
        self.dtype = dtype or dtype_inf

        # Determine batch size if needed
        if batch_size:
            self.batch_size = batch_size * self.row_size
        else:
            free_mem = _device_mem_size(kind="free")
            self.batch_size = free_mem * gpu_memory_frac
        self.num_chunks = int((self.file_bytes + self.batch_size - 1) // self.batch_size)

    def __len__(self):
        return self.num_chunks

    def __iter__(self):
        for chunks in range(self.num_chunks):
            LOG.debug(
                "loading chunk from %s, byte_range=%s",
                self.file_path,
                (chunks * self.batch_size, self.batch_size),
            )
            chunk = self.reader(
                self.file_path,
                byte_range=(chunks * self.batch_size, self.batch_size),
                names=self.names,
                header=0 if chunks == 0 and self.inferred_names else None,
                sep=self.sep,
            )

            if self.columns:
                for col in self.columns:
                    chunk[col] = chunk[col].astype(self.dtype[col])
                chunk = chunk[self.columns]

            yield chunk
            chunk = None


#
# GPUFileIterator (Single File Iterator)
#


class GPUFileIterator:
    def __init__(
        self,
        file_path,
        engine=None,
        gpu_memory_frac=0.5,
        batch_size=None,
        columns=None,
        use_row_groups=None,
        dtypes=None,
        names=None,
        row_size=None,
        **kwargs,
    ):
        self.file_path = file_path
        self.engine = _get_read_engine(
            engine,
            file_path,
            columns=columns,
            batch_size=batch_size,
            gpu_memory_frac=gpu_memory_frac,
            use_row_groups=use_row_groups,
            dtypes=dtypes,
            names=names,
            row_size=None,
            **kwargs,
        )
        self.dtypes = dtypes
        self.columns = columns

    def __iter__(self):
        for chunk in self.engine:
            if self.dtypes:
                self._set_dtypes(chunk)
            yield chunk
            chunk = None

    def __len__(self):
        return len(self.engine)

    def _set_dtypes(self, chunk):
        for col, dtype in self.dtypes.items():
            if type(dtype) is str:
                if "hex" in dtype:
                    chunk[col] = chunk[col]._column.nvstrings.htoi()
                    chunk[col] = chunk[col].astype(np.int32)
            else:
                chunk[col] = chunk[col].astype(dtype)


#
# GPUDatasetIterator (Iterates through multiple files)
#


class GPUDatasetIterator:

    """
    Iterates through the files and returns a part of the
    data as a GPU dataframe

    Parameters
    -----------
    paths : list of str
        Path(s) of the data file(s)
    names : list of str
        names of the columns in the dataset
    engine : str
        supported file types are: 'parquet' or 'csv'
    gpu_memory_frac : float
        fraction of the GPU memory to fill
    batch_size : int
        number of samples in each batch
    columns :
    use_row_groups :
    dtypes :
    row_size: int
    """

    def __init__(self, paths, **kwargs):
        if isinstance(paths, str):
            paths = [paths]
        if not isinstance(paths, list):
            raise TypeError("paths must be a string or a list.")
        if len(paths) < 1:
            raise ValueError("len(paths) must be > 0.")
        self.paths = paths
        self.kwargs = kwargs
        self.cur_path = None

    def __iter__(self):
        for path in self.paths:
            self.cur_path = path
            yield from GPUFileIterator(path, **self.kwargs)


def _shuffle_gdf(gdf, gdf_size=None):
    """ Shuffles a cudf dataframe, returning a new dataframe with randomly
    ordered rows """
    gdf_size = gdf_size or len(gdf)
    arr = cp.arange(gdf_size)
    cp.random.shuffle(arr)
    return gdf.iloc[arr]


class Writer:
    def __init__(self):
        pass

    def add_data(self, gdf):
        raise NotImplementedError()

    def close(self):
        pass


class Shuffler(Writer):
    def __init__(
        self, out_dir, num_out_files=30, num_threads=4, cats=None, conts=None, labels=None,
    ):
        self.writer = ParquetWriter(out_dir, num_out_files, num_threads, cats, conts, labels)

    def add_data(self, gdf):
        self.writer.add_data(_shuffle_gdf(gdf))

    def close(self):
        self.writer.close()


class ThreadedWriter(Writer):
    def __init__(
        self, out_dir, num_out_files=30, num_threads=4, cats=None, conts=None, labels=None,
    ):
        # set variables
        self.out_dir = out_dir
        self.cats = cats
        self.conts = conts
        self.labels = labels
        self.column_names = None
        if labels and conts:
            self.column_names = labels + conts

        self.num_threads = num_threads
        self.num_out_files = num_out_files
        self.num_samples = [0] * num_out_files

        self.data_files = None

        # create thread queue and locks
        self.queue = queue.Queue(num_threads)
        self.write_locks = [threading.Lock() for _ in range(num_out_files)]

        # signifies that end-of-data and that the thread should shut down
        self._eod = object()

        # create and start threads
        for _ in range(num_threads):
            write_thread = threading.Thread(target=self._write_thread, daemon=True)
            write_thread.start()

    def set_col_names(self, labels, cats, conts):
        self.cats = cats
        self.conts = conts
        self.labels = labels
        self.column_names = labels + conts

    def _write_thread(self):
        return

    @annotate("add_data", color="orange", domain="nvt_python")
    def add_data(self, gdf):
        # get slice info
        int_slice_size = gdf.shape[0] // self.num_out_files
        slice_size = int_slice_size if gdf.shape[0] % int_slice_size == 0 else int_slice_size + 1

        for x in range(self.num_out_files):
            start = x * slice_size
            end = start + slice_size
            # check if end is over length
            end = end if end <= gdf.shape[0] else gdf.shape[0]
            to_write = gdf.iloc[start:end]
            self.num_samples[x] = self.num_samples[x] + to_write.shape[0]
            self.queue.put((x, to_write))

        # wait for all writes to finish before exitting (so that we aren't using memory)
        self.queue.join()

    def _write_metadata(self):
        return

    def _write_filelist(self):
        file_list_writer = open(os.path.join(self.out_dir, "file_list.txt"), "w")
        file_list_writer.write(str(self.num_out_files) + "\n")
        for f in self.data_files:
            file_list_writer.write(f + "\n")
        file_list_writer.close()

    def close(self):
        # wake up all the worker threads and signal for them to exit
        for _ in range(self.num_threads):
            self.queue.put(self._eod)

        # wait for pending writes to finish
        self.queue.join()

        self._write_filelist()
        self._write_metadata()

        # Close writers
        for writer in self.data_writers:
            writer.close()


class ParquetWriter(ThreadedWriter):
    def __init__(
        self, out_dir, num_out_files=30, num_threads=4, cats=None, conts=None, labels=None,
    ):
        super().__init__(out_dir, num_out_files, num_threads, cats, conts, labels)
        self.data_files = [os.path.join(out_dir, f"{i}.parquet") for i in range(num_out_files)]
        self.data_writers = [pwriter(f, compression=None) for f in self.data_files]

    def _write_thread(self):
        while True:
            item = self.queue.get()
            try:
                if item is self._eod:
                    break
                idx, data = item
                with self.write_locks[idx]:
                    self.data_writers[idx].write_table(data)
            finally:
                self.queue.task_done()

    def _write_metadata(self):
        metadata_writer = open(os.path.join(self.out_dir, "metadata.json"), "w")
        data = {}
        data["file_stats"] = []
        for i in range(len(self.data_files)):
            data["file_stats"].append({"file_name": f"{i}.data", "num_rows": self.num_samples[i]})
        data["cats_name"] = self.cats
        data["conts_name"] = self.conts
        data["conts_labels"] = self.labels
        json.dump(data, metadata_writer)
        metadata_writer.close()


class HugeCTRWriter(ThreadedWriter):
    def __init__(
        self, out_dir, num_out_files=30, num_threads=4, cats=None, conts=None, labels=None,
    ):
        super().__init__(out_dir, num_out_files, num_threads, cats, conts, labels)
        self.data_files = [os.path.join(out_dir, f"{i}.data") for i in range(num_out_files)]
        self.data_writers = [open(f, "ab") for f in self.data_files]

    def _write_thread(self):
        while True:
            item = self.queue.get()
            try:
                if item is self._eod:
                    break
                idx, data = item
                with self.write_locks[idx]:
                    ones = np.array(([1] * data.shape[0]), dtype=np.intc)
                    df = data[self.column_names].to_pandas().astype(np.single)
                    for i in range(len(self.cats)):
                        df["___" + str(i) + "___" + self.cats[i]] = ones
                        df[self.cats[i]] = data[self.cats[i]].to_pandas().astype(np.longlong)
                        self.data_writers[idx].write(df.to_numpy().tobytes())
            finally:
                self.queue.task_done()

    def _write_metadata(self):
        for i in range(len(self.data_writers)):
            self.data_writers[i].seek(0)
            # error_check (0: no error check; 1: check_num)
            # num of samples in this file
            # Dimension of the labels
            # Dimension of the features
            # slot_num for each embedding
            # reserved for future use
            header = np.array(
                [
                    0,
                    self.num_samples[i],
                    len(self.labels),
                    len(self.conts),
                    len(self.cats),
                    0,
                    0,
                    0,
                ],
                dtype=np.longlong,
            )

<<<<<<< HEAD
            self.writers[i].write(header.tobytes())

    def set_col_names(self, labels, cats, conts):
        self.cats = cats
        self.conts = conts
        self.labels = labels
        self.column_names = labels + conts

    def close(self):
        # wake up all the worker threads and signal for them to exit
        for _ in range(self.num_threads):
            self.queue.put(self._eod)

        # wait for pending writes to finish
        self.queue.join()
        self.write_header()

        for writer in self.writers:
            writer.close()


def _shuffle_gdf(gdf, gdf_size=None):
    """ Shuffles a cudf dataframe, returning a new dataframe with randomly
    ordered rows """
    gdf_size = gdf_size or len(gdf)
    arr = cp.arange(gdf_size)
    cp.random.shuffle(arr)
    return gdf.iloc[arr]


def _device_mem_size(kind="total"):
    if kind not in ["free", "total"]:
        raise ValueError("kind argument not supported.")
    try:
        if kind == "free":
            return int(cuda.current_context().get_memory_info()[0])
        else:
            return int(cuda.current_context().get_memory_info()[1])
    except NotImplementedError:
        # TODO: Remove this block if/when rmm approach is fully supported
        import pynvml

        pynvml.nvmlInit()
        if kind == "free":
            warnings.warn("RMM get_info is not supported. Using total device memory.")
        size = int(pynvml.nvmlDeviceGetMemoryInfo(pynvml.nvmlDeviceGetHandleByIndex(0)).total)
        pynvml.nvmlShutdown()
    return size
=======
            self.data_writers[i].write(header.tobytes())
>>>>>>> dd965ca5
<|MERGE_RESOLUTION|>--- conflicted
+++ resolved
@@ -357,7 +357,7 @@
 
 class Shuffler(Writer):
     def __init__(
-        self, out_dir, num_out_files=30, num_threads=4, cats=None, conts=None, labels=None,
+        self, out_dir, num_out_files=30, num_threads=4, cats=None, conts=None, labels=None
     ):
         self.writer = ParquetWriter(out_dir, num_out_files, num_threads, cats, conts, labels)
 
@@ -370,7 +370,7 @@
 
 class ThreadedWriter(Writer):
     def __init__(
-        self, out_dir, num_out_files=30, num_threads=4, cats=None, conts=None, labels=None,
+        self, out_dir, num_out_files=30, num_threads=4, cats=None, conts=None, labels=None
     ):
         # set variables
         self.out_dir = out_dir
@@ -454,7 +454,7 @@
 
 class ParquetWriter(ThreadedWriter):
     def __init__(
-        self, out_dir, num_out_files=30, num_threads=4, cats=None, conts=None, labels=None,
+        self, out_dir, num_out_files=30, num_threads=4, cats=None, conts=None, labels=None
     ):
         super().__init__(out_dir, num_out_files, num_threads, cats, conts, labels)
         self.data_files = [os.path.join(out_dir, f"{i}.parquet") for i in range(num_out_files)]
@@ -487,7 +487,7 @@
 
 class HugeCTRWriter(ThreadedWriter):
     def __init__(
-        self, out_dir, num_out_files=30, num_threads=4, cats=None, conts=None, labels=None,
+        self, out_dir, num_out_files=30, num_threads=4, cats=None, conts=None, labels=None
     ):
         super().__init__(out_dir, num_out_files, num_threads, cats, conts, labels)
         self.data_files = [os.path.join(out_dir, f"{i}.data") for i in range(num_out_files)]
@@ -533,35 +533,7 @@
                 dtype=np.longlong,
             )
 
-<<<<<<< HEAD
-            self.writers[i].write(header.tobytes())
-
-    def set_col_names(self, labels, cats, conts):
-        self.cats = cats
-        self.conts = conts
-        self.labels = labels
-        self.column_names = labels + conts
-
-    def close(self):
-        # wake up all the worker threads and signal for them to exit
-        for _ in range(self.num_threads):
-            self.queue.put(self._eod)
-
-        # wait for pending writes to finish
-        self.queue.join()
-        self.write_header()
-
-        for writer in self.writers:
-            writer.close()
-
-
-def _shuffle_gdf(gdf, gdf_size=None):
-    """ Shuffles a cudf dataframe, returning a new dataframe with randomly
-    ordered rows """
-    gdf_size = gdf_size or len(gdf)
-    arr = cp.arange(gdf_size)
-    cp.random.shuffle(arr)
-    return gdf.iloc[arr]
+            self.data_writers[i].write(header.tobytes())
 
 
 def _device_mem_size(kind="total"):
@@ -581,7 +553,4 @@
             warnings.warn("RMM get_info is not supported. Using total device memory.")
         size = int(pynvml.nvmlDeviceGetMemoryInfo(pynvml.nvmlDeviceGetHandleByIndex(0)).total)
         pynvml.nvmlShutdown()
-    return size
-=======
-            self.data_writers[i].write(header.tobytes())
->>>>>>> dd965ca5
+    return size