#
# Copyright (c) 2021, NVIDIA CORPORATION.
#
# Licensed under the Apache License, Version 2.0 (the "License");
# you may not use this file except in compliance with the License.
# You may obtain a copy of the License at
#
#     http://www.apache.org/licenses/LICENSE-2.0
#
# Unless required by applicable law or agreed to in writing, software
# distributed under the License is distributed on an "AS IS" BASIS,
# WITHOUT WARRANTIES OR CONDITIONS OF ANY KIND, either express or implied.
# See the License for the specific language governing permissions and
# limitations under the License.
#
import collections.abc

from nvtabular.graph.base_operator import BaseOperator
from nvtabular.graph.ops import ConcatColumns, SelectionOp, SubsetColumns, SubtractionOp
from nvtabular.graph.schema import Schema
from nvtabular.graph.selector import ColumnSelector


class Node:
    """A Node is a group of columns that you want to apply the same transformations to.
    Node's can be transformed by shifting operators on to them, which returns a new
    Node with the transformations applied. This lets you define a graph of operations
    that makes up your workflow

    Parameters
    ----------
    selector: ColumnSelector
        Defines which columns to select from the input Dataset using column names and tags.
    """

    def __init__(self, selector=None):
        self.parents = []
        self.children = []
        self.dependencies = []

        self.op = None
        self.input_schema = None
        self.output_schema = None

        if isinstance(selector, list):
            selector = ColumnSelector(selector)

        if selector and not isinstance(selector, ColumnSelector):
            raise TypeError("The selector argument must be a list or a ColumnSelector")

        if selector is not None:
            self.op = SelectionOp(selector)

<<<<<<< HEAD
        breakpoint()

        self._selector = selector
=======
        self.selector = selector
>>>>>>> 22df264c

    @property
    def selector(self):
        return self._selector

    @selector.setter
    def selector(self, sel):
        if isinstance(sel, list):
            sel = ColumnSelector(sel)

        breakpoint()

        self._selector = sel

    # These methods must maintain grouping
    def add_dependency(self, dep):
        dep_nodes = _nodify(dep)
        self.dependencies.append(dep_nodes)

    def add_child(self, child):
        child_nodes = _nodify(child)

        if not isinstance(child_nodes, list):
            child_nodes = [child_nodes]

        for child_node in child_nodes:
            child_node.parents.append(self)

        self.children.extend(child_nodes)

    def add_parent(self, parent):
        parent_nodes = _nodify(parent)

        if not isinstance(parent_nodes, list):
            parent_nodes = [parent_nodes]

        for parent_node in parent_nodes:
            parent_node.children.append(self)

        self.parents.extend(parent_nodes)

    def compute_schemas(self, root_schema):
        # If parent is an addition node, we may need to propagate grouping
        # unless we're a node that already has a selector
        if not self.selector:
            if (
                len(self.parents) == 1
                and isinstance(self.parents[0].op, ConcatColumns)
                and self.parents[0].selector
                and (self.parents[0].selector.names)
            ):
                self.selector = self.parents[0].selector

        parents_selector = _combine_selectors(self.parents)
        dependencies_selector = _combine_selectors(self.dependencies)
        parents_schema = _combine_schemas(self.parents)
        deps_schema = _combine_schemas(self.dependencies)

        self.input_schema = self.op.compute_input_schema(
            root_schema, parents_schema, deps_schema, self.selector
        )
        self.selector = self.op.compute_selector(
            self.input_schema, self.selector, parents_selector, dependencies_selector
        )
        self.output_schema = self.op.compute_output_schema(self.input_schema, self.selector)

    # def update_schemas(self, root_schema):
    #     # TODO: Where do we grab these updates from?
    #     upstream_selector = _combine_selectors(self.grouped_parents_with_dependencies)
    #     parents_schema = _combine_schemas(self.parents)
    #     deps_schema = _combine_schemas(self.dependencies)

    #     self.input_schema = self.op.compute_input_schema(
    #         root_schema, parents_schema, deps_schema, self._selector
    #     )
    #     self.output_schema = self.op.compute_output_schema(self.input_schema, self.selector)

    #     # column names vs column attributes
    #     # self.op.compute_output_columns

    #     self.op.compute_output_names
    #     self.op.compute_output_attrs
    #         self.op.compute_output_properties
    #         self.op.compute_output_dtypes
    #         self.op.compute_output_tags

    def __rshift__(self, operator):
        """Transforms this Node by applying an BaseOperator

        Parameters
        -----------
        operators: BaseOperator or callable

        Returns
        -------
        Node
        """
        if isinstance(operator, type) and issubclass(operator, BaseOperator):
            # handle case where an operator class is passed
            operator = operator()

        if not isinstance(operator, BaseOperator):
            raise ValueError(f"Expected operator or callable, got {operator.__class__}")

        child = type(self)()
        child.op = operator
        child.add_parent(self)

        dependencies = operator.dependencies()

        if dependencies:
            if not isinstance(dependencies, collections.abc.Sequence):
                dependencies = [dependencies]

            for dependency in dependencies:
                child.add_dependency(dependency)

        return child

    def __add__(self, other):
        """Adds columns from this Node with another to return a new Node

        Parameters
        -----------
        other: Node or str or list of str

        Returns
        -------
        Node
        """
        if isinstance(self.op, ConcatColumns):
            child = self
        else:
            # Create a child node
            child = type(self)()
            child.op = ConcatColumns(label="+")
            child.add_parent(self)

        # The right operand becomes a dependency
        other_nodes = _nodify(other)
        other_nodes = [other_nodes]

        for other_node in other_nodes:
            # If the other node is a `+` node, we want to collapse it into this `+` node to
            # avoid creating a cascade of repeated `+`s that we'd need to optimize out by
            # re-combining them later in order to clean up the graph
            if not isinstance(other_node, list) and isinstance(other_node.op, ConcatColumns):
                child.dependencies += other_node.grouped_parents_with_dependencies
            else:
                child.add_dependency(other_node)

        return child

    # handle the "column_name" + Node case
    __radd__ = __add__

    def __sub__(self, other):
        """Removes columns from this Node with another to return a new Node

        Parameters
        -----------
        other: Node or str or list of str
            Columns to remove

        Returns
        -------
        Node
        """
        other_nodes = _nodify(other)

        if not isinstance(other_nodes, list):
            other_nodes = [other_nodes]

        child = type(self)()
        child.add_parent(self)
        child.op = SubtractionOp()

        for other_node in other_nodes:
            if isinstance(other_node.op, SelectionOp) and not other_node.parents_with_dependencies:
                child.selector += other_node.selector
                child.op.selector += child.selector
            else:
                child.add_dependency(other_node)

        return child

    def __rsub__(self, other):
        left_operand = _nodify(other)
        right_operand = self

        if not isinstance(left_operand, list):
            left_operand = [left_operand]

        child = type(self)()
        child.add_parent(left_operand)
        child.op = SubtractionOp()

        if (
            isinstance(right_operand.op, SelectionOp)
            and not right_operand.parents_with_dependencies
        ):
            child.selector += right_operand.selector
            child.op.selector += child.selector
        else:
            child.add_dependency(right_operand)

        return child

    def __getitem__(self, columns):
        """Selects certain columns from this Node, and returns a new Columngroup with only
        those columns

        Parameters
        -----------
        columns: str or list of str
            Columns to select

        Returns
        -------
        Node
        """
        col_selector = ColumnSelector(columns)
        child = type(self)(col_selector)
        child.op = SubsetColumns(label=str(list(columns)))
        child.add_parent(self)
        return child

    def __repr__(self):
        output = " output" if not self.children else ""
        return f"<Node {self.label}{output}>"

    @property
    def parents_with_dependencies(self):
        nodes = []
        for node in self.parents + self.dependencies:
            if isinstance(node, list):
                nodes.extend(node)
            else:
                nodes.append(node)

        return nodes

    @property
    def grouped_parents_with_dependencies(self):
        return self.parents + self.dependencies

    @property
    def input_columns(self):
        if self.input_schema is None:
            raise RuntimeError(
                "The input columns aren't computed until the workflow "
                "is fit to a dataset or input schema."
            )

        if (
            self.selector
            and not self.selector.tags
            and all(not selector.tags for selector in self.selector.subgroups)
        ):
            # To maintain column groupings
            return self.selector
        else:
            return ColumnSelector(self.input_schema.column_names)

    @property
    def output_columns(self):
        if self.output_schema is None:
            raise RuntimeError(
                "The output columns aren't computed until the workflow "
                "is fit to a dataset or input schema."
            )

        return ColumnSelector(self.output_schema.column_names)

    @property
    def dependency_schema(self):
        return _combine_schemas(self.dependencies)

    @property
    def dependency_columns(self):
        return _combine_selectors(self.dependencies)

    @property
    def label(self):
        if self.op and hasattr(self.op, "label"):
            return self.op.label
        elif self.op:
            return str(type(self.op))
        elif not self.parents:
            return f"input cols=[{self._cols_repr}]"
        else:
            return "??"

    @property
    def _cols_repr(self):
        if self.input_schema:
            columns = self.input_schema.column_names
        elif self.selector:
            columns = self.selector.names
        else:
            columns = []

        cols_repr = ", ".join(map(str, columns[:3]))
        if len(columns) > 3:
            cols_repr += "..."

        return cols_repr

    @property
    def graph(self):
        return _to_graphviz(self)


def iter_nodes(nodes):
    queue = nodes[:]
    while queue:
        current = queue.pop()
        if isinstance(current, list):
            queue.extend(current)
        else:
            yield current
            # TODO: deduplicate nodes?
            for node in current.parents_with_dependencies:

                queue.append(node)


def preorder_iter_nodes(nodes):
    queue = []
    if not isinstance(nodes, list):
        nodes = [nodes]

    def traverse(current_nodes):
        for node in current_nodes:
            queue.append(node)
            traverse(node.parents_with_dependencies)

    traverse(nodes)
    for node in queue:
        yield node


def postorder_iter_nodes(nodes):
    queue = []
    if not isinstance(nodes, list):
        nodes = [nodes]

    def traverse(current_nodes):
        for node in current_nodes:
            traverse(node.parents_with_dependencies)
            queue.append(node)

    traverse(nodes)
    for node in queue:
        yield node


def _filter_by_type(elements, type_):
    results = []

    for elem in elements:
        if isinstance(elem, type_):
            results.append(elem)
        elif isinstance(elem, list):
            results += _filter_by_type(elem, type_)

    return results


def _combine_schemas(elements):
    combined = Schema()
    for elem in elements:
        if isinstance(elem, Node):
            combined += elem.output_schema
        elif isinstance(elem, ColumnSelector):
            combined += Schema(elem.names)
        elif isinstance(elem, list):
            combined += _combine_schemas(elem)
    return combined


def _combine_selectors(elements):
    combined = ColumnSelector()
    for elem in elements:
        if isinstance(elem, Node):
            if elem.selector:
                selector = elem.op.output_column_names(elem.selector)
            elif elem.output_schema:
                selector = ColumnSelector(elem.output_schema.column_names)
            elif elem.input_schema:
                selector = ColumnSelector(elem.input_schema.column_names)
                selector = elem.op.output_column_names(selector)
            else:
                selector = ColumnSelector()

            combined += selector
        elif isinstance(elem, ColumnSelector):
            combined += elem
        elif isinstance(elem, str):
            combined += ColumnSelector(elem)
        elif isinstance(elem, list):
            combined += ColumnSelector(subgroups=_combine_selectors(elem))
    return combined


def _to_selector(value):
    if not isinstance(value, (ColumnSelector, Node)):
        return ColumnSelector(value)
    else:
        return value


def _strs_to_selectors(elements):
    return [_to_selector(elem) for elem in elements]


def _to_graphviz(output_node):
    """Converts a Node to a GraphViz DiGraph object useful for display in notebooks"""
    from graphviz import Digraph

    graph = Digraph()

    # get all the nodes from parents of this columngroup
    # and add edges between each of them
    allnodes = list(set(iter_nodes([output_node])))
    node_ids = {v: str(k) for k, v in enumerate(allnodes)}
    for node, nodeid in node_ids.items():
        graph.node(nodeid, node.label)
        for parent in node.parents_with_dependencies:
            graph.edge(node_ids[parent], nodeid)

        if node.selector and node.selector.names:
            selector_id = f"{nodeid}_selector"
            graph.node(selector_id, str(node.selector.names))
            graph.edge(selector_id, nodeid)

    # add a single node representing the final state
    final_node_id = str(len(allnodes))
    final_string = "output cols"
    if output_node._cols_repr:
        final_string += f"=[{output_node._cols_repr}]"
    graph.node(final_node_id, final_string)
    graph.edge(node_ids[output_node], final_node_id)
    return graph


def _convert_col(col):
    if isinstance(col, (str, tuple)):
        return col
    elif isinstance(col, list):
        return tuple(col)
    else:
        raise ValueError(f"Invalid column value for Node: {col}")


def _nodify(nodable):
    # TODO: Update to use abstract nodes
    if isinstance(nodable, str):
        return Node(ColumnSelector([nodable]))

    if isinstance(nodable, ColumnSelector):
        return Node(nodable)
    elif isinstance(nodable, Node):
        return nodable
    elif isinstance(nodable, list):
        nodes = [_nodify(node) for node in nodable]
        non_selection_nodes = [node for node in nodes if not node.selector]
        selection_nodes = [node.selector for node in nodes if node.selector]
        selection_nodes = [Node(_combine_selectors(selection_nodes))] if selection_nodes else []
        return non_selection_nodes + selection_nodes
    else:
        raise TypeError(
            "Unsupported type: Cannot convert object " f"of type {type(nodable)} to Node."
        )<|MERGE_RESOLUTION|>--- conflicted
+++ resolved
@@ -51,13 +51,7 @@
         if selector is not None:
             self.op = SelectionOp(selector)
 
-<<<<<<< HEAD
-        breakpoint()
-
-        self._selector = selector
-=======
         self.selector = selector
->>>>>>> 22df264c
 
     @property
     def selector(self):
