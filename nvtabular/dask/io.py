--- conflicted
+++ resolved
@@ -249,15 +249,6 @@
         Dask-based version of cudf.read_parquet.
     """
 
-<<<<<<< HEAD
-    def __init__(self, *args, row_groups_per_part=None, validate_schema=False):
-        # TODO: Improve dask_cudf.read_parquet performance so that
-        # this class can be slimmed down.
-        super().__init__(*args)
-        self._validate_schema = validate_schema
-        self._metadata, self._base = self.get_metadata()
-        self._pieces = None
-=======
     def __init__(self, *args, row_groups_per_part=None, legacy=False):
         # TODO: Improve dask_cudf.read_parquet performance so that
         # this class can be slimmed down.
@@ -294,7 +285,6 @@
                     else self._base  # This is a single file
                 )
 
->>>>>>> d44defad
         if row_groups_per_part is None:
             rg_byte_size_0 = (
                 cudf.io.read_parquet(path0, row_group=0).memory_usage(deep=True, index=True).sum()
