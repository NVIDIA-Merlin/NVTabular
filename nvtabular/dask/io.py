#
# Copyright (c) 2020, NVIDIA CORPORATION.
#
# Licensed under the Apache License, Version 2.0 (the "License");
# you may not use this file except in compliance with the License.
# You may obtain a copy of the License at
#
#     http://www.apache.org/licenses/LICENSE-2.0
#
# Unless required by applicable law or agreed to in writing, software
# distributed under the License is distributed on an "AS IS" BASIS,
# WITHOUT WARRANTIES OR CONDITIONS OF ANY KIND, either express or implied.
# See the License for the specific language governing permissions and
# limitations under the License.
#

import warnings
from collections import defaultdict
from io import BytesIO

import cudf
import cupy
import dask_cudf
import numpy as np
import pyarrow.parquet as pq
from cudf._lib.nvtx import annotate
from cudf.io.parquet import ParquetWriter
from dask.base import tokenize
from dask.dataframe.core import new_dd_object
from dask.dataframe.io.parquet.utils import _analyze_paths
from dask.dataframe.utils import group_split_dispatch
from dask.distributed import get_worker
from dask.utils import natural_sort_key, parse_bytes
from fsspec.core import get_fs_token_paths
from fsspec.utils import stringify_path
from pyarrow.compat import guid

<<<<<<< HEAD
from nvtabular.io import _device_mem_size, _shuffle_gdf
=======
from nvtabular.io import GPUDatasetIterator, _shuffle_gdf
>>>>>>> dd965ca5


class WriterCache:
    def __init__(self):
        self.pq_writer_cache = {}

    def __del__(self):
        for path, (pw, fpath) in self.pq_writer_cache.items():
            pw.close()

    def get_pq_writer(self, prefix, s, mem):
        pw, fil = self.pq_writer_cache.get(prefix, (None, None))
        if pw is None:
            if mem:
                fil = BytesIO()
                pw = ParquetWriter(fil, compression=None)
                self.pq_writer_cache[prefix] = (pw, fil)
            else:
                outfile_id = guid() + ".parquet"
                full_path = ".".join([prefix, outfile_id])
                pw = ParquetWriter(full_path, compression=None)
                self.pq_writer_cache[prefix] = (pw, full_path)
        return pw


def get_cache():
    try:
        worker = get_worker()
    except ValueError:
        # This is a metadata operation, so there is no "worker"
        # TODO: Handle metadata operations in a smarter way
        return None
    if not hasattr(worker, "pw_cache"):
        worker.pw_cache = WriterCache()
    return worker.pw_cache


def clean_pw_cache():
    worker = get_worker()
    if hasattr(worker, "pw_cache"):
        del worker.pw_cache
    return


def _write_metadata(meta_list):
    # TODO: Write _metadata file here (need to collect metadata)
    return meta_list


@annotate("write_output_partition", color="green", domain="nvt_python")
def _write_output_partition(gdf, processed_path, shuffle, nsplits, fs):
    gdf_size = len(gdf)
    if shuffle == "full":
        # Dont need a real sort if we are doing in memory later
        typ = np.min_scalar_type(nsplits * 2)
        ind = cupy.random.choice(cupy.arange(nsplits, dtype=typ), gdf_size)
        result = group_split_dispatch(gdf, ind, nsplits, ignore_index=True)
        del ind
        del gdf
        # Write each split to a separate file
        for s, df in result.items():
            prefix = fs.sep.join([processed_path, "split." + str(s)])
            pw = get_cache().get_pq_writer(prefix, s, mem=True)
            pw.write_table(df)
    else:
        # We should do a real sort here
        if shuffle == "partial":
            gdf = _shuffle_gdf(gdf, gdf_size=gdf_size)
        splits = list(range(0, gdf_size, int(gdf_size / nsplits)))
        if splits[-1] < gdf_size:
            splits.append(gdf_size)
        # Write each split to a separate file
        for s in range(0, len(splits) - 1):
            prefix = fs.sep.join([processed_path, "split." + str(s)])
            pw = get_cache().get_pq_writer(prefix, s, mem=False)
            pw.write_table(gdf.iloc[splits[s] : splits[s + 1]])
    return gdf_size  # TODO: Make this metadata


@annotate("worker_shuffle", color="green", domain="nvt_python")
def _worker_shuffle(processed_path, fs):
    paths = []
    for path, (pw, bio) in get_cache().pq_writer_cache.items():
        pw.close()

        gdf = cudf.io.read_parquet(bio, index=False)
        bio.close()

        gdf = _shuffle_gdf(gdf)
        rel_path = "shuffled.%s.parquet" % (guid())
        full_path = fs.sep.join([processed_path, rel_path])
        gdf.to_parquet(full_path, compression=None, index=False)
        paths.append(full_path)
    return paths


class DaskDataset:
    """ DaskDataset Class
        Converts a dataset into a dask_cudf DataFrame on demand

    Parameters
    -----------
    path : str or list of str
        Dataset path (or list of paths). If string, should specify
        a specific file or directory path. If this is a directory
        path, the directory structure must be flat (nested directories
        are not yet supported).
    engine : str or DatasetEngine
        DatasetEngine object or string identifier of engine. Current
        string options include: ("parquet").
    part_size : str or int
        Desired size (in bytes) of each Dask partition.
        If None, part_mem_fraction will be used to calculate the
        partition size.  Note that the underlying engine may allow
        other custom kwargs to override this argument.
    part_mem_fraction : float (default 0.125)
        Fractional size of desired dask partitions (relative
        to GPU memory capacity). Ignored if part_size is passed
        directly. Note that the underlying engine may allow other
        custom kwargs to override this argument.
    storage_options: None or dict
        Further parameters to pass to the bytes backend.
    **kwargs :
        Other arguments to be passed to DatasetEngine.
    """

    def __init__(
        self,
        path,
        engine=None,
        part_size=None,
        part_mem_fraction=None,
        storage_options=None,
        **kwargs,
    ):
        if part_size:
            # If a specific partition size is given, use it directly
            part_size = parse_bytes(part_size)
        else:
            # If a fractional partition size is given, calculate part_size
            part_mem_fraction = part_mem_fraction or 0.125
            assert part_mem_fraction > 0.0 and part_mem_fraction < 1.0
            if part_mem_fraction > 0.25:
                warnings.warn(
                    "Using very large partitions sizes for Dask. "
                    "Memory-related errors are likely."
                )

            part_size = int(_device_mem_size(kind="total") * part_mem_fraction)

        # Engine-agnostic path handling
        if hasattr(path, "name"):
            path = stringify_path(path)
        storage_options = storage_options or {}
        fs, fs_token, paths = get_fs_token_paths(path, mode="rb", storage_options=storage_options)
        paths = sorted(paths, key=natural_sort_key)

        # If engine is not provided, try to infer from end of paths[0]
        if engine is None:
            engine = paths[0].split(".")[-1]
        if isinstance(engine, str):
            if engine == "parquet":
                self.engine = ParquetDatasetEngine(paths, part_size, fs, fs_token, **kwargs)
            elif engine == "csv":
                self.engine = CSVDatasetEngine(paths, part_size, fs, fs_token, **kwargs)
            else:
                raise ValueError("Only parquet and csv supported (for now).")
        else:
            self.engine = engine(paths, part_size, fs, fs_token, **kwargs)

    def to_ddf(self, columns=None):
        return self.engine.to_ddf(columns=columns)

    def to_iter(self, columns=None):
        return self.engine.to_iter(columns=columns)


class DatasetEngine:
    """ DatasetEngine Class

        Base class for Dask-powered IO engines. Engines must provide
        a ``to_ddf`` method.
    """

    def __init__(self, paths, part_size, fs, fs_token):
        self.paths = paths
        self.part_size = part_size
        self.fs = fs
        self.fs_token = fs_token

    def to_ddf(self, columns=None):
        raise NotImplementedError(""" Return a dask_cudf.DataFrame """)

    def to_iter(self, columns=None):
        raise NotImplementedError(""" Return a GPUDatasetIterator  """)


class ParquetDatasetEngine(DatasetEngine):
    """ ParquetDatasetEngine

        Dask-based version of cudf.read_parquet.
    """

    def __init__(self, *args, row_groups_per_part=None, validate_schema=False):
        # TODO: Improve dask_cudf.read_parquet performance so that
        # this class can be slimmed down.
        super().__init__(*args)
        self._validate_schema = validate_schema
        self._metadata, self._base = self.get_metadata()
        self._pieces = None
        if row_groups_per_part is None:
            # TODO: Use `total_byte_size` metadata if/when we figure out how to
            #       correct for apparent dict encoding of cat/string columns.
            file_path = self._metadata.row_group(0).column(0).file_path
            path0 = (
                self.fs.sep.join([self._base, file_path])
                if file_path != ""
                else self._base  # This is a single file
            )
            rg_byte_size_0 = (
                cudf.io.read_parquet(path0, row_group=0).memory_usage(deep=True, index=True).sum()
            )
            self.row_groups_per_part = int(self.part_size / rg_byte_size_0)
        else:
            self.row_groups_per_part = int(row_groups_per_part)
        assert self.row_groups_per_part > 0

    @property
    def pieces(self):
        if self._pieces is None:
            self._pieces = self._get_pieces(self._metadata, self._base)
        return self._pieces

    def get_metadata(self):
        paths = self.paths
        fs = self.fs
        if len(paths) > 1:
            # This is a list of files
            dataset = pq.ParquetDataset(paths, filesystem=fs, validate_schema=self._validate_schema)
            base, fns = _analyze_paths(paths, fs)
        elif fs.isdir(paths[0]):
            # This is a directory
            dataset = pq.ParquetDataset(
                paths[0], filesystem=fs, validate_schema=self._validate_schema
            )
            allpaths = fs.glob(paths[0] + fs.sep + "*")
            base, fns = _analyze_paths(allpaths, fs)
        else:
            # This is a single file
            dataset = pq.ParquetDataset(paths[0], filesystem=fs)
            base = paths[0]
            fns = [None]

        metadata = None
        if dataset.metadata:
            # We have a metadata file
            return dataset.metadata, base
        else:
            # Collect proper metadata manually
            metadata = None
            for piece, fn in zip(dataset.pieces, fns):
                md = piece.get_metadata()
                if fn:
                    md.set_file_path(fn)
                if metadata:
                    metadata.append_row_groups(md)
                else:
                    metadata = md
            return metadata, base

    @annotate("get_pieces", color="green", domain="nvt_python")
    def _get_pieces(self, metadata, data_path):
        # get the number of row groups per file
        file_row_groups = defaultdict(int)
        for rg in range(metadata.num_row_groups):
            fpath = metadata.row_group(rg).column(0).file_path
            if fpath is None:
                raise ValueError("metadata is missing file_path string.")
            file_row_groups[fpath] += 1
        # create pieces from each file, limiting the number of row_groups in each piece
        pieces = []
        for filename, row_group_count in file_row_groups.items():
            row_groups = range(row_group_count)
            for i in range(0, row_group_count, self.row_groups_per_part):
                rg_list = list(row_groups[i : i + self.row_groups_per_part])
                full_path = (
                    self.fs.sep.join([data_path, filename])
                    if filename != ""
                    else data_path  # This is a single file
                )
                pieces.append((full_path, rg_list))
        return pieces

    @staticmethod
    @annotate("read_piece", color="green", domain="nvt_python")
    def read_piece(piece, columns):
        path, row_groups = piece
        return cudf.io.read_parquet(
            path,
            row_group=row_groups[0],
            row_group_count=len(row_groups),
            columns=columns,
            index=False,
        )

    def meta_empty(self, columns=None):
        path, _ = self.pieces[0]
        return cudf.io.read_parquet(path, row_group=0, columns=columns, index=False).iloc[:0]

    def to_ddf(self, columns=None):
        pieces = self.pieces
        name = "parquet-to-ddf-" + tokenize(self.fs_token, pieces, columns)
        dsk = {
            (name, p): (ParquetDatasetEngine.read_piece, piece, columns)
            for p, piece in enumerate(pieces)
        }
        meta = self.meta_empty(columns=columns)
        divisions = [None] * (len(pieces) + 1)
        return new_dd_object(dsk, name, meta, divisions)

    def to_iter(self, columns=None):
        part_mem_fraction = self.part_size / cuda.current_context().get_memory_info()[1]
        itr = GPUDatasetIterator(
            self.paths,
            engine="parquet",
            row_group_size=self.row_groups_per_part,
            gpu_memory_frac=part_mem_fraction,
            columns=columns,
        )
        return iter(itr)


class CSVDatasetEngine(DatasetEngine):
    """ CSVDatasetEngine

        Thin wrapper around dask_cudf.read_csv.
    """

    def __init__(self, *args, **kwargs):
        super().__init__(*args)
        self._meta = {}
        self.csv_kwargs = kwargs
        self.names = self.csv_kwargs.get("names", None)
        # CSV reader needs a list of files
        # (Assume flat directory structure if this is a dir)
        if len(self.paths) == 1 and self.fs.isdir(self.paths[0]):
            self.paths = self.fs.glob(self.fs.sep.join([self.paths[0], "*"]))

    def to_ddf(self, columns=None):
        return dask_cudf.read_csv(self.paths, chunksize=self.part_size, **self.csv_kwargs)[columns]

    def to_iter(self, columns=None):
        part_mem_fraction = self.part_size / cuda.current_context().get_memory_info()[1]
        itr = GPUDatasetIterator(
            self.paths,
            engine="csv",
            gpu_memory_frac=part_mem_fraction,
            names=self.names,
            columns=columns,
        )
        return iter(itr)<|MERGE_RESOLUTION|>--- conflicted
+++ resolved
@@ -35,11 +35,7 @@
 from fsspec.utils import stringify_path
 from pyarrow.compat import guid
 
-<<<<<<< HEAD
-from nvtabular.io import _device_mem_size, _shuffle_gdf
-=======
-from nvtabular.io import GPUDatasetIterator, _shuffle_gdf
->>>>>>> dd965ca5
+from nvtabular.io import GPUDatasetIterator, _device_mem_size, _shuffle_gdf
 
 
 class WriterCache:
@@ -361,7 +357,7 @@
         return new_dd_object(dsk, name, meta, divisions)
 
     def to_iter(self, columns=None):
-        part_mem_fraction = self.part_size / cuda.current_context().get_memory_info()[1]
+        part_mem_fraction = self.part_size / _device_mem_size(kind="total")
         itr = GPUDatasetIterator(
             self.paths,
             engine="parquet",
@@ -392,7 +388,7 @@
         return dask_cudf.read_csv(self.paths, chunksize=self.part_size, **self.csv_kwargs)[columns]
 
     def to_iter(self, columns=None):
-        part_mem_fraction = self.part_size / cuda.current_context().get_memory_info()[1]
+        part_mem_fraction = self.part_size / _device_mem_size(kind="total")
         itr = GPUDatasetIterator(
             self.paths,
             engine="csv",
