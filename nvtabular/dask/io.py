#
# Copyright (c) 2020, NVIDIA CORPORATION.
#
# Licensed under the Apache License, Version 2.0 (the "License");
# you may not use this file except in compliance with the License.
# You may obtain a copy of the License at
#
#     http://www.apache.org/licenses/LICENSE-2.0
#
# Unless required by applicable law or agreed to in writing, software
# distributed under the License is distributed on an "AS IS" BASIS,
# WITHOUT WARRANTIES OR CONDITIONS OF ANY KIND, either express or implied.
# See the License for the specific language governing permissions and
# limitations under the License.
#

import warnings
from collections import defaultdict
from io import BytesIO

import cudf
import cupy
import dask_cudf
import numba.cuda as cuda
import numpy as np
import pyarrow.parquet as pq
from cudf._lib.nvtx import annotate
from cudf.io.parquet import ParquetWriter
from dask.base import tokenize
from dask.dataframe.core import new_dd_object
from dask.dataframe.io.parquet.utils import _analyze_paths
from dask.dataframe.utils import group_split_dispatch
from dask.distributed import get_worker
from dask.utils import natural_sort_key, parse_bytes
from fsspec.core import get_fs_token_paths
from fsspec.utils import stringify_path
from pyarrow.compat import guid

<<<<<<< HEAD
from nvtabular.io import GPUDatasetIterator
=======
from nvtabular.io import _shuffle_gdf
>>>>>>> ddf58ecc


class WriterCache:
    def __init__(self):
        self.pq_writer_cache = {}

    def __del__(self):
        for path, (pw, fpath) in self.pq_writer_cache.items():
            pw.close()

    def get_pq_writer(self, prefix, s, mem):
        pw, fil = self.pq_writer_cache.get(prefix, (None, None))
        if pw is None:
            if mem:
                fil = BytesIO()
                pw = ParquetWriter(fil, compression=None)
                self.pq_writer_cache[prefix] = (pw, fil)
            else:
                outfile_id = guid() + ".parquet"
                full_path = ".".join([prefix, outfile_id])
                pw = ParquetWriter(full_path, compression=None)
                self.pq_writer_cache[prefix] = (pw, full_path)
        return pw


def get_cache():
    try:
        worker = get_worker()
    except ValueError:
        # This is a metadata operation, so there is no "worker"
        # TODO: Handle metadata operations in a smarter way
        return None
    if not hasattr(worker, "pw_cache"):
        worker.pw_cache = WriterCache()
    return worker.pw_cache


def clean_pw_cache():
    worker = get_worker()
    if hasattr(worker, "pw_cache"):
        del worker.pw_cache
    return


def _write_metadata(meta_list):
    # TODO: Write _metadata file here (need to collect metadata)
    return meta_list


@annotate("write_output_partition", color="green", domain="nvt_python")
def _write_output_partition(gdf, processed_path, shuffle, nsplits, fs):
    gdf_size = len(gdf)
    if shuffle == "full":
        # Dont need a real sort if we are doing in memory later
        typ = np.min_scalar_type(nsplits * 2)
        ind = cupy.random.choice(cupy.arange(nsplits, dtype=typ), gdf_size)
        result = group_split_dispatch(gdf, ind, nsplits, ignore_index=True)
        del ind
        del gdf
        # Write each split to a separate file
        for s, df in result.items():
            prefix = fs.sep.join([processed_path, "split." + str(s)])
            pw = get_cache().get_pq_writer(prefix, s, mem=True)
            pw.write_table(df)
    else:
        # We should do a real sort here
        if shuffle == "partial":
            gdf = _shuffle_gdf(gdf, gdf_size=gdf_size)
        splits = list(range(0, gdf_size, int(gdf_size / nsplits)))
        if splits[-1] < gdf_size:
            splits.append(gdf_size)
        # Write each split to a separate file
        for s in range(0, len(splits) - 1):
            prefix = fs.sep.join([processed_path, "split." + str(s)])
            pw = get_cache().get_pq_writer(prefix, s, mem=False)
            pw.write_table(gdf.iloc[splits[s] : splits[s + 1]])
    return gdf_size  # TODO: Make this metadata


@annotate("worker_shuffle", color="green", domain="nvt_python")
def _worker_shuffle(processed_path, fs):
    paths = []
    for path, (pw, bio) in get_cache().pq_writer_cache.items():
        pw.close()

        gdf = cudf.io.read_parquet(bio, index=False)
        bio.close()

        gdf = _shuffle_gdf(gdf)
        rel_path = "shuffled.%s.parquet" % (guid())
        full_path = fs.sep.join([processed_path, rel_path])
        gdf.to_parquet(full_path, compression=None, index=False)
        paths.append(full_path)
    return paths


class DaskDataset:
    """ DaskDataset Class
        Converts a dataset into a dask_cudf DataFrame on demand

    Parameters
    -----------
    path : str or list of str
        Dataset path (or list of paths). If string, should specify
        a specific file or directory path. If this is a directory
        path, the directory structure must be flat (nested directories
        are not yet supported).
    engine : str or DatasetEngine
        DatasetEngine object or string identifier of engine. Current
        string options include: ("parquet").
    part_size : str or int
        Desired size (in bytes) of each Dask partition.
        If None, part_mem_fraction will be used to calculate the
        partition size.  Note that the underlying engine may allow
        other custom kwargs to override this argument.
    part_mem_fraction : float (default 0.125)
        Fractional size of desired dask partitions (relative
        to GPU memory capacity). Ignored if part_size is passed
        directly. Note that the underlying engine may allow other
        custom kwargs to override this argument.
    storage_options: None or dict
        Further parameters to pass to the bytes backend.
    **kwargs :
        Other arguments to be passed to DatasetEngine.
    """

    def __init__(
        self,
        path,
        engine=None,
        part_size=None,
        part_mem_fraction=None,
        storage_options=None,
        **kwargs,
    ):
        self.kwargs = kwargs
        if part_size:
            # If a specific partition size is given, use it directly
            part_size = parse_bytes(part_size)
        else:
            # If a fractional partition size is given, calculate part_size
            part_mem_fraction = part_mem_fraction or 0.125
            assert part_mem_fraction > 0.0 and part_mem_fraction < 1.0
            if part_mem_fraction > 0.25:
                warnings.warn(
                    "Using very large partitions sizes for Dask. "
                    "Memory-related errors are likely."
                )
            part_size = int(cuda.current_context().get_memory_info()[1] * part_mem_fraction)

        # Engine-agnostic path handling
        if hasattr(path, "name"):
            path = stringify_path(path)
        storage_options = storage_options or {}
        fs, fs_token, paths = get_fs_token_paths(path, mode="rb", storage_options=storage_options)
        paths = sorted(paths, key=natural_sort_key)

        # If engine is not provided, try to infer from end of paths[0]
        if engine is None:
            engine = paths[0].split(".")[-1]
        names = kwargs.get("names", None)
        self.itr = GPUDatasetIterator(
            paths, engine=engine, gpu_memory_frac=part_mem_fraction, names=names
        )
        if isinstance(engine, str):
            if engine == "parquet":
                if "names" in kwargs:
                    kwargs.pop("names")
                self.engine = ParquetDatasetEngine(paths, part_size, fs, fs_token, **kwargs)
            elif engine == "csv":
                self.engine = CSVDatasetEngine(paths, part_size, fs, fs_token, **kwargs)
            else:
                raise ValueError("Only parquet and csv supported (for now).")
        else:
            self.engine = engine(paths, part_size, fs, fs_token, **kwargs)

    def to_ddf(self, columns=None):
        return self.engine.to_ddf(columns=columns)

    def __iter__(self):
        for chunk in self.itr:
            yield chunk


class DatasetEngine:
    """ DatasetEngine Class

        Base class for Dask-powered IO engines. Engines must provide
        a ``to_ddf`` method.
    """

    def __init__(self, paths, part_size, fs, fs_token):
        self.paths = paths
        self.part_size = part_size
        self.fs = fs
        self.fs_token = fs_token

    def to_ddf(self, columns=None):
        raise NotImplementedError(""" Return a dask_cudf.DataFrame """)


class ParquetDatasetEngine(DatasetEngine):
    """ ParquetDatasetEngine

        Dask-based version of cudf.read_parquet.
    """

    def __init__(self, *args, row_groups_per_part=None):
        # TODO: Improve dask_cudf.read_parquet performance so that
        # this class can be slimmed down.
        super().__init__(*args)
        self._metadata, self._base = self.get_metadata()
        self._pieces = None
        if row_groups_per_part is None:
            # TODO: Use `total_byte_size` metadata if/when we figure out how to
            #       correct for apparent dict encoding of cat/string columns.
<<<<<<< HEAD
            if self.fs.isdir(self._base):
                path0 = self.fs.sep.join(
                    [self._base, self._metadata.row_group(0).column(0).file_path]
                )
            else:
                path0 = self._base
=======
            file_path = self._metadata.row_group(0).column(0).file_path
            path0 = (
                self.fs.sep.join([self._base, file_path])
                if file_path != ""
                else self._base  # This is a single file
            )
>>>>>>> ddf58ecc
            rg_byte_size_0 = (
                cudf.io.read_parquet(path0, row_group=0).memory_usage(deep=True, index=True).sum()
            )
            self.row_groups_per_part = int(self.part_size / rg_byte_size_0)
        else:
            self.row_groups_per_part = int(row_groups_per_part)
        assert self.row_groups_per_part > 0

    @property
    def pieces(self):
        if self._pieces is None:
            self._pieces = self._get_pieces(self._metadata, self._base)
        return self._pieces

    def get_metadata(self):
        paths = self.paths
        fs = self.fs
        if len(paths) > 1:
            # This is a list of files
            dataset = pq.ParquetDataset(paths, filesystem=fs)
            base, fns = _analyze_paths(paths, fs)
        elif fs.isdir(paths[0]):
            # This is a directory
            dataset = pq.ParquetDataset(paths[0], filesystem=fs)
            allpaths = fs.glob(paths[0] + fs.sep + "*")
            base, fns = _analyze_paths(allpaths, fs)
        else:
            # This is a single file
            dataset = pq.ParquetDataset(paths[0], filesystem=fs)
            base = paths[0]
            fns = [None]

        metadata = None
        if dataset.metadata:
            # We have a metadata file
            return dataset.metadata, base
        else:
            # Collect proper metadata manually
            metadata = None
            for piece, fn in zip(dataset.pieces, fns):
                md = piece.get_metadata()
                if fn:
                    md.set_file_path(fn)
                if metadata:
                    metadata.append_row_groups(md)
                else:
                    metadata = md
            return metadata, base

    @annotate("get_pieces", color="green", domain="nvt_python")
    def _get_pieces(self, metadata, data_path):
        # get the number of row groups per file
        file_row_groups = defaultdict(int)
        for rg in range(metadata.num_row_groups):
            fpath = metadata.row_group(rg).column(0).file_path
            if fpath is None:
                raise ValueError("metadata is missing file_path string.")
            file_row_groups[fpath] += 1
        # create pieces from each file, limiting the number of row_groups in each piece
        pieces = []
        for filename, row_group_count in file_row_groups.items():
            row_groups = range(row_group_count)
            for i in range(0, row_group_count, self.row_groups_per_part):
                rg_list = list(row_groups[i : i + self.row_groups_per_part])
                full_path = (
                    self.fs.sep.join([data_path, filename])
                    if filename != ""
                    else data_path  # This is a single file
                )
                pieces.append((full_path, rg_list))
        return pieces

    @staticmethod
    @annotate("read_piece", color="green", domain="nvt_python")
    def read_piece(piece, columns):
        path, row_groups = piece
        return cudf.io.read_parquet(
            path,
            row_group=row_groups[0],
            row_group_count=len(row_groups),
            columns=columns,
            index=False,
        )

    def meta_empty(self, columns=None):
        path, _ = self.pieces[0]
        return cudf.io.read_parquet(path, row_group=0, columns=columns, index=False).iloc[:0]

    def to_ddf(self, columns=None):
        pieces = self.pieces
        name = "parquet-to-ddf-" + tokenize(self.fs_token, pieces, columns)
        dsk = {
            (name, p): (ParquetDatasetEngine.read_piece, piece, columns)
            for p, piece in enumerate(pieces)
        }
        meta = self.meta_empty(columns=columns)
        divisions = [None] * (len(pieces) + 1)
        return new_dd_object(dsk, name, meta, divisions)


class CSVDatasetEngine(DatasetEngine):
    """ CSVDatasetEngine

        Thin wrapper around dask_cudf.read_csv.
    """

    def __init__(self, *args, **kwargs):
        super().__init__(*args)
        self._meta = {}
        self.names = kwargs.pop("names", None)
        self.csv_kwargs = kwargs
        # CSV reader needs a list of files
        # (Assume flat directory structure if this is a dir)
        if len(self.paths) == 1 and self.fs.isdir(self.paths[0]):
            self.paths = self.fs.glob(self.fs.sep.join([self.paths[0], "*"]))

    def to_ddf(self, columns=None):
        return dask_cudf.read_csv(
            self.paths, names=self.names, chunksize=self.part_size, **self.csv_kwargs
        )[columns]<|MERGE_RESOLUTION|>--- conflicted
+++ resolved
@@ -36,11 +36,7 @@
 from fsspec.utils import stringify_path
 from pyarrow.compat import guid
 
-<<<<<<< HEAD
-from nvtabular.io import GPUDatasetIterator
-=======
-from nvtabular.io import _shuffle_gdf
->>>>>>> ddf58ecc
+from nvtabular.io import _shuffle_gdf, GPUDatasetIterator
 
 
 class WriterCache:
@@ -220,7 +216,7 @@
     def to_ddf(self, columns=None):
         return self.engine.to_ddf(columns=columns)
 
-    def __iter__(self):
+    def to_iter(self):
         for chunk in self.itr:
             yield chunk
 
@@ -257,21 +253,12 @@
         if row_groups_per_part is None:
             # TODO: Use `total_byte_size` metadata if/when we figure out how to
             #       correct for apparent dict encoding of cat/string columns.
-<<<<<<< HEAD
-            if self.fs.isdir(self._base):
-                path0 = self.fs.sep.join(
-                    [self._base, self._metadata.row_group(0).column(0).file_path]
-                )
-            else:
-                path0 = self._base
-=======
             file_path = self._metadata.row_group(0).column(0).file_path
             path0 = (
                 self.fs.sep.join([self._base, file_path])
                 if file_path != ""
                 else self._base  # This is a single file
             )
->>>>>>> ddf58ecc
             rg_byte_size_0 = (
                 cudf.io.read_parquet(path0, row_group=0).memory_usage(deep=True, index=True).sum()
             )
