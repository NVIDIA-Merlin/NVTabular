--- conflicted
+++ resolved
@@ -35,11 +35,7 @@
 from fsspec.utils import stringify_path
 from pyarrow.compat import guid
 
-<<<<<<< HEAD
-from nvtabular.io import GPUDatasetIterator, _device_mem_size, _shuffle_gdf
-=======
 from nvtabular.io import GPUDatasetIterator, _shuffle_gdf, device_mem_size
->>>>>>> caa6bde2
 
 
 class WriterCache:
@@ -187,12 +183,7 @@
                     "Using very large partitions sizes for Dask. "
                     "Memory-related errors are likely."
                 )
-<<<<<<< HEAD
-
-            part_size = int(_device_mem_size(kind="total") * part_mem_fraction)
-=======
             part_size = int(device_mem_size(kind="total") * part_mem_fraction)
->>>>>>> caa6bde2
 
         # Engine-agnostic path handling
         if hasattr(path, "name"):
@@ -365,11 +356,7 @@
         return new_dd_object(dsk, name, meta, divisions)
 
     def to_iter(self, columns=None):
-<<<<<<< HEAD
-        part_mem_fraction = self.part_size / _device_mem_size(kind="total")
-=======
         part_mem_fraction = self.part_size / device_mem_size(kind="total")
->>>>>>> caa6bde2
         itr = GPUDatasetIterator(
             self.paths,
             engine="parquet",
@@ -400,11 +387,7 @@
         return dask_cudf.read_csv(self.paths, chunksize=self.part_size, **self.csv_kwargs)[columns]
 
     def to_iter(self, columns=None):
-<<<<<<< HEAD
-        part_mem_fraction = self.part_size / _device_mem_size(kind="total")
-=======
         part_mem_fraction = self.part_size / device_mem_size(kind="total")
->>>>>>> caa6bde2
         itr = GPUDatasetIterator(
             self.paths,
             engine="csv",
