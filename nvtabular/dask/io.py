--- conflicted
+++ resolved
@@ -194,23 +194,7 @@
                     "Using very large partitions sizes for Dask. "
                     "Memory-related errors are likely."
                 )
-<<<<<<< HEAD
-
-            try:
-                part_size = int(cuda.current_context().get_memory_info()[1] * part_mem_fraction)
-            except NotImplementedError:
-                # TODO: Remove this block when rmm approach is fully supported
-                import pynvml
-
-                pynvml.nvmlInit()
-                part_size = int(
-                    pynvml.nvmlDeviceGetMemoryInfo(pynvml.nvmlDeviceGetHandleByIndex(0)).total
-                    * part_mem_fraction
-                )
-                pynvml.nvmlShutdown()
-=======
             part_size = int(device_mem_size(kind="total") * part_mem_fraction)
->>>>>>> 0dcda160
 
         # Engine-agnostic path handling
         if hasattr(path, "name"):
