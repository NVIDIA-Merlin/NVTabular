#
# Copyright (c) 2021, NVIDIA CORPORATION.
#
# Licensed under the Apache License, Version 2.0 (the "License");
# you may not use this file except in compliance with the License.
# You may obtain a copy of the License at
#
#     http://www.apache.org/licenses/LICENSE-2.0
#
# Unless required by applicable law or agreed to in writing, software
# distributed under the License is distributed on an "AS IS" BASIS,
# WITHOUT WARRANTIES OR CONDITIONS OF ANY KIND, either express or implied.
# See the License for the specific language governing permissions and
# limitations under the License.
#
from __future__ import annotations

from enum import Flag, auto
from typing import Any, List, Optional, Union

from nvtabular.columns import ColumnSelector
from nvtabular.columns.schema import ColumnSchema, Schema
from nvtabular.dispatch import DataFrameType


class Supports(Flag):
    """Indicates what type of data representation this operator supports for transformations"""

    # cudf dataframe
    CPU_DATAFRAME = auto()
    # pandas dataframe
    GPU_DATAFRAME = auto()
    # dict of column name to numpy array
    CPU_DICT_ARRAY = auto()
    # dict of column name to cupy array
    GPU_DICT_ARRAY = auto()


class Operator:
    """
    Base class for all operator classes.
    """

    def transform(self, col_selector: ColumnSelector, df: DataFrameType) -> DataFrameType:
        """Transform the dataframe by applying this operator to the set of input columns

        Parameters
        -----------
        columns: list of str or list of list of str
            The columns to apply this operator to
        df: Dataframe
            A pandas or cudf dataframe that this operator will work on

        Returns
        -------
        DataFrame
            Returns a transformed dataframe for this operator
        """
        raise NotImplementedError

    def compute_output_schema(self, input_schema: Schema, col_selector: ColumnSelector) -> Schema:
        """Given a set of schemas and a column selector for the input columns,
         returns a set of schemas for the transformed columns this operator will produce
         Parameters
         -----------
         input_schema: Schema
             The schemas of the columns to apply this operator to
         col_selector: ColumnSelector
             The column selector to apply to the input schema
         Returns
         -------
        Schema
             The schemas of the columns produced by this operator
        """
        if col_selector and col_selector.names:
            input_selector = col_selector
        else:
            input_selector = ColumnSelector(input_schema.column_names)

        output_selector = self.output_column_names(input_selector)
        output_names = (
            output_selector.names
            if isinstance(output_selector, ColumnSelector)
            else output_selector
        )

<<<<<<< HEAD
        # group (old, new) names, grab old if in new columns
        names_original, names_transformed = [], []
        for original_column in col_selector.names:
            # logic works for all ops except TE
            new_cols = [new_column for new_column in output_names if original_column in new_column]
            if new_cols:
                for column in new_cols:
                    if column not in names_transformed:
                        names_original.append(original_column)
                        names_transformed.append(column)
        # if name is same from input schema means it was a used column,
        # in op logic to mutate against selector columns
        new_names = [
            name
            for name in output_names
            if name not in names_transformed and name not in input_schema.column_schemas
        ]
        new_col_schemas = []
        # grab old column schemas and change the names
        for orig_col_name, new_column_name in zip(names_original, names_transformed):
            orig_col_schema = input_schema.column_schemas[orig_col_name]
            new_col_schemas.append(orig_col_schema.with_name(new_column_name))
        # create column Schemas for new columns
        for new_col_name in new_names:
            if new_col_name not in input_schema.column_schemas:
                # needs to be filled in
                new_col_schemas.append(ColumnSchema(new_col_name))
        # add in all tags properties and update dtypes
        final_new_cols = []
        for column in new_col_schemas:
            column = self._add_tags(column)
            # column = self._add_properties(column)
            column = self._update_dtype(column)
            final_new_cols.append(column)
        return Schema(final_new_cols)

    def _add_tags(self, column_schema):
        return column_schema.with_tags(self._get_tags())

    def _add_properties(self, column_schema):
        # get_properties should return the additional properties
        # for target column
        target_column_properties = self._get_properties()[column_schema.name]
        return column_schema.with_properties(target_column_properties)

    def _update_dtype(self, column_schema):
        return column_schema.with_dtype(self._get_dtype())

    def _get_dtype(self):
        """
        Retrieves a dictionary of format; column_name: column_dtype. For all
        input(with output_names) and created columns
        """
        # return dict of dtypes of all columns transformed and new columns formed
        return None

    def _get_tags(self):
        """
        Retrieves
        """
        # returns a dict of column_name: tags to add to the output columns
        return []

    def _get_properties(self):
        # returns dict with column_name: properties to add
        return {}
=======
        return Schema(output_names)
>>>>>>> 3a7b9e53

    def output_column_names(self, col_selector: ColumnSelector) -> ColumnSelector:
        """Given a set of columns names returns the names of the transformed columns this
        operator will produce

        Parameters
        -----------
        columns: list of str, or list of list of str
            The columns to apply this operator to

        Returns
        -------
        list of str, or list of list of str
            The names of columns produced by this operator
        """
        return col_selector

    def dependencies(self) -> Optional[List[Union[str, Any]]]:
        """Defines an optional list of column dependencies for this operator. This lets you consume columns
        that aren't part of the main transformation workflow.

        Returns
        -------
        str, list of str or ColumnSelector, optional
            Extra dependencies of this operator. Defaults to None
        """
        return None

    def __rrshift__(self, other):
        import nvtabular

        return nvtabular.ColumnSelector(other) >> self

    @property
    def label(self) -> str:
        return self.__class__.__name__

    @property
    def supports(self) -> Supports:
        """Returns what kind of data representation this operator supports"""
        return Supports.CPU_DATAFRAME | Supports.GPU_DATAFRAME

    def inference_initialize(
        self, col_selector: ColumnSelector, model_config: dict
    ) -> Optional[Operator]:
        """Configures this operator for use in inference. May return a different operator to use
        instead of the one configured for use during training"""
        return None<|MERGE_RESOLUTION|>--- conflicted
+++ resolved
@@ -60,17 +60,17 @@
 
     def compute_output_schema(self, input_schema: Schema, col_selector: ColumnSelector) -> Schema:
         """Given a set of schemas and a column selector for the input columns,
-         returns a set of schemas for the transformed columns this operator will produce
-         Parameters
-         -----------
-         input_schema: Schema
-             The schemas of the columns to apply this operator to
-         col_selector: ColumnSelector
-             The column selector to apply to the input schema
-         Returns
-         -------
+        returns a set of schemas for the transformed columns this operator will produce
+        Parameters
+        -----------
+        input_schema: Schema
+            The schemas of the columns to apply this operator to
+        col_selector: ColumnSelector
+            The column selector to apply to the input schema
+        Returns
+        -------
         Schema
-             The schemas of the columns produced by this operator
+            The schemas of the columns produced by this operator
         """
         if col_selector and col_selector.names:
             input_selector = col_selector
@@ -84,7 +84,6 @@
             else output_selector
         )
 
-<<<<<<< HEAD
         # group (old, new) names, grab old if in new columns
         names_original, names_transformed = [], []
         for original_column in col_selector.names:
@@ -151,9 +150,6 @@
     def _get_properties(self):
         # returns dict with column_name: properties to add
         return {}
-=======
-        return Schema(output_names)
->>>>>>> 3a7b9e53
 
     def output_column_names(self, col_selector: ColumnSelector) -> ColumnSelector:
         """Given a set of columns names returns the names of the transformed columns this
