#
# Copyright (c) 2021, NVIDIA CORPORATION.
#
# Licensed under the Apache License, Version 2.0 (the "License");
# you may not use this file except in compliance with the License.
# You may obtain a copy of the License at
#
#     http://www.apache.org/licenses/LICENSE-2.0
#
# Unless required by applicable law or agreed to in writing, software
# distributed under the License is distributed on an "AS IS" BASIS,
# WITHOUT WARRANTIES OR CONDITIONS OF ANY KIND, either express or implied.
# See the License for the specific language governing permissions and
# limitations under the License.
#
from __future__ import annotations

from typing import Optional

import nvtabular as nvt
from nvtabular.dispatch import DataFrameType
from nvtabular.graph import BaseOperator
<<<<<<< HEAD
from nvtabular.graph.base_operator import Supports
=======
>>>>>>> e53f065b
from nvtabular.graph.selector import ColumnSelector


class Operator(BaseOperator):
    """
    Base class for all operator classes.
    """

    def transform(self, col_selector: ColumnSelector, df: DataFrameType) -> DataFrameType:
        """Transform the dataframe by applying this operator to the set of input columns

        Parameters
        -----------
        columns: list of str or list of list of str
            The columns to apply this operator to
        df: Dataframe
            A pandas or cudf dataframe that this operator will work on

        Returns
        -------
        DataFrame
            Returns a transformed dataframe for this operator
        """
        raise NotImplementedError

<<<<<<< HEAD
    @property
    def supports(self) -> Supports:
        """Returns what kind of data representation this operator supports"""
        return Supports.CPU_DATAFRAME | Supports.GPU_DATAFRAME

=======
>>>>>>> e53f065b
    def inference_initialize(
        self, col_selector: ColumnSelector, model_config: dict
    ) -> Optional[Operator]:
        """Configures this operator for use in inference. May return a different operator to use
        instead of the one configured for use during training"""
        return None

    def create_node(self, selector):
        return nvt.workflow.node.WorkflowNode(selector)<|MERGE_RESOLUTION|>--- conflicted
+++ resolved
@@ -20,10 +20,6 @@
 import nvtabular as nvt
 from nvtabular.dispatch import DataFrameType
 from nvtabular.graph import BaseOperator
-<<<<<<< HEAD
-from nvtabular.graph.base_operator import Supports
-=======
->>>>>>> e53f065b
 from nvtabular.graph.selector import ColumnSelector
 
 
@@ -49,14 +45,6 @@
         """
         raise NotImplementedError
 
-<<<<<<< HEAD
-    @property
-    def supports(self) -> Supports:
-        """Returns what kind of data representation this operator supports"""
-        return Supports.CPU_DATAFRAME | Supports.GPU_DATAFRAME
-
-=======
->>>>>>> e53f065b
     def inference_initialize(
         self, col_selector: ColumnSelector, model_config: dict
     ) -> Optional[Operator]:
