#
# Copyright (c) 2021, NVIDIA CORPORATION.
#
# Licensed under the Apache License, Version 2.0 (the "License");
# you may not use this file except in compliance with the License.
# You may obtain a copy of the License at
#
#     http://www.apache.org/licenses/LICENSE-2.0
#
# Unless required by applicable law or agreed to in writing, software
# distributed under the License is distributed on an "AS IS" BASIS,
# WITHOUT WARRANTIES OR CONDITIONS OF ANY KIND, either express or implied.
# See the License for the specific language governing permissions and
# limitations under the License.
#
from typing import Dict, Union

import numpy

from nvtabular.graph.tags import Tags

from ..dispatch import DataFrameType, _encode_list_column, _hash_series, _is_list_dtype, annotate
<<<<<<< HEAD
from ..tags import Tags
from .categorify import _emb_sz_rule
=======
from .categorify import _emb_sz_rule, _get_embedding_order
>>>>>>> 039a1251
from .operator import ColumnSelector, Operator


class HashBucket(Operator):
    """
    This op maps categorical columns to a contiguous integer range by first
    hashing the column, then reducing modulo the number of buckets.

    Example usage::

        cat_names = ["feature_a", "feature_b"]

        # this will hash both features a and b to 100 buckets
        hash_features = cat_names >> ops.HashBucket({"feature_a": 100, "feature_b": 50})
        processor = nvtabular.Workflow(hash_features)


    The output of this op would be::

           feature_a  feature_b
        0         90         11
        1         70         40
        2         52          9

    If you would like to do frequency capping or frequency hashing,
    you should use Categorify op instead. See
    `Categorify op <https://github.com/NVIDIA/NVTabular/blob/main/nvtabular/ops/categorify.py#L43>`_
    for example usage.


    Parameters
    ----------
    num_buckets : int or dictionary:{column: num_hash_buckets}
        Column-wise modulo to apply after hash function. Note that this
        means that the corresponding value will be the categorical cardinality
        of the transformed categorical feature. If given as an int, that value
        will be used as the number of "hash buckets" for every feature.
        If a dictionary is passed, it will be used to specify
        explicit mappings from a column name to a number of buckets. In
        this case, only the columns specified in the keys of `num_buckets`
        will be transformed.
    """

    def __init__(self, num_buckets: Union[int, Dict[str, int]]):
        if isinstance(num_buckets, dict):
            self.num_buckets = num_buckets
        elif isinstance(num_buckets, int):
            self.num_buckets = num_buckets
        else:
            raise TypeError(
                "`num_buckets` must be dict, iterable, or int, got type {}".format(
                    type(num_buckets)
                )
            )
        super(HashBucket, self).__init__()

    @annotate("HashBucket_op", color="darkgreen", domain="nvt_python")
    def transform(self, col_selector: ColumnSelector, df: DataFrameType) -> DataFrameType:
        if isinstance(self.num_buckets, int):
            num_buckets = {name: self.num_buckets for name in col_selector.names}
        else:
            num_buckets = self.num_buckets

        for col, nb in num_buckets.items():
            if _is_list_dtype(df[col].dtype):
                df[col] = _encode_list_column(df[col], _hash_series(df[col]) % nb)
            else:
                df[col] = _hash_series(df[col]) % nb

        return df

    transform.__doc__ = Operator.transform.__doc__

    def get_embedding_sizes(self, columns):
        if isinstance(self.num_buckets, int):
            embedding_size = _emb_sz_rule(self.num_buckets)
            return {col: embedding_size for col in columns}
        else:
            return {col: _emb_sz_rule(self.num_buckets[col]) for col in columns}

    def _add_properties(self, column_schema):
        cardinality, dimensions = self.get_embedding_sizes([column_schema.name])[column_schema.name]
        if cardinality and dimensions:
            to_add = {
                "domain": {"min": 0, "max": cardinality},
                "embedding_sizes": {"cardinality": cardinality, "dimension": dimensions},
            }
            column_schema = column_schema.with_properties(to_add)
        return column_schema

    def output_tags(self):
        return [Tags.CATEGORICAL]

    def _get_dtypes(self):
        return numpy.int64<|MERGE_RESOLUTION|>--- conflicted
+++ resolved
@@ -20,12 +20,7 @@
 from nvtabular.graph.tags import Tags
 
 from ..dispatch import DataFrameType, _encode_list_column, _hash_series, _is_list_dtype, annotate
-<<<<<<< HEAD
-from ..tags import Tags
 from .categorify import _emb_sz_rule
-=======
-from .categorify import _emb_sz_rule, _get_embedding_order
->>>>>>> 039a1251
 from .operator import ColumnSelector, Operator
 
 
