--- conflicted
+++ resolved
@@ -47,20 +47,15 @@
         self.add_binary_cols = add_binary_cols
 
     @annotate("FillMissing_op", color="darkgreen", domain="nvt_python")
-<<<<<<< HEAD
     def transform(self, columns, df: DataFrameType) -> DataFrameType:
-        return df[columns].fillna(self.fill_val)
-=======
-    def transform(self, columns, gdf: cudf.DataFrame) -> cudf.DataFrame:
         if self.add_binary_cols:
             for col in columns:
-                gdf[f"{col}_filled"] = gdf[col].isna()
-                gdf[col] = gdf[col].fillna(self.fill_val)
+                df[f"{col}_filled"] = df[col].isna()
+                df[col] = df[col].fillna(self.fill_val)
         else:
-            gdf[columns] = gdf[columns].fillna(self.fill_val)
+            df[columns] = df[columns].fillna(self.fill_val)
 
-        return gdf
->>>>>>> 3ee573be
+        return df
 
     transform.__doc__ = Operator.transform.__doc__
 
@@ -104,15 +99,10 @@
             raise RuntimeError("need to call 'fit' before running transform")
 
         for col in columns:
-<<<<<<< HEAD
+            if self.add_binary_cols:
+                df[f"{col}_filled"] = df[col].isna()
             df[col] = df[col].fillna(self.medians[col])
         return df
-=======
-            if self.add_binary_cols:
-                gdf[f"{col}_filled"] = gdf[col].isna()
-            gdf[col] = gdf[col].fillna(self.medians[col])
-        return gdf
->>>>>>> 3ee573be
 
     @annotate("FillMedian_fit", color="green", domain="nvt_python")
     def fit(self, columns: ColumnNames, ddf: dd.DataFrame):
