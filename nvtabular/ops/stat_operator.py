#
# Copyright (c) 2020, NVIDIA CORPORATION.
#
# Licensed under the Apache License, Version 2.0 (the "License");
# you may not use this file except in compliance with the License.
# You may obtain a copy of the License at
#
#     http://www.apache.org/licenses/LICENSE-2.0
#
# Unless required by applicable law or agreed to in writing, software
# distributed under the License is distributed on an "AS IS" BASIS,
# WITHOUT WARRANTIES OR CONDITIONS OF ANY KIND, either express or implied.
# See the License for the specific language governing permissions and
# limitations under the License.
#
from .operator import Operator


class StatOperator(Operator):
    """
    Base class for statistical operator classes. This adds a 'fit' and 'finalize' method
    on top of
    """

    def __init__(self):
        super(StatOperator, self).__init__()

    def fit(self, columns, ddf):
        raise NotImplementedError(
            """The dask operations needed to return a dictionary of uncomputed statistics."""
        )

    def fit_finalize(self, dask_stats):
        raise NotImplementedError(
            """Follow-up operations to convert dask statistics in to member variables"""
        )

    def save(self):
        """Returns a json-able representation of the statistics for this object. This
        is usually called by the workflow rather than diretly"""
<<<<<<< HEAD
        raise NotImplementedError(".save isn't implemented for this op!")
=======
        raise NotImplementedError("save isn't implemented for this op!")
>>>>>>> 4389af11

    def load(self, data):
        """Loads statistics from a json-able blob of data. This is usually called
        by the workflow rather than called directly"""
<<<<<<< HEAD
        raise NotImplementedError(".load isn't implemented for this op!")

    def clear(self):
        """ zero and reinitialize all relevant statistical properties"""
        raise NotImplementedError(".clear isn't implemented for this op!")
=======
        raise NotImplementedError("load isn't implemented for this op!")

    def clear(self):
        """ zero and reinitialize all relevant statistical properties"""
        raise NotImplementedError("clear isn't implemented for this op!")
>>>>>>> 4389af11
<|MERGE_RESOLUTION|>--- conflicted
+++ resolved
@@ -38,25 +38,13 @@
     def save(self):
         """Returns a json-able representation of the statistics for this object. This
         is usually called by the workflow rather than diretly"""
-<<<<<<< HEAD
-        raise NotImplementedError(".save isn't implemented for this op!")
-=======
         raise NotImplementedError("save isn't implemented for this op!")
->>>>>>> 4389af11
 
     def load(self, data):
         """Loads statistics from a json-able blob of data. This is usually called
         by the workflow rather than called directly"""
-<<<<<<< HEAD
-        raise NotImplementedError(".load isn't implemented for this op!")
-
-    def clear(self):
-        """ zero and reinitialize all relevant statistical properties"""
-        raise NotImplementedError(".clear isn't implemented for this op!")
-=======
         raise NotImplementedError("load isn't implemented for this op!")
 
     def clear(self):
         """ zero and reinitialize all relevant statistical properties"""
-        raise NotImplementedError("clear isn't implemented for this op!")
->>>>>>> 4389af11
+        raise NotImplementedError("clear isn't implemented for this op!")