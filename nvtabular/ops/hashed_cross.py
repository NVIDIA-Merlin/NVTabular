--- conflicted
+++ resolved
@@ -20,10 +20,6 @@
 
 
 class HashedCross(Operator):
-<<<<<<< HEAD
-    def __init__(self, num_buckets):
-        super().__init__()
-=======
     """
     This ops creates hashed cross columns by first combining categorical features
     and hashing the combined feature then modulating by the number of
@@ -55,24 +51,11 @@
                 "num_buckets should be an int or dict, found %s", num_buckets.__class__
             )
 
->>>>>>> 4389af11
         self.num_buckets = num_buckets
 
     @annotate("HashedCross_op", color="darkgreen", domain="nvt_python")
     def transform(self, columns, gdf: cudf.DataFrame):
         new_gdf = cudf.DataFrame()
-<<<<<<< HEAD
-        val = 0
-        for column in columns:
-            val ^= gdf[column].hash_values()  # or however we want to do this aggregation
-        # TODO: support different size buckets per cross
-        val = val % self.num_buckets
-        new_gdf["_X_".join(columns)] = val
-        return new_gdf
-
-    def output_column_names(self, columns):
-        return ["_X_".join(columns)]
-=======
         for cross in _nest_columns(columns):
             val = 0
             for column in cross:
@@ -94,5 +77,4 @@
     if all(isinstance(col, str) for col in columns):
         return [tuple(columns)]
     else:
-        return columns
->>>>>>> 4389af11
+        return columns