#
# Copyright (c) 2020, NVIDIA CORPORATION.
#
# Licensed under the Apache License, Version 2.0 (the "License");
# you may not use this file except in compliance with the License.
# You may obtain a copy of the License at
#
#     http://www.apache.org/licenses/LICENSE-2.0
#
# Unless required by applicable law or agreed to in writing, software
# distributed under the License is distributed on an "AS IS" BASIS,
# WITHOUT WARRANTIES OR CONDITIONS OF ANY KIND, either express or implied.
# See the License for the specific language governing permissions and
# limitations under the License.
#
import cudf
import cupy
import numpy as np
from dask.delayed import Delayed

from . import categorify as nvt_cat
from .moments import _custom_moments
from .stat_operator import StatOperator


class TargetEncoding(StatOperator):
    """
    Target encoding is a common feature-engineering technique for
    categorical columns in tabular datasets. For each categorical group,
    the mean of a continuous target column is calculated, and the
    group-specific mean of each row is used to create a new feature (column).
    To prevent overfitting, the following additional logic is applied:

        1. Cross Validation: To prevent overfitting in training data,
        a cross-validation strategy is used - The data is split into
        k random "folds", and the mean values within the i-th fold are
        calculated with data from all other folds. The cross-validation
        strategy is only employed when the dataset is used to update
        recorded statistics. For transformation-only workflow execution,
        global-mean statistics are used instead.

        2. Smoothing: To prevent overfitting for low cardinality categories,
        the means are smoothed with the overall mean of the target variable.

    Function:
    TE = ((mean_cat*count_cat)+(mean_global*p_smooth)) / (count_cat+p_smooth)

    count_cat := count of the categorical value
    mean_cat := mean of target value for the categorical value
    mean_global := mean of the target value in the dataset
    p_smooth := smoothing factor

    Example usage::

        # First, we can transform the label columns to binary targets
        LABEL_COLUMNS = ['label1', 'label2']
        labels = nvt.ColumnGroup(LABEL_COLUMNS) >> (lambda col: (col>0).astype('int8'))
        # We target encode cat1, cat2 and the cross columns cat1 x cat2
        target_encode = (
            ['cat1', 'cat2', ['cat2','cat3']] >>
            nvt.ops.TargetEncoding(
                labels,
                kfold=5,
                p_smooth=20,
                out_dtype="float32",
                )
        )
        processor = nvt.Workflow(target_encode)

    Parameters
    -----------
    target : str
        Continuous target column to use for the encoding of cat_groups.
        The same continuous target will be used for all `cat_groups`.
    target_mean : float
        Global mean of the target column to use for encoding.
        Supplying this value up-front will improve performance.
    kfold : int, default 3
        Number of cross-validation folds to use while gathering statistics.
    fold_seed : int, default 42
        Random seed to use for cupy-based fold assignment.
    p_smooth : int, default 20
        Smoothing factor.
    out_col : str or list of str, default is problem-specific
        Name of output target-encoding column. If `cat_groups` includes
        multiple elements, this should be a list of the same length (and
        elements must be unique).
    out_dtype : str, default is problem-specific
        dtype of output target-encoding columns.
    tree_width : dict or int, optional
        Tree width of the hash-based groupby reduction for each categorical
        column. High-cardinality columns may require a large `tree_width`,
        while low-cardinality columns can likely use `tree_width=1`.
        If passing a dict, each key and value should correspond to the column
        name and width, respectively. The default value is 8 for all columns.
<<<<<<< HEAD
    cat_cache : ToDo Describe
        Text
=======
    cat_cache : {"device", "host", "disk"} or dict
        Location to cache the list of unique categories for
        each categorical column. If passing a dict, each key and value
        should correspond to the column name and location, respectively.
        Default is "host" for all columns.
>>>>>>> 4389af11
    out_path : str, optional
        Root directory where category statistics will be written out in
        parquet format.
    on_host : bool, default True
        Whether to convert cudf data to pandas between tasks in the hash-based
        groupby reduction. The extra host <-> device data movement can reduce
        performance.  However, using `on_host=True` typically improves stability
        (by avoiding device-level memory pressure).
    name_sep : str, default "_"
        String separator to use between concatenated column names
        for multi-column groups.
    drop_folds : bool, default True
        Whether to drop the "__fold__" column created. This is really only useful for unittests.
    """

    def __init__(
        self,
        target,
        target_mean=None,
        kfold=None,
        fold_seed=42,
        p_smooth=20,
        out_col=None,
        out_dtype=None,
        tree_width=None,
        cat_cache="host",
        out_path=None,
        on_host=True,
        name_sep="_",
        drop_folds=True,
    ):
        super().__init__()

        self.target = [target] if isinstance(target, str) else target
        self.dependency = self.target

        if hasattr(self.target, "columns"):
            self.target = self.target.columns

        self.target_mean = target_mean
        self.kfold = kfold or 3
        self.fold_seed = fold_seed
        self.p_smooth = p_smooth
        self.out_col = [out_col] if isinstance(out_col, str) else out_col
        self.out_dtype = out_dtype
        self.tree_width = tree_width
        self.out_path = out_path or "./"
        self.on_host = on_host
        self.cat_cache = cat_cache
        self.name_sep = name_sep
        self.drop_folds = drop_folds
        self.fold_name = "__fold__"
        self.stats = {}
        self.means = {}  # TODO: just update target_mean?

    def fit(self, columns, ddf):
        moments = None
        if self.target_mean is None:
            # calcualte the mean if we don't have it already
            moments = _custom_moments(ddf[self.target])

        col_groups = columns[:]
        if self.kfold > 1:
            # Add new fold column if necessary
            if self.fold_name not in ddf.columns:
                ddf[self.fold_name] = ddf.index.map_partitions(
                    _add_fold,
                    self.kfold,
                    self.fold_seed,
                    meta=_add_fold(ddf._meta.index, self.kfold, self.fold_seed),
                )

            # Add new col_groups with fold
            for group in columns:
                if isinstance(group, tuple):
                    group = list(group)
                if isinstance(group, list):
                    col_groups.append([self.fold_name] + group)
                else:
                    col_groups.append([self.fold_name, group])

        dsk, key = nvt_cat._category_stats(
            ddf,
            col_groups,
            self.target,
            ["count", "sum"],
            self.out_path,
            0,
            self.tree_width,
            self.on_host,
            concat_groups=False,
            name_sep=self.name_sep,
        )
        return Delayed(key, dsk), moments

    def fit_finalize(self, dask_stats):
        for col, value in dask_stats[0].items():
            self.stats[col] = value
        for col in dask_stats[1].index:
            self.means[col] = float(dask_stats[1]["mean"].loc[col])

    def dependencies(self):
        return self.dependency

    def output_column_names(self, columns):
        ret = []
        for cat in columns:
            cat = [cat] if isinstance(cat, str) else cat
            ret.extend(self._make_te_name(cat))

        if self.kfold > 1 and not self.drop_folds:
            ret.append(self.fold_name)

        return ret

    def save(self):
        return {"stats": self.stats, "means": self.means}

    def load(self, data):
        self.stats = data["stats"]
        self.means = data["means"]

    def clear(self):
        self.stats = {}
        self.means = {}

    def _make_te_name(self, cat_group):
        tag = nvt_cat._make_name(*cat_group, sep=self.name_sep)
        return [f"TE_{tag}_{x}" for x in self.target]

    def _op_group_logic(self, cat_group, gdf, y_mean, fit_folds, group_ind):
        # Define name of new TE column
        if isinstance(self.out_col, list):
            if group_ind >= len(self.out_col):
                raise ValueError("out_col and cat_groups are different sizes.")
            out_col = self.out_col[group_ind]
            out_col = [out_col] if isinstance(out_col, str) else out_col
            # ToDo Test
            if len(out_col) != len(self.target):
                raise ValueError("out_col and target are different sizes.")
        else:
            out_col = self._make_te_name(cat_group)

        # Initialize new data
        new_gdf = cudf.DataFrame()
        tmp = "__tmp__"

        if fit_folds:
            # Groupby Aggregation for each fold
            cols = ["__fold__"] + cat_group
            storage_name_folds = nvt_cat._make_name(*cols, sep=self.name_sep)
            path_folds = self.stats[storage_name_folds]
            agg_each_fold = nvt_cat._read_groupby_stat_df(
                path_folds, storage_name_folds, self.cat_cache
            )
            agg_each_fold.columns = cols + ["count_y"] + [x + "_sum_y" for x in self.target]
        else:
            cols = cat_group

        # Groupby Aggregation for all data
        storage_name_all = nvt_cat._make_name(*cat_group, sep=self.name_sep)
        path_all = self.stats[storage_name_all]
        agg_all = nvt_cat._read_groupby_stat_df(path_all, storage_name_all, self.cat_cache)
        agg_all.columns = cat_group + ["count_y_all"] + [x + "_sum_y_all" for x in self.target]

        if fit_folds:
            agg_each_fold = agg_each_fold.merge(agg_all, on=cat_group, how="left")
            agg_each_fold["count_y_all"] = agg_each_fold["count_y_all"] - agg_each_fold["count_y"]
            for i, x in enumerate(self.target):
                agg_each_fold[x + "_sum_y_all"] = (
                    agg_each_fold[x + "_sum_y_all"] - agg_each_fold[x + "_sum_y"]
                )
                agg_each_fold[out_col[i]] = (
                    agg_each_fold[x + "_sum_y_all"] + self.p_smooth * y_mean[x]
                ) / (agg_each_fold["count_y_all"] + self.p_smooth)

            agg_each_fold = agg_each_fold.drop(
                ["count_y_all", "count_y"]
                + [x + "_sum_y" for x in self.target]
                + [x + "_sum_y_all" for x in self.target],
                axis=1,
            )
            tran_gdf = gdf[cols + [tmp]].merge(agg_each_fold, on=cols, how="left")
            del agg_each_fold
        else:
            for i, x in enumerate(self.target):
                agg_all[out_col[i]] = (agg_all[x + "_sum_y_all"] + self.p_smooth * y_mean[x]) / (
                    agg_all["count_y_all"] + self.p_smooth
                )
            agg_all = agg_all.drop(
                ["count_y_all"] + [x + "_sum_y_all" for x in self.target], axis=1
            )
            tran_gdf = gdf[cols + [tmp]].merge(agg_all, on=cols, how="left")
            del agg_all

        # TODO: There is no need to perform the `agg_each_fold.merge(agg_all, ...)` merge
        #     for every partition.  We can/should cache the result for better performance.

        for i, x in enumerate(self.target):
            tran_gdf[out_col[i]] = tran_gdf[out_col[i]].fillna(y_mean[x])
        if self.out_dtype is not None:
            tran_gdf[out_col] = tran_gdf[out_col].astype(self.out_dtype)

        tran_gdf = tran_gdf.sort_values(tmp, ignore_index=True)
        tran_gdf.drop(columns=cols + [tmp], inplace=True)
        new_cols = [c for c in tran_gdf.columns if c not in new_gdf.columns]
        new_gdf[new_cols] = tran_gdf[new_cols]

        # Make sure we are preserving the index of gdf
        new_gdf.index = gdf.index
        return new_gdf

    def transform(self, columns, gdf: cudf.DataFrame):
        # Add temporary column for sorting
        tmp = "__tmp__"
        gdf[tmp] = cupy.arange(len(gdf), dtype="int32")

        fit_folds = self.kfold > 1
        if fit_folds:
            gdf[self.fold_name] = _add_fold(gdf.index, self.kfold, self.fold_seed)

        # Need mean of contiuous target column
        y_mean = self.target_mean or self.means

        # Loop over categorical-column groups and apply logic
        new_gdf = None
        for ind, cat_group in enumerate(columns):
            if isinstance(cat_group, tuple):
                cat_group = list(cat_group)
            elif isinstance(cat_group, str):
                cat_group = [cat_group]

            if new_gdf is None:
                new_gdf = self._op_group_logic(cat_group, gdf, y_mean, fit_folds, ind)
            else:
                _df = self._op_group_logic(cat_group, gdf, y_mean, fit_folds, ind)
                new_gdf = cudf.concat([new_gdf, _df], axis=1)

        # Drop temporary columns
        gdf.drop(
            columns=[tmp, "__fold__"] if fit_folds and self.drop_folds else [tmp], inplace=True
        )
        if fit_folds and not self.drop_folds:
            new_gdf[self.fold_name] = gdf[self.fold_name]
        return new_gdf


def _add_fold(s, kfold, fold_seed=None):
    """Deterministically computes a '__fold__' column, given an optional
    random seed"""
    typ = np.min_scalar_type(kfold * 2)
    if fold_seed is None:
        # If we don't have a specific seed,
        # just use a simple modulo-based mapping
        fold = cupy.arange(len(s), dtype=typ)
        cupy.mod(fold, kfold, out=fold)
        return fold
    else:
        state = cupy.random.RandomState(fold_seed)
        return state.choice(cupy.arange(kfold, dtype=typ), len(s))<|MERGE_RESOLUTION|>--- conflicted
+++ resolved
@@ -93,16 +93,11 @@
         while low-cardinality columns can likely use `tree_width=1`.
         If passing a dict, each key and value should correspond to the column
         name and width, respectively. The default value is 8 for all columns.
-<<<<<<< HEAD
-    cat_cache : ToDo Describe
-        Text
-=======
     cat_cache : {"device", "host", "disk"} or dict
         Location to cache the list of unique categories for
         each categorical column. If passing a dict, each key and value
         should correspond to the column name and location, respectively.
         Default is "host" for all columns.
->>>>>>> 4389af11
     out_path : str, optional
         Root directory where category statistics will be written out in
         parquet format.
