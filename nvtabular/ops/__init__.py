--- conflicted
+++ resolved
@@ -16,12 +16,8 @@
 
 # alias submodules here to avoid breaking everything with moving to submodules
 # flake8: noqa
-<<<<<<< HEAD
+from .bucketize import Bucketize
 from .categorify import Categorify, SetBuckets, _get_embedding_order, get_embedding_sizes
-=======
-from .bucketize import Bucketize
-from .categorify import Categorify, _get_embedding_order, get_embedding_sizes
->>>>>>> 6b668bbd
 from .clip import Clip
 from .difference_lag import DifferenceLag
 from .dropna import Dropna
