# Copyright (c) 2020, NVIDIA CORPORATION.
#
# Licensed under the Apache License, Version 2.0 (the "License");
# you may not use this file except in compliance with the License.
# You may obtain a copy of the License at
#
#     http://www.apache.org/licenses/LICENSE-2.0
#
# Unless required by applicable law or agreed to in writing, software
# distributed under the License is distributed on an "AS IS" BASIS,
# WITHOUT WARRANTIES OR CONDITIONS OF ANY KIND, either express or implied.
# See the License for the specific language governing permissions and
# limitations under the License.
#

import os
import warnings
from operator import getitem

import cudf
import dask.dataframe as dd
import numpy as np
import pandas as pd
import pyarrow as pa
from dask.base import tokenize
from dask.core import flatten
from dask.dataframe.core import _concat
from dask.dataframe.shuffle import shuffle_group
from dask.delayed import Delayed
from dask.highlevelgraph import HighLevelGraph
from fsspec.core import get_fs_token_paths
from nvtx import annotate
from pyarrow import parquet as pq

from nvtabular.dispatch import (
    DataFrameType,
    _arange,
    _encode_list_column,
    _flatten_list_column,
    _hash_series,
    _is_list_dtype,
    _parquet_writer_dispatch,
    _read_parquet_dispatch,
    _series_has_nulls,
)
from nvtabular.worker import fetch_table_data, get_worker_cache

from .operator import ColumnNames, Operator
from .stat_operator import StatOperator


class Categorify(StatOperator):
    """
    Most of the data set will contain categorical features,
    and these variables are typically stored as text values.
    Machine Learning algorithms don't support these text values.
    Categorify operation can be added to the workflow to
    transform categorical features into unique integer values.

    Example usage::

        # Define pipeline
        cat_features = CATEGORICAL_COLUMNS >> nvt.ops.Categorify(freq_threshold=10)

        # Initialize the workflow and execute it
        proc = nvt.Workflow(cat_features)
        proc.fit(dataset)
        proc.transform(dataset).to_parquet('./test/')

    Example for frequency hashing::

        # Create toy dataframe
        df = cudf.DataFrame({
            'author': ['User_A', 'User_B', 'User_C', 'User_C', 'User_A', 'User_B', 'User_A'],
            'productID': [100, 101, 102, 101, 102, 103, 103],
            'label': [0, 0, 1, 1, 1, 0, 0]
        })
        CATEGORICAL_COLUMNS = ['author', 'productID']

        # Define pipeline
        cat_features = CATEGORICAL_COLUMNS >> nvt.ops.Categorify(
            freq_threshold={"author": 3, "productID": 2},
            num_buckets={"author": 10, "productID": 20})
        )

        # Initialize the workflow and execute it
        proc = nvt.Workflow(cat_features)
        proc.fit(dataset)
        proc.transform(dataset).to_parquet('./test/')

    Example with multi-hot::

        # Create toy dataframe
        df = cudf.DataFrame({
            'userID': [10001, 10002, 10003],
            'productID': [30003, 30005, 40005],
            'categories': [['Cat A', 'Cat B'], ['Cat C'], ['Cat A', 'Cat C', 'Cat D']],
            'label': [0,0,1]
        })
        CATEGORICAL_COLUMNS = ['userID', 'productID', 'categories']

        # Define pipeline
        cat_features = CATEGORICAL_COLUMNS >> nvt.ops.Categorify()

        # Initialize the workflow and execute it
        proc = nvt.Workflow(cat_features)
        proc.fit(dataset)
        proc.transform(dataset).to_parquet('./test/')

    Parameters
    -----------
    freq_threshold : int or dictionary:{column: freq_limit_value}, default 0
        Categories with a count/frequency below this threshold will be
        ommited from the encoding and corresponding data will be mapped
        to the "null" category. Can be represented as both an integer or
        a dictionary with column names as keys and frequency limit as
        value. If dictionary is used, all columns targeted must be included
        in the dictionary.
    encode_type : {"joint", "combo"}, default "joint"
        If "joint", the columns within any multi-column group will be
        jointly encoded. If "combo", the combination of values will be
        encoded as a new column. Note that replacement is not allowed for
        "combo", because the same column name can be included in
        multiple groups.
    tree_width : dict or int, optional
        Tree width of the hash-based groupby reduction for each categorical
        column. High-cardinality columns may require a large `tree_width`,
        while low-cardinality columns can likely use `tree_width=1`.
        If passing a dict, each key and value should correspond to the column
        name and width, respectively. The default value is 8 for all columns.
    out_path : str, optional
        Root directory where groupby statistics will be written out in
        parquet format.
    on_host : bool, default True
        Whether to convert cudf data to pandas between tasks in the hash-based
        groupby reduction. The extra host <-> device data movement can reduce
        performance.  However, using `on_host=True` typically improves stability
        (by avoiding device-level memory pressure).
    na_sentinel : default 0
        Label to use for null-category mapping
    cat_cache : {"device", "host", "disk"} or dict
        Location to cache the list of unique categories for
        each categorical column. If passing a dict, each key and value
        should correspond to the column name and location, respectively.
        Default is "host" for all columns.
    dtype :
        If specified, categorical labels will be cast to this dtype
        after encoding is performed.
    name_sep : str, default "_"
        String separator to use between concatenated column names
        for multi-column groups.
    search_sorted : bool, default False.
        Set it True to apply searchsorted algorithm in encoding.
    num_buckets : int, or dictionary:{column: num_hash_buckets}
        Column-wise modulo to apply after hash function. Note that this
        means that the corresponding value will be the categorical cardinality
        of the transformed categorical feature. If given as an int, that value
        will be used as the number of "hash buckets" for every feature. If a dictionary is passed,
        it will be used to specify explicit mappings from a column name to a number of buckets.
        In this case, only the columns specified in the keys of `num_buckets`
        will be transformed.
    max_size : int or dictionary:{column: max_size_value}, default 0
        This parameter allows you to set the maximum size for an embedding table for each column.
        For example, if max_size is set to 1000 only the first 999 most frequent values for each
        column will be be encoded, and the rest will be mapped to a single value (0). To map the
        rest to a number of buckets,  you can set the num_buckets parameter > 1. In that case, topK
        value will be `max_size - num_buckets -1`.  Setting the max_size param means that
        freq_threshold should not be given.  If the num_buckets parameter is set,  it must be
        smaller than the max_size value.
    """

    def __init__(
        self,
        freq_threshold=0,
        out_path=None,
        tree_width=None,
        na_sentinel=None,
        cat_cache="host",
        dtype=None,
        on_host=True,
        encode_type="joint",
        name_sep="_",
        search_sorted=False,
        num_buckets=None,
        max_size=0,
    ):

        # We need to handle three types of encoding here:
        #
        #   (1) Conventional encoding. There are no multi-column groups. So,
        #       each categorical column is separately transformed into a new
        #       "encoded" column (1-to-1).  The unique values are calculated
        #       separately for each column.
        #
        #   (2) Multi-column "Joint" encoding (there are multi-column groups
        #       in `columns` and `encode_type="joint"`).  Still a
        #       1-to-1 transofrmation of categorical columns.  However,
        #       we concatenate column groups to determine uniques (rather
        #       than getting uniques of each categorical column separately).
        #
        #   (3) Multi-column "Group" encoding (there are multi-column groups
        #       in `columns` and `encode_type="combo"`). No longer
        #       a 1-to-1 transformation of categorical columns. Each column
        #       group will be transformed to a single "encoded" column.  This
        #       means the unique "values" correspond to unique combinations.
        #       Since the same column may be included in multiple groups,
        #       replacement is not allowed for this transform.

        # Set column_groups if the user has passed in a list of columns.
        # The purpose is to capture multi-column groups. If the user doesn't
        # specify `columns`, there are no multi-column groups to worry about.
        self.column_groups = None
        self.name_sep = name_sep

        # For case (2), we need to keep track of the multi-column group name
        # that will be used for the joint encoding of each column in that group.
        # For case (3), we also use this "storage name" to signify the name of
        # the file with the required "combination" groupby statistics.
        self.storage_name = {}

        # Only support two kinds of multi-column encoding
        if encode_type not in ("joint", "combo"):
            raise ValueError(f"encode_type={encode_type} not supported.")

        # Other self-explanatory intialization
        super().__init__()
        self.freq_threshold = freq_threshold or 0
        self.out_path = out_path or "./"
        self.tree_width = tree_width
        self.na_sentinel = na_sentinel or 0
        self.dtype = dtype
        self.on_host = on_host
        self.cat_cache = cat_cache
        self.encode_type = encode_type
        self.search_sorted = search_sorted
        self.categories = {}
        self.mh_columns = []

        if self.search_sorted and self.freq_threshold:
            raise ValueError(
                "cannot use search_sorted=True with anything else than the default freq_threshold"
            )
        if num_buckets == 0:
            raise ValueError(
                "For hashing num_buckets should be an int > 1, otherwise set num_buckets=None."
            )
        elif isinstance(num_buckets, dict):
            self.num_buckets = num_buckets
        elif isinstance(num_buckets, int) or num_buckets is None:
            self.num_buckets = num_buckets
        else:
            raise ValueError(
                "`num_buckets` must be dict or int, got type {}".format(type(num_buckets))
            )
        if isinstance(max_size, dict):
            self.max_size = max_size
        elif isinstance(max_size, int) or max_size is None:
            self.max_size = max_size
        else:
            raise ValueError("max_size must be dict or int, got type {}".format(type(max_size)))
        if freq_threshold and max_size:
            raise ValueError("cannot use freq_threshold param together with max_size param")

        if self.num_buckets is not None:
            # See: nvtabular.dispatch._hash_series
            warnings.warn(
                "Performing a hash-based transformation. Do not "
                "expect Categorify to be consistent on GPU and CPU "
                "with this num_buckets setting!"
            )

    @annotate("Categorify_fit", color="darkgreen", domain="nvt_python")
    def fit(self, columns: ColumnNames, ddf: dd.DataFrame):
        # User passed in a list of column groups. We need to figure out
        # if this list contains any multi-column groups, and if there
        # are any (obvious) problems with these groups
        columns_uniq = list(set(flatten(columns, container=tuple)))
        columns_all = list(flatten(columns, container=tuple))
        if sorted(columns_all) != sorted(columns_uniq) and self.encode_type == "joint":
            # If we are doing "joint" encoding, there must be unique mapping
            # between input column names and column groups.  Otherwise, more
            # than one unique-value table could be used to encode the same
            # column.
            raise ValueError("Same column name included in multiple groups.")

        for group in columns:
            if isinstance(group, tuple) and len(group) > 1:
                # For multi-column groups, we concatenate column names
                # to get the "group" name.
                name = _make_name(*group, sep=self.name_sep)
                for col in group:
                    self.storage_name[col] = name

        # Check metadata type to reset on_host and cat_cache if the
        # underlying ddf is already a pandas-backed collection
        if isinstance(ddf._meta, pd.DataFrame):
            self.on_host = False
            # Cannot use "device" caching if the data is pandas-backed
            self.cat_cache = "host" if self.cat_cache == "device" else self.cat_cache
            if self.search_sorted:
                # Pandas' search_sorted only works with Series.
                # For now, it is safest to disallow this option.
                self.search_sorted = False
                warnings.warn("Cannot use `search_sorted=True` for pandas-backed data.")

        # convert tuples to lists
        columns = [list(c) if isinstance(c, tuple) else c for c in columns]
        dsk, key = _category_stats(
            ddf,
            columns,
            [],
            [],
            self.out_path,
            self.freq_threshold,
            self.tree_width,
            self.on_host,
            concat_groups=self.encode_type == "joint",
            name_sep=self.name_sep,
            max_size=self.max_size,
            num_buckets=self.num_buckets,
        )
        # TODO: we can't check the dtypes on the ddf here since they are incorrect
        # for cudf's list type. So, we're checking the partitions. fix.
        return Delayed(key, dsk), ddf.map_partitions(lambda df: _is_list_dtype(df))

    def fit_finalize(self, dask_stats):
        _col_is_list = dask_stats[1]
        self.mh_columns = [
            col for col, _is_list in zip(_col_is_list.index, _col_is_list) if _is_list
        ]
        categories = dask_stats[0]
        for col in categories:
            self.categories[col] = categories[col]

    def clear(self):
        self.categories = {}
        self.mh_columns = []

    def set_storage_path(self, new_path, copy=False):
        self.categories = _copy_storage(self.categories, self.out_path, new_path, copy=copy)
        self.out_path = new_path

    @annotate("Categorify_transform", color="darkgreen", domain="nvt_python")
    def transform(self, columns: ColumnNames, df: DataFrameType) -> DataFrameType:
        new_df = df.copy(deep=False)
        if isinstance(self.freq_threshold, dict):
            assert all(x in self.freq_threshold for x in columns)

        if self.encode_type == "combo":
            # Case (3) - We want to track multi- and single-column groups separately
            #            when we are NOT performing a joint encoding. This is because
            #            there is not a 1-to-1 mapping for columns in multi-col groups.
            #            We use `multi_col_group` to preserve the list format of
            #            multi-column groups only, and use `cat_names` to store the
            #            string representation of both single- and multi-column groups.
            #
            cat_names, multi_col_group = _get_multicolumn_names(columns, df.columns, self.name_sep)
        else:
            # Case (1) & (2) - Simple 1-to-1 mapping
            multi_col_group = {}
            cat_names = list(flatten(columns, container=tuple))

        # Encode each column-group separately
        for name in cat_names:
            try:
                # Use the column-group `list` directly (not the string name)
                use_name = multi_col_group.get(name, name)

                # Storage name may be different than group for case (2)
                # Only use the "aliased" `storage_name` if we are dealing with
                # a multi-column group, or if we are doing joint encoding

                if use_name != name or self.encode_type == "joint":
                    storage_name = self.storage_name.get(name, name)
                else:
                    storage_name = name

                if isinstance(use_name, tuple):
                    use_name = list(use_name)

                path = self.categories[storage_name]
                new_df[name] = _encode(
                    use_name,
                    storage_name,
                    path,
                    df,
                    self.cat_cache,
                    na_sentinel=self.na_sentinel,
                    freq_threshold=self.freq_threshold[name]
                    if isinstance(self.freq_threshold, dict)
                    else self.freq_threshold,
                    search_sorted=self.search_sorted,
                    buckets=self.num_buckets,
                    encode_type=self.encode_type,
                    cat_names=cat_names,
                    max_size=self.max_size,
                )
                if self.dtype:
                    new_df[name] = new_df[name].astype(self.dtype, copy=False)
            except Exception as e:
                raise RuntimeError(f"Failed to categorical encode column {name}") from e

        return new_df

    def output_column_names(self, columns: ColumnNames) -> ColumnNames:
        if self.encode_type == "combo":
            cat_names, _ = _get_multicolumn_names(columns, columns, self.name_sep)
            return cat_names
        return list(flatten(columns, container=tuple))

    def get_embedding_sizes(self, columns):
        return _get_embeddings_dask(
            self.categories, columns, self.num_buckets, self.freq_threshold, self.max_size
        )

    def get_multihot_columns(self):
        return self.mh_columns

    transform.__doc__ = Operator.transform.__doc__
    fit.__doc__ = StatOperator.fit.__doc__
    fit_finalize.__doc__ = StatOperator.fit_finalize.__doc__


def _get_embedding_order(cat_names):
    """Returns a consistent sorder order for categorical variables

    Parameters
    -----------
    cat_names : list of str
        names of the categorical columns
    """
    return sorted(cat_names)


def get_embedding_sizes(workflow):
    """ Returns a dictionary of best embedding sizes from the workflow """
    # TODO: do we need to distinguish multihot columns here?  (if so why? )
    queue = [workflow.column_group]
    output = {}
    multihot_columns = set()
    while queue:
        current = queue.pop()
        if current.op and hasattr(current.op, "get_embedding_sizes"):
            output.update(current.op.get_embedding_sizes(current.columns))

            if hasattr(current.op, "get_multihot_columns"):
                multihot_columns.update(current.op.get_multihot_columns())

        elif not current.op:
            # only follow parents if its not an operator node (which could
            # transform meaning of the get_embedding_sizes
            queue.extend(current.parents)

    # TODO: returning differnt return types like this (based off the presence
    # of multihot features) is pretty janky. fix.
    if not multihot_columns:
        return output

    single_hots = {k: v for k, v in output.items() if k not in multihot_columns}
    multi_hots = {k: v for k, v in output.items() if k in multihot_columns}
    return single_hots, multi_hots


def _get_embeddings_dask(paths, cat_names, buckets=0, freq_limit=0, max_size=0):
    embeddings = {}
    if isinstance(freq_limit, int):
        freq_limit = {name: freq_limit for name in cat_names}
    if isinstance(buckets, int):
        buckets = {name: buckets for name in cat_names}
    if isinstance(max_size, int):
        max_size = {name: max_size for name in cat_names}
    for col in _get_embedding_order(cat_names):
        path = paths.get(col)
<<<<<<< HEAD
        num_rows = cudf.io.read_parquet_metadata(path)[0] if path else 0

        if not buckets:
            bucket_size = 0
        else:
            bucket_size = buckets.get(col, 0)
        if bucket_size and not freq_limit[col] and not max_size[col]:
            # pure hashing (no categorical lookup)
            num_rows = bucket_size
        else:
            num_rows += bucket_size

=======
        num_rows = pq.ParquetFile(path).metadata.num_rows if path else 0
        if buckets and col in buckets and freq_limit[col] > 1:
            num_rows += buckets.get(col, 0)
        if buckets and col in buckets and not freq_limit[col]:
            num_rows = buckets.get(col, 0)
>>>>>>> 1e1e4998
        embeddings[col] = _emb_sz_rule(num_rows)
    return embeddings


def _emb_sz_rule(n_cat: int, minimum_size=16, maximum_size=512) -> int:
    return n_cat, min(max(minimum_size, round(1.6 * n_cat ** 0.56)), maximum_size)


def _make_name(*args, sep="_"):
    return sep.join(args)


@annotate("top_level_groupby", color="green", domain="nvt_python")
def _top_level_groupby(
    df, cat_col_groups, tree_width, cont_cols, agg_list, on_host, concat_groups, name_sep
):
    sum_sq = "std" in agg_list or "var" in agg_list
    calculate_min = "min" in agg_list
    calculate_max = "max" in agg_list

    # Top-level operation for category-based groupby aggregations
    output = {}
    k = 0
    for i, cat_col_group in enumerate(cat_col_groups):
        if isinstance(cat_col_group, tuple):
            cat_col_group = list(cat_col_group)

        if isinstance(cat_col_group, str):
            cat_col_group = [cat_col_group]
        cat_col_group_str = _make_name(*cat_col_group, sep=name_sep)

        if concat_groups and len(cat_col_group) > 1:
            # Concatenate columns and replace cat_col_group
            # with the single name
            df_gb = type(df)()
            ignore_index = True
            df_gb[cat_col_group_str] = _concat([df[col] for col in cat_col_group], ignore_index)
            cat_col_group = [cat_col_group_str]
        else:
            # Compile aggregation dictionary and add "squared-sum"
            # column(s) (necessary when `cont_cols` is non-empty)
            df_gb = df[cat_col_group + cont_cols].copy(deep=False)

        agg_dict = {}
        agg_dict[cat_col_group[0]] = ["count"]
        for col in cont_cols:
            agg_dict[col] = ["sum"]
            if sum_sq:
                name = _make_name(col, "pow2", sep=name_sep)
                df_gb[name] = df_gb[col].pow(2)
                agg_dict[name] = ["sum"]

            if calculate_min:
                agg_dict[col].append("min")
            if calculate_max:
                agg_dict[col].append("max")

        # Perform groupby and flatten column index
        # (flattening provides better cudf/pd support)
        if _is_list_col(cat_col_group, df_gb):
            # handle list columns by encoding the list values
            df_gb = _flatten_list_column(df_gb[cat_col_group[0]])

        # NOTE: groupby(..., dropna=False) requires pandas>=1.1.0
        gb = df_gb.groupby(cat_col_group, dropna=False).agg(agg_dict)
        gb.columns = [
            _make_name(*(tuple(cat_col_group) + name[1:]), sep=name_sep)
            if name[0] == cat_col_group[0]
            else _make_name(*(tuple(cat_col_group) + name), sep=name_sep)
            for name in gb.columns.to_flat_index()
        ]
        gb.reset_index(inplace=True, drop=False)
        del df_gb

        # Split the result by the hash value of the categorical column
        nsplits = tree_width[cat_col_group_str]
        for j, split in shuffle_group(
            gb, cat_col_group, 0, nsplits, nsplits, True, nsplits
        ).items():
            if on_host:
                output[k] = split.to_arrow(preserve_index=False)
            else:
                output[k] = split
            k += 1
        del gb
    return output


@annotate("mid_level_groupby", color="green", domain="nvt_python")
def _mid_level_groupby(
    dfs, col_group, cont_cols, agg_list, freq_limit, on_host, concat_groups, name_sep, max_emb_size
):
    if isinstance(col_group, str):
        col_group = [col_group]
    elif isinstance(col_group, tuple):
        col_group = list(col_group)

    if concat_groups and len(col_group) > 1:
        col_group = [_make_name(*col_group, sep=name_sep)]

    if on_host:
        # Construct gpu DataFrame from pyarrow data.
        # `on_host=True` implies gpu-backed data.
        df = pa.concat_tables(dfs, promote=True)
        df = cudf.DataFrame.from_arrow(df)
    else:
        df = _concat(dfs, ignore_index=True)
    groups = df.groupby(col_group, dropna=False)
    gb = groups.agg({col: _get_aggregation_type(col) for col in df.columns if col not in col_group})
    gb.reset_index(drop=False, inplace=True)

    name_count = _make_name(*(col_group + ["count"]), sep=name_sep)
    if freq_limit and not max_emb_size:
        gb = gb[gb[name_count] >= freq_limit]

    required = col_group.copy()
    if "count" in agg_list:
        required.append(name_count)

    ddof = 1
    for cont_col in cont_cols:
        name_sum = _make_name(*(col_group + [cont_col, "sum"]), sep=name_sep)
        if "sum" in agg_list:
            required.append(name_sum)

        if "mean" in agg_list:
            name_mean = _make_name(*(col_group + [cont_col, "mean"]), sep=name_sep)
            required.append(name_mean)
            gb[name_mean] = gb[name_sum] / gb[name_count]

        if "min" in agg_list:
            name_min = _make_name(*(col_group + [cont_col, "min"]), sep=name_sep)
            required.append(name_min)

        if "max" in agg_list:
            name_max = _make_name(*(col_group + [cont_col, "max"]), sep=name_sep)
            required.append(name_max)

        if "var" in agg_list or "std" in agg_list:
            n = gb[name_count]
            x = gb[name_sum]
            x2 = gb[_make_name(*(col_group + [cont_col, "pow2", "sum"]), sep=name_sep)]
            result = x2 - x ** 2 / n
            div = n - ddof
            div[div < 1] = 1
            result /= div
            result[(n - ddof) == 0] = np.nan

            if "var" in agg_list:
                name_var = _make_name(*(col_group + [cont_col, "var"]), sep=name_sep)
                required.append(name_var)
                gb[name_var] = result
            if "std" in agg_list:
                name_std = _make_name(*(col_group + [cont_col, "std"]), sep=name_sep)
                required.append(name_std)
                gb[name_std] = np.sqrt(result)

    if on_host:
        gb_pd = gb[required].to_arrow(preserve_index=False)
        del gb
        return gb_pd
    return gb[required]


def _get_aggregation_type(col):
    if col.endswith("_min"):
        return "min"
    elif col.endswith("_max"):
        return "max"
    else:
        return "sum"


@annotate("write_gb_stats", color="green", domain="nvt_python")
def _write_gb_stats(
    dfs, base_path, col_group, on_host, concat_groups, name_sep, max_emb_size=None, nbuckets=None
):
    if concat_groups and len(col_group) > 1:
        col_group = [_make_name(*col_group, sep=name_sep)]
    if isinstance(col_group, str):
        col_group = [col_group]

    rel_path = "cat_stats.%s.parquet" % (_make_name(*col_group, sep=name_sep))
    path = os.path.join(base_path, rel_path)
    pwriter = None
    if not on_host and len(dfs):
        pwriter = _parquet_writer_dispatch(dfs[0])(path, compression=None)

    # Loop over dfs and append to file
    # TODO: For high-cardinality columns, should support
    #       Dask-based to_parquet call here (but would need to
    #       support directory reading within dependent ops)
    n_writes = 0
    for df in dfs:
        if len(df):
            if on_host:
                # Use pyarrow - df is already a pyarrow table
                if pwriter is None:
                    pwriter = pq.ParquetWriter(path, df.schema, compression=None)
                pwriter.write_table(df)
            else:
                # Use CuDF
                df.reset_index(drop=True, inplace=True)
                pwriter.write_table(df)
            n_writes += 1

    # No data to write
    if n_writes == 0:
        raise RuntimeError("GroupbyStatistics result is empty.")

    # Close writer and return path
    if pwriter is not None:
        pwriter.close()

    return path


@annotate("write_uniques", color="green", domain="nvt_python")
def _write_uniques(
    dfs, base_path, col_group, on_host, concat_groups, name_sep, max_emb_size=None, nbuckets=None
):
    if concat_groups and len(col_group) > 1:
        col_group = [_make_name(*col_group, sep=name_sep)]
    if isinstance(col_group, str):
        col_group = [col_group]
    if on_host:
        # Construct gpu DataFrame from pyarrow data.
        # `on_host=True` implies gpu-backed data.
        df = pa.concat_tables(dfs, promote=True)
        df = cudf.DataFrame.from_arrow(df)
    else:
        df = _concat(dfs, ignore_index=True)
    rel_path = "unique.%s.parquet" % (_make_name(*col_group, sep=name_sep))
    path = "/".join([base_path, rel_path])
    if len(df):
        # Make sure first category is Null
        df = df.sort_values(col_group, na_position="first")
        new_cols = {}
        nulls_missing = False
        for col in col_group:
<<<<<<< HEAD
            name_count = col + "_count"
            if max_emb_size:
                if isinstance(max_emb_size, int):
                    max_emb_size = {col: max_emb_size}
                if nbuckets:
                    if isinstance(nbuckets, int):
                        nlargest = max_emb_size[col] - nbuckets - 1
                    else:
                        nlargest = max_emb_size[col] - nbuckets[col] - 1
                else:
                    nlargest = max_emb_size[col] - 1

                if nlargest <= 0:
                    raise ValueError("`nlargest` cannot be 0 or negative")

                if nlargest < len(df):
                    df = df.nlargest(n=nlargest, columns=name_count)
            if not df[col]._column.has_nulls:
=======
            if not _series_has_nulls(df[col]):
>>>>>>> 1e1e4998
                nulls_missing = True
                new_cols[col] = _concat(
                    [df._constructor_sliced([None], dtype=df[col].dtype), df[col]],
                    ignore_index=True,
                )
            else:
                new_cols[col] = df[col].copy(deep=False)
        if nulls_missing:
            df = type(df)(new_cols)
        df.to_parquet(path, index=False, compression=None)
    else:
        df_null = type(df)({c: [None] for c in col_group})
        for c in col_group:
            df_null[c] = df_null[c].astype(df[c].dtype)
        df_null.to_parquet(path, index=False, compression=None)
    del df
    return path


def _finish_labels(paths, cols):
    return {col: paths[i] for i, col in enumerate(cols)}


def _groupby_to_disk(
    ddf,
    write_func,
    col_groups,
    agg_cols,
    agg_list,
    out_path,
    freq_limit,
    tree_width,
    on_host,
    stat_name="categories",
    concat_groups=False,
    name_sep="_",
    max_size=None,
    nbuckets=None,
):
    if not col_groups:
        return {}

    if concat_groups:
        if agg_list and agg_list != ["count"]:
            raise ValueError("Cannot use concat_groups=True with aggregations other than count")
        if agg_cols:
            raise ValueError("Cannot aggregate continuous-column stats with concat_groups=True")

    # Update tree_width
    tw = {}
    for col in col_groups:
        col = [col] if isinstance(col, str) else col
        if isinstance(col, tuple):
            col = list(col)

        col_str = _make_name(*col, sep=name_sep)
        if tree_width is None:
            tw[col_str] = 8
        elif isinstance(tree_width, int):
            tw[col_str] = tree_width
        else:
            tw[col_str] = tree_width.get(col_str, None) or 8
    tree_width = tw

    # Make dedicated output directory for the categories
    fs = get_fs_token_paths(out_path)[0]
    out_path = fs.sep.join([out_path, stat_name])
    fs.mkdirs(out_path, exist_ok=True)

    dsk = {}
    token = tokenize(ddf, col_groups, out_path, freq_limit, tree_width, on_host)
    level_1_name = "level_1-" + token
    split_name = "split-" + token
    level_2_name = "level_2-" + token
    level_3_name = "level_3-" + token
    finalize_labels_name = stat_name + "-" + token
    for p in range(ddf.npartitions):
        dsk[(level_1_name, p)] = (
            _top_level_groupby,
            (ddf._name, p),
            col_groups,
            tree_width,
            agg_cols,
            agg_list,
            on_host,
            concat_groups,
            name_sep,
        )
        k = 0
        for c, col in enumerate(col_groups):
            col = [col] if isinstance(col, str) else col
            col_str = _make_name(*col, sep=name_sep)
            for s in range(tree_width[col_str]):
                dsk[(split_name, p, c, s)] = (getitem, (level_1_name, p), k)
                k += 1

    col_groups_str = []
    for c, col in enumerate(col_groups):
        col = [col] if isinstance(col, str) else col
        col_str = _make_name(*col, sep=name_sep)
        col_groups_str.append(col_str)
        freq_limit_val = None
        if freq_limit:
            freq_limit_val = freq_limit[col_str] if isinstance(freq_limit, dict) else freq_limit
        for s in range(tree_width[col_str]):
            dsk[(level_2_name, c, s)] = (
                _mid_level_groupby,
                [(split_name, p, c, s) for p in range(ddf.npartitions)],
                col,
                agg_cols,
                agg_list,
                freq_limit_val,
                on_host,
                concat_groups,
                name_sep,
                max_size,
            )

        dsk[(level_3_name, c)] = (
            write_func,
            [(level_2_name, c, s) for s in range(tree_width[col_str])],
            out_path,
            col,
            on_host,
            concat_groups,
            name_sep,
            max_size,
            nbuckets,
        )

    dsk[finalize_labels_name] = (
        _finish_labels,
        [(level_3_name, c) for c, col in enumerate(col_groups)],
        col_groups_str,
    )
    graph = HighLevelGraph.from_collections(finalize_labels_name, dsk, dependencies=[ddf])
    return graph, finalize_labels_name


def _category_stats(
    ddf,
    col_groups,
    agg_cols,
    agg_list,
    out_path,
    freq_limit,
    tree_width,
    on_host,
    stat_name="categories",
    concat_groups=False,
    name_sep="_",
    max_size=None,
    num_buckets=None,
):
    # Check if we only need categories
    if agg_cols == [] and agg_list == []:
        agg_list = ["count"]
        return _groupby_to_disk(
            ddf,
            _write_uniques,
            col_groups,
            agg_cols,
            agg_list,
            out_path,
            freq_limit,
            tree_width,
            on_host,
            stat_name=stat_name,
            concat_groups=concat_groups,
            name_sep=name_sep,
            max_size=max_size,
            nbuckets=num_buckets,
        )

    # Otherwise, getting category-statistics
    if isinstance(agg_cols, str):
        agg_cols = [agg_cols]
    if agg_list == []:
        agg_list = ["count"]
    return _groupby_to_disk(
        ddf,
        _write_gb_stats,
        col_groups,
        agg_cols,
        agg_list,
        out_path,
        freq_limit,
        tree_width,
        on_host,
        stat_name=stat_name,
        concat_groups=concat_groups,
        name_sep=name_sep,
        max_size=max_size,
        nbuckets=num_buckets,
    )


def _encode(
    name,
    storage_name,
    path,
    df,
    cat_cache,
    na_sentinel=-1,
    freq_threshold=0,
    search_sorted=False,
    buckets=None,
    encode_type="joint",
    cat_names=None,
    max_size=0,
):
    if isinstance(buckets, int):
        buckets = {name: buckets for name in cat_names}
    # this is to apply freq_hashing logic
    if max_size:
        freq_threshold = 1
    value = None
    selection_l = name if isinstance(name, list) else [name]
    selection_r = name if isinstance(name, list) else [storage_name]
    list_col = _is_list_col(selection_l, df)
    if path:
        read_pq_func = _read_parquet_dispatch(df)
        if cat_cache is not None:
            cat_cache = (
                cat_cache if isinstance(cat_cache, str) else cat_cache.get(storage_name, "disk")
            )
            if len(df):
                with get_worker_cache("cats") as cache:
                    value = fetch_table_data(
                        cache,
                        path,
                        columns=selection_r,
                        cache=cat_cache,
                        cats_only=True,
                        reader=read_pq_func,
                    )
        else:
            value = read_pq_func(path, columns=selection_r)
            value.index.name = "labels"
            value.reset_index(drop=False, inplace=True)

    if value is None:
        value = type(df)()
        for c in selection_r:
            typ = df[selection_l[0]].dtype if len(selection_l) == 1 else df[c].dtype
            value[c] = df._constructor_sliced([None], dtype=typ)
        value.index.name = "labels"
        value.reset_index(drop=False, inplace=True)

    if not search_sorted:
        if list_col:
            codes = _flatten_list_column(df[selection_l[0]])
            codes["order"] = _arange(len(codes), like_df=df)
        else:
            codes = type(df)({"order": _arange(len(df), like_df=df)}, index=df.index)
            for c in selection_l:
<<<<<<< HEAD
                codes[c] = gdf[c].copy()
        # only do hashing
=======
                codes[c] = df[c].copy()
>>>>>>> 1e1e4998
        if buckets and storage_name in buckets:
            na_sentinel = _hash_bucket(df, buckets, selection_l, encode_type=encode_type)
        # apply frequency hashing
        if freq_threshold and buckets and storage_name in buckets:
            merged_df = codes.merge(
                value, left_on=selection_l, right_on=selection_r, how="left"
            ).sort_values("order")
            merged_df.reset_index(drop=True, inplace=True)
            max_id = merged_df["labels"].max()
            merged_df["labels"].fillna(
                df._constructor_sliced(na_sentinel + max_id + 1), inplace=True
            )
            labels = merged_df["labels"].values
        # only do hashing
        elif buckets and storage_name in buckets:
            labels = na_sentinel
        # no hashing
        else:
            na_sentinel = 0
            labels = codes.merge(
                value, left_on=selection_l, right_on=selection_r, how="left"
            ).sort_values("order")["labels"]
            labels.fillna(na_sentinel, inplace=True)
            labels = labels.values
    else:
        # Use `searchsorted` if we are using a "full" encoding
        if list_col:
            labels = value[selection_r].searchsorted(
                df[selection_l[0]].list.leaves, side="left", na_position="first"
            )
        else:
            labels = value[selection_r].searchsorted(
                df[selection_l], side="left", na_position="first"
            )
        labels[labels >= len(value[selection_r])] = na_sentinel

    if list_col:
        labels = _encode_list_column(df[selection_l[0]], labels)

    return labels


def _read_groupby_stat_df(path, name, cat_cache, read_pq_func):
    if cat_cache is not None:
        cat_cache = cat_cache if isinstance(cat_cache, str) else cat_cache.get(name, "disk")
        with get_worker_cache("stats") as cache:
            if cache:
                return fetch_table_data(cache, path, cache=cat_cache, reader=read_pq_func)
    return read_pq_func(path, index=False)


def _get_multicolumn_names(column_groups, df_columns, name_sep):
    cat_names = []
    multi_col_group = {}
    for col_group in column_groups:
        if isinstance(col_group, (list, tuple)):
            name = _make_name(*col_group, sep=name_sep)
            if name not in cat_names:
                cat_names.append(name)
                # TODO: Perhaps we should check that all columns from the group
                #       are in df here?
                multi_col_group[name] = col_group
        elif col_group in df_columns:
            cat_names.append(col_group)
    return cat_names, multi_col_group


def _is_list_col(column_group, df):
    has_lists = any(_is_list_dtype(df[col]) for col in column_group)
    if has_lists and len(column_group) != 1:
        raise ValueError("Can't categorical encode multiple list columns")
    return has_lists


def _hash_bucket(df, num_buckets, col, encode_type="joint"):
    if encode_type == "joint":
        nb = num_buckets[col[0]]
        encoded = _hash_series(df[col[0]]) % nb
    elif encode_type == "combo":
        if len(col) > 1:
            name = _make_name(*tuple(col), sep="_")
        else:
            name = col[0]
        nb = num_buckets[name]
        val = 0
        for column in col:
            val ^= _hash_series(df[column])  # or however we want to do this aggregation
        val = val % nb
        encoded = val
    return encoded


def _copy_storage(existing_stats, existing_path, new_path, copy):
    """ helper function to copy files to a new storage location"""
    from shutil import copyfile

    new_locations = {}
    for column, existing_file in existing_stats.items():
        new_file = existing_file.replace(str(existing_path), str(new_path))
        if copy and new_file != existing_file:
            os.makedirs(os.path.dirname(new_file), exist_ok=True)
            copyfile(existing_file, new_file)

        new_locations[column] = new_file

    return new_locations<|MERGE_RESOLUTION|>--- conflicted
+++ resolved
@@ -471,8 +471,7 @@
         max_size = {name: max_size for name in cat_names}
     for col in _get_embedding_order(cat_names):
         path = paths.get(col)
-<<<<<<< HEAD
-        num_rows = cudf.io.read_parquet_metadata(path)[0] if path else 0
+        num_rows = pq.ParquetFile(path).metadata.num_rows if path else 0
 
         if not buckets:
             bucket_size = 0
@@ -484,13 +483,6 @@
         else:
             num_rows += bucket_size
 
-=======
-        num_rows = pq.ParquetFile(path).metadata.num_rows if path else 0
-        if buckets and col in buckets and freq_limit[col] > 1:
-            num_rows += buckets.get(col, 0)
-        if buckets and col in buckets and not freq_limit[col]:
-            num_rows = buckets.get(col, 0)
->>>>>>> 1e1e4998
         embeddings[col] = _emb_sz_rule(num_rows)
     return embeddings
 
@@ -731,7 +723,6 @@
         new_cols = {}
         nulls_missing = False
         for col in col_group:
-<<<<<<< HEAD
             name_count = col + "_count"
             if max_emb_size:
                 if isinstance(max_emb_size, int):
@@ -749,10 +740,7 @@
 
                 if nlargest < len(df):
                     df = df.nlargest(n=nlargest, columns=name_count)
-            if not df[col]._column.has_nulls:
-=======
             if not _series_has_nulls(df[col]):
->>>>>>> 1e1e4998
                 nulls_missing = True
                 new_cols[col] = _concat(
                     [df._constructor_sliced([None], dtype=df[col].dtype), df[col]],
@@ -1009,12 +997,7 @@
         else:
             codes = type(df)({"order": _arange(len(df), like_df=df)}, index=df.index)
             for c in selection_l:
-<<<<<<< HEAD
-                codes[c] = gdf[c].copy()
-        # only do hashing
-=======
                 codes[c] = df[c].copy()
->>>>>>> 1e1e4998
         if buckets and storage_name in buckets:
             na_sentinel = _hash_bucket(df, buckets, selection_l, encode_type=encode_type)
         # apply frequency hashing
