--- conflicted
+++ resolved
@@ -265,11 +265,7 @@
             else:
                 storage_name = name
             path = stats_context[self.stat_name][storage_name]
-<<<<<<< HEAD
-            if _is_list_col([name], gdf):
-=======
             if not self.column_groups and _is_list_col([name], gdf):
->>>>>>> 2e8a7555
                 if "mh" not in columns_ctx["categorical"]:
                     columns_ctx["categorical"]["mh"] = []
                 if name not in columns_ctx["categorical"]["mh"]:
