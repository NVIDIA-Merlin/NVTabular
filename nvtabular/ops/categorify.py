# Copyright (c) 2021, NVIDIA CORPORATION.
#
# Licensed under the Apache License, Version 2.0 (the "License");
# you may not use this file except in compliance with the License.
# You may obtain a copy of the License at
#
#     http://www.apache.org/licenses/LICENSE-2.0
#
# Unless required by applicable law or agreed to in writing, software
# distributed under the License is distributed on an "AS IS" BASIS,
# WITHOUT WARRANTIES OR CONDITIONS OF ANY KIND, either express or implied.
# See the License for the specific language governing permissions and
# limitations under the License.
#

import math
import os
import warnings
from collections import defaultdict
from copy import deepcopy
from dataclasses import dataclass
from operator import getitem
from pathlib import Path
from typing import Optional, Union

import dask.dataframe as dd
import numpy as np
import pandas as pd
import pyarrow as pa
import pyarrow.dataset as pa_ds
from dask.base import tokenize
from dask.blockwise import BlockIndex
from dask.core import flatten
from dask.dataframe.core import DataFrame as DaskDataFrame
from dask.dataframe.core import _concat, new_dd_object
from dask.dataframe.shuffle import shuffle_group
from dask.delayed import Delayed
from dask.highlevelgraph import HighLevelGraph
from dask.utils import parse_bytes
from fsspec.core import get_fs_token_paths

from merlin.core import dispatch
from merlin.core.dispatch import DataFrameType, annotate, is_cpu_object, nullable_series
from merlin.core.utils import device_mem_size, run_on_worker
from merlin.dag.ops.stat_operator import StatOperator
from merlin.io.worker import fetch_table_data, get_worker_cache
from merlin.schema import Schema, Tags
from nvtabular.ops.operator import ColumnSelector, Operator

# Constants
# (NVTabular will reserve `0` for padding and `1` for nulls)
PAD_OFFSET = 0
NULL_OFFSET = 1
OOV_OFFSET = 2


class Categorify(StatOperator):
    """
    Most of the data set will contain categorical features,
    and these variables are typically stored as text values.
    Machine Learning algorithms don't support these text values.
    Categorify operation can be added to the workflow to
    transform categorical features into unique integer values.

    Encoding Convention::

        - `0`: Not used by `Categorify` (reserved for padding).
        - `1`: Null and NaN values.
        - `[2, 2 + num_buckets)`: OOV values (including hash buckets).
        - `[2 + num_buckets, max_size)`: Unique vocabulary.

    Example usage::

        # Define pipeline
        cat_features = CATEGORICAL_COLUMNS >> nvt.ops.Categorify(freq_threshold=10)

        # Initialize the workflow and execute it
        proc = nvt.Workflow(cat_features)
        proc.fit(dataset)
        proc.transform(dataset).to_parquet('./test/')

    Example for frequency hashing::

        import cudf
        import nvtabular as nvt

        # Create toy dataset
        df = cudf.DataFrame({
            'author': ['User_A', 'User_B', 'User_C', 'User_C', 'User_A', 'User_B', 'User_A'],
            'productID': [100, 101, 102, 101, 102, 103, 103],
            'label': [0, 0, 1, 1, 1, 0, 0]
        })
        dataset = nvt.Dataset(df)

        # Define pipeline
        CATEGORICAL_COLUMNS = ['author', 'productID']
        cat_features = CATEGORICAL_COLUMNS >> nvt.ops.Categorify(
            freq_threshold={"author": 3, "productID": 2},
            num_buckets={"author": 10, "productID": 20})


        # Initialize the workflow and execute it
        proc = nvt.Workflow(cat_features)
        proc.fit(dataset)
        ddf = proc.transform(dataset).to_ddf()

        # Print results
        print(ddf.compute())

    Example with multi-hot::

        import cudf
        import nvtabular as nvt

        # Create toy dataset
        df = cudf.DataFrame({
            'userID': [10001, 10002, 10003],
            'productID': [30003, 30005, 40005],
            'categories': [['Cat A', 'Cat B'], ['Cat C'], ['Cat A', 'Cat C', 'Cat D']],
            'label': [0,0,1]
        })
        dataset = nvt.Dataset(df)

        # Define pipeline
        CATEGORICAL_COLUMNS = ['userID', 'productID', 'categories']
        cat_features = CATEGORICAL_COLUMNS >> nvt.ops.Categorify()

        # Initialize the workflow and execute it
        proc = nvt.Workflow(cat_features)
        proc.fit(dataset)
        ddf = proc.transform(dataset).to_ddf()

        # Print results
        print(ddf.compute())

    Parameters
    -----------
    freq_threshold : int or dictionary:{column: freq_limit_value}, default 0
        Categories with a count/frequency below this threshold will be
        omitted from the encoding and corresponding data will be mapped
        to the OOV indices. Can be represented as both an integer or
        a dictionary with column names as keys and frequency limit as
        value. If dictionary is used, all columns targeted must be included
        in the dictionary.
    encode_type : {"joint", "combo"}, default "joint"
        If "joint", the columns within any multi-column group will be
        jointly encoded. If "combo", the combination of values will be
        encoded as a new column. Note that replacement is not allowed for
        "combo", because the same column name can be included in
        multiple groups.
    split_out : dict or int, optional
        Number of files needed to store the unique values of each categorical
        column. High-cardinality columns may require `split_out>1`, while
        low-cardinality columns should be fine with the `split_out=1` default.
        If passing a dict, each key and value should correspond to the column
        name and value, respectively. The default value is 1 for all columns.
    split_every : dict or int, optional
        Number of adjacent partitions to aggregate in each tree-reduction
        node. The default value is 8 for all columns.
    out_path : str, optional
        Root directory where groupby statistics will be written out in
        parquet format.
    on_host : bool, default True
        Whether to convert cudf data to pandas between tasks in the hash-based
        groupby reduction. The extra host <-> device data movement can reduce
        performance.  However, using `on_host=True` typically improves stability
        (by avoiding device-level memory pressure).
    cat_cache : {"device", "host", "disk"} or dict
        Location to cache the list of unique categories for
        each categorical column. If passing a dict, each key and value
        should correspond to the column name and location, respectively.
        Default is "host" for all columns.
    dtype :
        If specified, categorical labels will be cast to this dtype
        after encoding is performed.
    name_sep : str, default "_"
        String separator to use between concatenated column names
        for multi-column groups.
    search_sorted : bool, default False.
        Set it True to apply searchsorted algorithm in encoding.
    num_buckets : int, or dictionary:{column: num_oov_indices}, optional
        Number of indices to reserve for out-of-vocabulary (OOV) encoding at
        transformation time. By default, all OOV values will be mapped to
        the same index (`2`). If `num_buckets` is set to an integer greater
        than one, a column-wise hash and modulo will be used to map each OOV
        value to an index in the range `[2, 2 + num_buckets)`. A dictionary
        may be used if the desired `num_buckets` behavior varies by column.
    max_size : int or dictionary:{column: max_size_value}, optional
        Set the maximum size of the expected embedding table for each column.
        For example, if `max_size` is set to 1000, only the first 997 most-
        frequent values will be included in the unique-value vocabulary, and
        all remaining non-null values will be mapped to the OOV indices
        (indices `0` and `1` will still be reserved for padding and nulls).
        To use multiple OOV indices for infrequent values, set the `num_buckets`
        parameter accordingly. Note that `max_size` cannot be combined with
        `freq_threshold`, and it cannot be less than `num_buckets + 2`. By
        default, the total number of encoding indices will be unconstrained.
    cardinality_memory_limit: int or str, optional
        Upper limit on the "allowed" memory usage of the internal DataFrame and Table objects
        used to store unique categories. By default, this limit is 12.5% of the total memory.
        Note that this argument is meant as a guide for internal optimizations and UserWarnings
        within NVTabular, and does not guarantee that the memory limit will be satisfied.
    """

    def __init__(
        self,
        freq_threshold=0,
        out_path=None,
        cat_cache="host",
        dtype=None,
        on_host=True,
        encode_type="joint",
        name_sep="_",
        search_sorted=False,
        num_buckets=None,
        vocabs=None,
        max_size=0,
        single_table=False,
        cardinality_memory_limit=None,
        tree_width=None,
        split_out=1,
        split_every=8,
        **kwargs,  # Deprecated/unsupported arguments
    ):
        # Handle deprecations and unsupported kwargs
        if "start_index" in kwargs:
            raise ValueError(
                "start_index is now deprecated. `Categorify` will always "
                "reserve index `0` for user-specific purposes, and will "
                "use index `1` for null values."
            )
        if "na_sentinel" in kwargs:
            raise ValueError(
                "na_sentinel is now deprecated. `Categorify` will always "
                "reserve index `1` for null values, and the following "
                "`num_buckets` indices for out-of-vocabulary values "
                "(or just index `2` if `num_buckets is None`)."
            )
        if kwargs:
            raise ValueError(f"Unrecognized key-word arguments: {kwargs}")

        # Warn user if they set num_buckets without setting max_size or
        # freq_threshold - This setting used to hash everything, but will
        # now just use multiple indices for OOV encodings at transform time
        if num_buckets and not (max_size or freq_threshold):
            warnings.warn(
                "You are setting num_buckets without using max_size or "
                "freq_threshold to restrict the number of distinct "
                "categories. Are you sure this is what you want?"
            )

        # We need to handle three types of encoding here:
        #
        #   (1) Conventional encoding. There are no multi-column groups. So,
        #       each categorical column is separately transformed into a new
        #       "encoded" column (1-to-1).  The unique values are calculated
        #       separately for each column.
        #
        #   (2) Multi-column "Joint" encoding (there are multi-column groups
        #       in `columns` and `encode_type="joint"`).  Still a
        #       1-to-1 transformation of categorical columns.  However,
        #       we concatenate column groups to determine uniques (rather
        #       than getting uniques of each categorical column separately).
        #
        #   (3) Multi-column "Group" encoding (there are multi-column groups
        #       in `columns` and `encode_type="combo"`). No longer
        #       a 1-to-1 transformation of categorical columns. Each column
        #       group will be transformed to a single "encoded" column.  This
        #       means the unique "values" correspond to unique combinations.
        #       Since the same column may be included in multiple groups,
        #       replacement is not allowed for this transform.

        # Set workflow_nodes if the user has passed in a list of columns.
        # The purpose is to capture multi-column groups. If the user doesn't
        # specify `columns`, there are no multi-column groups to worry about.
        self.workflow_nodes = None
        self.name_sep = name_sep

        # For case (2), we need to keep track of the multi-column group name
        # that will be used for the joint encoding of each column in that group.
        # For case (3), we also use this "storage name" to signify the name of
        # the file with the required "combination" groupby statistics.
        self.storage_name = {}

        # Only support two kinds of multi-column encoding
        if encode_type not in ("joint", "combo"):
            raise ValueError(f"encode_type={encode_type} not supported.")
        if encode_type == "combo" and vocabs is not None:
            raise ValueError("Passing in vocabs is not supported with a combo encoding.")

        # Other self-explanatory initialization
        super().__init__()
        self.single_table = single_table
        self.freq_threshold = freq_threshold or 0
        self.out_path = out_path or "./"
        self.dtype = dtype
        self.on_host = on_host
        self.cat_cache = cat_cache
        self.encode_type = encode_type
        self.search_sorted = search_sorted
        self.cardinality_memory_limit = cardinality_memory_limit
        self.split_every = split_every
        self.split_out = split_out
        _deprecate_tree_width(tree_width)

        if self.search_sorted and self.freq_threshold:
            raise ValueError(
                "cannot use search_sorted=True with anything else than the default freq_threshold"
            )
        if num_buckets == 0:
            raise ValueError(
                "For hashing num_buckets should be an int > 1, otherwise set num_buckets=None."
            )
        elif isinstance(num_buckets, dict):
            self.num_buckets = num_buckets
        elif isinstance(num_buckets, int) or num_buckets is None:
            self.num_buckets = num_buckets
        else:
            raise ValueError(
                "`num_buckets` must be dict or int, got type {}".format(type(num_buckets))
            )
        if isinstance(max_size, dict):
            self.max_size = max_size
        elif isinstance(max_size, int) or max_size is None:
            self.max_size = max_size
        else:
            raise ValueError("max_size must be dict or int, got type {}".format(type(max_size)))
        if freq_threshold and max_size:
            raise ValueError("cannot use freq_threshold param together with max_size param")

        if self.num_buckets is not None:
            # See: merlin.core.dispatch.hash_series
            warnings.warn(
                "Performing a hash-based transformation. Do not "
                "expect Categorify to be consistent on GPU and CPU "
                "with this num_buckets setting!"
            )

        self.vocabs = {}
        if vocabs is not None:
            self.vocabs = self.process_vocabs(vocabs)
        self.categories = deepcopy(self.vocabs)

    @annotate("Categorify_fit", color="darkgreen", domain="nvt_python")
    def fit(self, col_selector: ColumnSelector, ddf: dd.DataFrame):
        # User passed in a list of column groups. We need to figure out
        # if this list contains any multi-column groups, and if there
        # are any (obvious) problems with these groups
        columns_uniq = list(set(flatten(col_selector.names, container=tuple)))
        columns_all = list(flatten(col_selector.names, container=tuple))
        if sorted(columns_all) != sorted(columns_uniq) and self.encode_type == "joint":
            # If we are doing "joint" encoding, there must be unique mapping
            # between input column names and column groups.  Otherwise, more
            # than one unique-value table could be used to encode the same
            # column.
            raise ValueError("Same column name included in multiple groups.")

        for group in col_selector.subgroups:
            if len(group.names) > 1:
                # For multi-column groups, we concatenate column names
                # to get the "group" name.
                name = _make_name(*group.names, sep=self.name_sep)
                for col in group.names:
                    self.storage_name[col] = name

        # Check metadata type to reset on_host and cat_cache if the
        # underlying ddf is already a pandas-backed collection
        _cpu = False
        if isinstance(ddf._meta, pd.DataFrame):
            _cpu = True
            self.on_host = False
            # Cannot use "device" caching if the data is pandas-backed
            self.cat_cache = "host" if self.cat_cache == "device" else self.cat_cache
            if self.search_sorted:
                # Pandas' search_sorted only works with Series.
                # For now, it is safest to disallow this option.
                self.search_sorted = False
                warnings.warn("Cannot use `search_sorted=True` for pandas-backed data.")

        # convert tuples to lists
        cols_with_vocabs = list(self.categories.keys())
        columns = [
            list(c) if isinstance(c, tuple) else c
            for c in col_selector.grouped_names
            if (_make_name(*c, sep=self.name_sep) if isinstance(c, tuple) else c)
            not in cols_with_vocabs
        ]
<<<<<<< HEAD
        if not columns:
            return Delayed("no-op", {"no-op": {}})

=======
>>>>>>> 20f7bec6
        # Define a rough row-count at which we are likely to
        # start hitting memory-pressure issues that cannot
        # be accommodated with smaller partition sizes.
        # By default, we estimate a "problematic" cardinality
        # to be one that consumes >12.5% of the total memory.
        self.cardinality_memory_limit = parse_bytes(
            self.cardinality_memory_limit or int(device_mem_size(kind="total", cpu=_cpu) * 0.125)
        )

        dsk, key = _category_stats(ddf, self._create_fit_options_from_columns(columns))
        return Delayed(key, dsk)

    def fit_finalize(self, categories):
        idx_count = 0
        for cat in categories:
            # this is a path
            self.categories[cat] = categories[cat]
            # check the argument
            if self.single_table:
                cat_file_path = self.categories[cat]
                idx_count, new_cat_file_path = run_on_worker(
                    _reset_df_index, cat, cat_file_path, idx_count
                )
                self.categories[cat] = new_cat_file_path

    def clear(self):
        """Clear the internal state of the operator's stats."""
        self.categories = deepcopy(self.vocabs)

    def process_vocabs(self, vocabs):
        """Process vocabs passed in by the user."""
        categories = {}
        if isinstance(vocabs, dict) and all(dispatch.is_series_object(v) for v in vocabs.values()):
            fit_options = self._create_fit_options_from_columns(list(vocabs.keys()))
            base_path = os.path.join(self.out_path, fit_options.stat_name)
            num_buckets = fit_options.num_buckets
            os.makedirs(base_path, exist_ok=True)
            for col, vocab in vocabs.items():
                col_name = _make_name(*col, sep=self.name_sep) if isinstance(col, tuple) else col
                vals = {col_name: vocab}
                oov_count = 1
                if num_buckets:
                    oov_count = (
                        num_buckets if isinstance(num_buckets, int) else num_buckets[col_name]
                    ) or 1
                col_df = dispatch.make_df(vals).dropna()
                col_df.index += NULL_OFFSET + oov_count
                save_path = _save_encodings(col_df, base_path, col_name)
                categories[col_name] = save_path
        elif isinstance(vocabs, dict) and all(isinstance(v, str) for v in vocabs.values()):
            # TODO: How to deal with the fact that this file may be missing null and oov rows??
            categories = {
                (_make_name(*col, sep=self.name_sep) if isinstance(col, tuple) else col): path
                for col, path in vocabs.items()
            }
        else:
            error = """Unrecognized vocab type,
            please provide either a dictionary with paths to parquet files
            or a dictionary with pandas Series objects.
            """
            raise ValueError(error)

        return categories

    def _create_fit_options_from_columns(self, columns) -> "FitOptions":
        return FitOptions(
            columns,
            [],
            [],
            self.out_path,
            self.freq_threshold,
            self.split_out,
            self.on_host,
            concat_groups=self.encode_type == "joint",
            name_sep=self.name_sep,
            max_size=self.max_size,
            num_buckets=self.num_buckets,
            cardinality_memory_limit=self.cardinality_memory_limit,
            split_every=self.split_every,
        )

    def set_storage_path(self, new_path, copy=False):
        self.categories = _copy_storage(self.categories, self.out_path, new_path, copy=copy)
        self.out_path = new_path

    @annotate("Categorify_transform", color="darkgreen", domain="nvt_python")
    def transform(self, col_selector: ColumnSelector, df: DataFrameType) -> DataFrameType:
        new_df = df.copy(deep=False)
        if isinstance(self.freq_threshold, dict):
            assert all(x in self.freq_threshold for x in col_selector.names)

        column_mapping = self.column_mapping(col_selector)
        column_names = list(column_mapping.keys())

        # Encode each column-group separately
        for name in column_names:
            try:
                # Use the column-group `list` directly (not the string name)
                use_name = column_mapping.get(name, name)

                # Storage name may be different than group for case (2)
                # Only use the "aliased" `storage_name` if we are dealing with
                # a multi-column group, or if we are doing joint encoding
                if isinstance(use_name, (list, tuple)) and len(use_name) == 1:
                    use_name = use_name[0]

                if isinstance(use_name, (list, tuple)) and len(use_name) == 1:
                    use_name = use_name[0]

                if use_name != name or self.encode_type == "joint":
                    storage_name = self.storage_name.get(name, name)
                else:
                    storage_name = name

                if isinstance(use_name, tuple):
                    use_name = list(use_name)

                path = self.categories[storage_name]

                encoded = _encode(
                    use_name,
                    storage_name,
                    path,
                    df,
                    self.cat_cache,
                    freq_threshold=self.freq_threshold[name]
                    if isinstance(self.freq_threshold, dict)
                    else self.freq_threshold,
                    search_sorted=self.search_sorted,
                    buckets=self.num_buckets,
                    encode_type=self.encode_type,
                    cat_names=column_names,
                    max_size=self.max_size,
                    dtype=self.output_dtype,
                    split_out=(
                        self.split_out.get(storage_name, 1)
                        if isinstance(self.split_out, dict)
                        else self.split_out
                    ),
                    single_table=self.single_table,
                )
                new_df[name] = encoded
            except Exception as e:
                raise RuntimeError(f"Failed to categorical encode column {name}") from e

        return new_df

    def column_mapping(self, col_selector):
        column_mapping = {}
        if self.encode_type == "combo":
            for group in col_selector.grouped_names:
                if isinstance(group, (tuple, list)):
                    name = _make_name(*group, sep=self.name_sep)
                    group = [*group]
                else:
                    name = group
                    group = [group]

                column_mapping[name] = group
        else:
            column_mapping = super().column_mapping(col_selector)
        return column_mapping

    def _compute_properties(self, col_schema, input_schema):
        new_schema = super()._compute_properties(col_schema, input_schema)
        col_name = col_schema.name

        category_name = self.storage_name.get(col_name, col_name)
        target_category_path = self.categories.get(category_name, None)

        cardinality, dimensions = self.get_embedding_sizes([category_name])[category_name]

        to_add = {
            "num_buckets": self.num_buckets[col_name]
            if isinstance(self.num_buckets, dict)
            else self.num_buckets,
            "freq_threshold": self.freq_threshold[col_name]
            if isinstance(self.freq_threshold, dict)
            else self.freq_threshold,
            "max_size": self.max_size[col_name]
            if isinstance(self.max_size, dict)
            else self.max_size,
            "cat_path": target_category_path,
            "domain": {"min": 0, "max": cardinality - 1, "name": category_name},
            "embedding_sizes": {"cardinality": cardinality, "dimension": dimensions},
        }

        return col_schema.with_properties({**new_schema.properties, **to_add})

    @property
    def output_tags(self):
        return [Tags.CATEGORICAL]

    @property
    def output_dtype(self):
        return self.dtype or np.int64

    def compute_selector(
        self,
        input_schema: Schema,
        selector: ColumnSelector,
        parents_selector: ColumnSelector,
        dependencies_selector: ColumnSelector,
    ) -> ColumnSelector:
        self._validate_matching_cols(input_schema, parents_selector, "computing input selector")
        return parents_selector

    def get_embedding_sizes(self, columns):
        return _get_embeddings_dask(self.categories, columns, self.num_buckets)

    def inference_initialize(self, columns, inference_config):
        # we don't currently support 'combo'
        if self.encode_type == "combo":
            warnings.warn("Falling back to unoptimized inference path for encode_type 'combo' ")
            return None
        import nvtabular_cpp

        return nvtabular_cpp.inference.CategorifyTransform(self)

    transform.__doc__ = Operator.transform.__doc__
    fit.__doc__ = StatOperator.fit.__doc__
    fit_finalize.__doc__ = StatOperator.fit_finalize.__doc__


def get_embedding_sizes(source, output_dtypes=None):
    """Returns a dictionary of embedding sizes from a workflow or workflow_node

    Parameters
    ----------
    source : Workflow or ColumnSelector
        Either a nvtabular Workflow or ColumnSelector object that we should use to find
        embedding sizes
    output_dtypes : dict, optional
        Optional dictionary of column_name:dtype. If passing a workflow object dtypes
        will be read from the workflow. This is used to figure out which columns
        are multihot-categorical, which are split out by this function. If passed a workflow_node
        and this parameter isn't set, you won't have multihot columns returned separately
    """
    # TODO: do we need to distinguish multihot columns here?  (if so why? )

    # have to lazy import Workflow to avoid circular import errors
    from nvtabular.workflow import Workflow

    output_node = source.output_node if isinstance(source, Workflow) else source

    if isinstance(source, Workflow):
        output_dtypes = output_dtypes or source.output_dtypes
    else:
        # passed in a column group
        output_dtypes = output_dtypes or {}

    output = {}
    multihot_columns = set()
    cats_schema = output_node.output_schema.select_by_tag(Tags.CATEGORICAL)
    for col_name, col_schema in cats_schema.column_schemas.items():
        if col_schema.dtype and col_schema.is_list and col_schema.is_ragged:
            # multi hot so remove from output and add to multihot
            multihot_columns.add(col_name)

        embeddings_sizes = col_schema.properties.get("embedding_sizes", {})
        cardinality = embeddings_sizes["cardinality"]
        dimensions = embeddings_sizes["dimension"]
        output[col_name] = (cardinality, dimensions)

    # TODO: returning different return types like this (based off the presence
    # of multihot features) is pretty janky. fix.
    if not multihot_columns:
        return output

    single_hots = {k: v for k, v in output.items() if k not in multihot_columns}
    multi_hots = {k: v for k, v in output.items() if k in multihot_columns}
    return single_hots, multi_hots


def _get_embeddings_dask(paths, cat_names, buckets=0):
    embeddings = {}
    if isinstance(buckets, int):
        buckets = {name: buckets for name in cat_names}
    for col in cat_names:
        path = paths.get(col)
        num_rows = OOV_OFFSET
        if path:
            for file_frag in pa_ds.dataset(path, format="parquet").get_fragments():
                num_rows += file_frag.metadata.num_rows
        if isinstance(buckets, dict):
            bucket_size = buckets.get(col, 0)
        elif isinstance(buckets, int):
            bucket_size = buckets
        else:
            bucket_size = 1
        num_rows += bucket_size
        embeddings[col] = _emb_sz_rule(num_rows)
    return embeddings


def _emb_sz_rule(n_cat: int, minimum_size=16, maximum_size=512) -> int:
    return n_cat, min(max(minimum_size, round(1.6 * n_cat**0.56)), maximum_size)


def _make_name(*args, sep="_"):
    return sep.join(args)


def _to_parquet_dask_lazy(df, path, write_index=False):
    # Write DataFrame data to parquet (lazily) with dask

    # Check if we already have a dask collection
    is_collection = isinstance(df, DaskDataFrame)

    # Use `ddf.to_parquet` method
    kwargs = {
        "overwrite": True,
        "compute": False,
        "write_index": write_index,
        "schema": None,
    }
    return (
        df
        if is_collection
        else dispatch.convert_data(
            df,
            cpu=isinstance(df, pd.DataFrame),
            to_collection=True,
        )
    ).to_parquet(path, **kwargs)


def _save_encodings(
    df,
    base_path,
    field_name,
    preserve_index=False,
    first_n=None,
    freq_threshold=None,
    oov_count=1,
    null_size=None,
):
    # Write DataFrame data to parquet (eagerly) with dask

    # Define paths
    unique_path = "/".join([str(base_path), f"unique.{field_name}.parquet"])
    meta_path = "/".join([str(base_path), f"meta.{field_name}.parquet"])

    # Check if we already have a dask collection
    is_collection = isinstance(df, DaskDataFrame)

    # Create empty directory if it doesn't already exist
    use_directory = is_collection and df.npartitions > 1
    fs = get_fs_token_paths(unique_path, mode="wb")[0]
    _path = fs._strip_protocol(unique_path)
    if fs.isdir(_path) or fs.exists(_path):
        fs.rm(_path, recursive=True)
    if use_directory:
        fs.mkdir(_path, exists_ok=True)

    # Start tracking embedding metadata
    record_size_meta = True
    oov_size = 0
    unique_count = 0
    unique_size = 0

    # Iterate over partitions and write to disk
    size = oov_count + OOV_OFFSET  # Reserve null and oov buckets
    for p, part in enumerate(df.partitions if is_collection else [df]):
        local_path = "/".join([unique_path, f"part.{p}.parquet"]) if use_directory else unique_path
        _df = _compute_sync(part) if is_collection else part
        _len = len(_df)
        if _len == 0:
            continue

        size_col = f"{field_name}_size"
        if size_col not in _df.columns:
            record_size_meta = False

        if record_size_meta:
            # Set number of rows allowed from this part
            if first_n is not None:
                first_n_local = first_n - size
            else:
                first_n_local = _len

            # Update oov size
            if first_n or freq_threshold:
                removed = None
                if freq_threshold:
                    sizes = _df[size_col]
                    removed = df[(sizes < freq_threshold) & (sizes > 0)]
                    _df = _df[(sizes >= freq_threshold) | (sizes == 0)]
                if first_n and _len > first_n_local:
                    removed = _df.iloc[first_n_local:]
                    _df = _df.iloc[:first_n_local]
                if removed is not None:
                    oov_size += removed[size_col].sum()
                    _len = len(_df)

            # Record unique-value metadata
            unique_size += _df[size_col].sum()

        if not preserve_index:
            # If we are NOT writing the index of df,
            # then make sure we are writing a "correct"
            # index. Note that we avoid using ddf.to_parquet
            # so that we can make sure the index is correct
            _df.set_index(
                pd.RangeIndex(
                    start=size,
                    stop=size + _len,
                    step=1,
                ),
                drop=True,
                inplace=True,
            )

        size += _len
        unique_count += _len
        _df.to_parquet(local_path, compression=None)
        if first_n and size >= first_n:
            break  # Ignore any remaining files

    # Write encoding metadata
    meta = {
        "kind": ["pad", "null", "oov", "unique"],
        "offset": [PAD_OFFSET, NULL_OFFSET, OOV_OFFSET, OOV_OFFSET + oov_count],
        "num_indices": [1, 1, oov_count, unique_count],
    }
    if record_size_meta:
        meta["num_observed"] = [0, null_size, oov_size, unique_size]
    type(_df)(meta).to_parquet(meta_path)

    # Return path to uniques
    return unique_path


@dataclass
class FitOptions:
    """Contains options on how to fit statistics.

    Parameters
    ----------
        col_groups: list
            Columns to group by
        agg_cols: list
            For groupby statistics, this is the list of continuous columns to calculate statistics
            for
        agg_list: list
            List of operations (sum/max/...) to perform on the grouped continuous columns
        out_path: str
            Where to write statistics in parquet format
        freq_limit: int or dict
            Categories with a count/frequency below this threshold will be
            omitted from the encoding and corresponding data will be mapped
            to the "null" category.
        split_out:
           Number of output partitions to use for each category in ``fit``.
        on_host:
            Whether to convert cudf data to pandas between tasks in the groupby reduction.
        stat_name:
            Name of statistic to use when writing out statistics
        concat_groups:
            Whether to use a 'joint' vocabulary between columns
        name_sep:
            Delimiter to use for concatenating columns into a string
        max_size:
            The maximum size of an embedding table
        num_buckets:
            If specified will also do hashing operation for values that would otherwise be mapped
            to as unknown (by freq_limit or max_size parameters)
        cardinality_memory_limit: int
            Suggested upper limit on categorical data containers.
        split_every:
            Number of adjacent partitions to reduce in each tree node.
    """

    col_groups: list
    agg_cols: list
    agg_list: list
    out_path: str
    freq_limit: Union[int, dict]
    split_out: Union[int, dict]
    on_host: bool
    stat_name: str = "categories"
    concat_groups: bool = False
    name_sep: str = "-"
    max_size: Optional[Union[int, dict]] = None
    num_buckets: Optional[Union[int, dict]] = None
    cardinality_memory_limit: Optional[int] = None
    split_every: Optional[Union[int, dict]] = 8

    def __post_init__(self):
        if not isinstance(self.col_groups, ColumnSelector):
            self.col_groups = ColumnSelector(self.col_groups)

        col_selectors = []
        for cat_col_names in self.col_groups.grouped_names:
            if isinstance(cat_col_names, tuple):
                cat_col_names = list(cat_col_names)

            if isinstance(cat_col_names, str):
                cat_col_names = [cat_col_names]

            if not isinstance(cat_col_names, ColumnSelector):
                cat_col_selector = ColumnSelector(cat_col_names)
            else:
                cat_col_selector = cat_col_names

            col_selectors.append(cat_col_selector)

        self.col_groups = col_selectors


def _general_concat(
    frames,
    cardinality_memory_limit=False,
    col_selector=None,
    **kwargs,
):
    # Concatenate DataFrame or pa.Table objects
    if isinstance(frames[0], pa.Table):
        df = pa.concat_tables(frames, promote=True)
        if (
            cardinality_memory_limit
            and col_selector is not None
            and df.nbytes > cardinality_memory_limit
        ):
            # Before fully converting this pyarrow Table
            # to a cudf DatFrame, we can reduce the memory
            # footprint of `df`. Since the size of `df`
            # depends on the cardinality of the features,
            # and NOT on the partition size, the remaining
            # logic in this function has an OOM-error risk
            # (even with tiny partitions).
            size_columns = []
            for col in col_selector.names:
                name = col + "_size"
                if name in df.schema.names:
                    # Convert this column alone to cudf,
                    # and drop the field from df. Note that
                    # we are only converting this column to
                    # cudf to take advantage of fast `max`
                    # performance.
                    size_columns.append(dispatch.from_host(df.select([name])))
                    df = df.drop([name])
                    # Use numpy to calculate the "minimum"
                    # dtype needed to capture the "size" column,
                    # and cast the type
                    typ = np.min_scalar_type(size_columns[-1][name].max() * 2)
                    size_columns[-1][name] = size_columns[-1][name].astype(typ)
            # Convert the remaining columns in df to cudf,
            # and append the type-casted "size" columns
            df = dispatch.concat_columns([dispatch.from_host(df)] + size_columns)
        else:
            # Empty DataFrame - No need for type-casting
            df = dispatch.from_host(df)
        return df
    else:
        # For now, if we are not concatenating in host memory,
        # we will assume that reducing the memory footprint of
        # "size" columns is not a priority. However, the same
        # type-casting optimization can also be done for both
        # pandas and cudf-backed data here.
        return _concat(frames, **kwargs)


@annotate("top_level_groupby", color="green", domain="nvt_python")
def _top_level_groupby(df, options: FitOptions = None, spill=True):
    assert options is not None
    sum_sq = "std" in options.agg_list or "var" in options.agg_list
    calculate_min = "min" in options.agg_list
    calculate_max = "max" in options.agg_list
    # Top-level operation for category-based groupby aggregations
    output = {}
    k = 0
    for i, cat_col_names in enumerate(options.col_groups):
        if not isinstance(cat_col_names, ColumnSelector):
            cat_col_selector = ColumnSelector(cat_col_names)
        else:
            cat_col_selector = cat_col_names

        cat_col_selector_str = _make_name(*cat_col_selector.names, sep=options.name_sep)

        if options.concat_groups and len(cat_col_selector.names) > 1:
            # Concatenate columns and replace cat_col_group
            # with the single name
            df_gb = type(df)()
            ignore_index = True
            df_gb[cat_col_selector_str] = _concat(
                [_maybe_flatten_list_column(col, df)[col] for col in cat_col_selector.names],
                ignore_index,
            )
            cat_col_selector = ColumnSelector([cat_col_selector_str])
        else:
            # Compile aggregation dictionary and add "squared-sum"
            # column(s) (necessary when `agg_cols` is non-empty)
            combined_col_selector = cat_col_selector + options.agg_cols

            df_gb = df[combined_col_selector.names].copy(deep=False)

        agg_dict = {}
        base_aggs = []
        if "size" in options.agg_list:
            # This is either for a Categorify operation,
            # or "size" is in the list of aggregations
            base_aggs.append("size")
        if set(options.agg_list).difference({"size", "min", "max"}):
            # This is a groupby aggregation that may
            # require "count" statistics
            base_aggs.append("count")
        agg_dict[cat_col_selector.names[0]] = base_aggs
        if isinstance(options.agg_cols, list):
            options.agg_cols = ColumnSelector(options.agg_cols)
        for col in options.agg_cols.names:
            agg_dict[col] = ["sum"]
            if sum_sq:
                name = _make_name(col, "pow2", sep=options.name_sep)
                df_gb[name] = df_gb[col].pow(2)
                agg_dict[name] = ["sum"]

            if calculate_min:
                agg_dict[col].append("min")
            if calculate_max:
                agg_dict[col].append("max")

        # Perform groupby and flatten column index
        # (flattening provides better cudf/pd support)
        df_gb = _maybe_flatten_list_column(cat_col_selector.names[0], df_gb)
        # NOTE: groupby(..., dropna=False) requires pandas>=1.1.0
        gb = df_gb.groupby(cat_col_selector.names, dropna=False).agg(agg_dict)
        gb.columns = [
            _make_name(*(tuple(cat_col_selector.names) + name[1:]), sep=options.name_sep)
            if name[0] == cat_col_selector.names[0]
            else _make_name(*(tuple(cat_col_selector.names) + name), sep=options.name_sep)
            for name in gb.columns.to_flat_index()
        ]
        gb.reset_index(inplace=True, drop=False)
        del df_gb

        # Extract null groups into gb_null
        isnull = gb.isnull().any(1)
        gb_null = gb[~isnull]
        gb = gb[isnull]
        if not len(gb_null):
            gb_null = None
        del isnull

        # Split the result by the hash value of the categorical column
        nsplits = options.split_out[cat_col_selector_str]
        for j, split in shuffle_group(
            gb, cat_col_selector.names, 0, nsplits, nsplits, True, nsplits
        ).items():
            if gb_null is not None:
                # Guarantee that the first split will contain null groups
                split = _concat([gb_null, split], ignore_index=True)
                gb_null = None
            if spill and options.on_host and not is_cpu_object(split):
                output[k] = split.to_arrow(preserve_index=False)
            else:
                output[k] = split
            k += 1
        del gb
    return output


@annotate("mid_level_groupby", color="green", domain="nvt_python")
def _mid_level_groupby(dfs, col_selector: ColumnSelector, options: FitOptions, spill=True):
    if options.concat_groups and len(col_selector.names) > 1:
        col_selector = ColumnSelector([_make_name(*col_selector.names, sep=options.name_sep)])

    df = _general_concat(dfs, ignore_index=True)
    groups = df.groupby(col_selector.names, dropna=False)
    gb = groups.agg(
        {col: _get_aggregation_type(col) for col in df.columns if col not in col_selector.names}
    )
    gb.reset_index(drop=False, inplace=True)

    if spill and options.on_host and not is_cpu_object(gb):
        gb_pd = gb.to_arrow(preserve_index=False)
        del gb
        return gb_pd
    return gb


@annotate("bottom_level_groupby", color="green", domain="nvt_python")
def _bottom_level_groupby(dfs, col_selector: ColumnSelector, options: FitOptions, spill=True):
    gb = _mid_level_groupby(dfs, col_selector, options, spill=False)
    if options.concat_groups and len(col_selector.names) > 1:
        col_selector = ColumnSelector([_make_name(*col_selector.names, sep=options.name_sep)])

    name_count = _make_name(*(col_selector.names + ["count"]), sep=options.name_sep)
    name_size = _make_name(*(col_selector.names + ["size"]), sep=options.name_sep)

    required = col_selector.names.copy()
    if "count" in options.agg_list:
        required.append(name_count)
    if "size" in options.agg_list:
        required.append(name_size)
    ddof = 1
    if isinstance(options.agg_cols, list):
        options.agg_cols = ColumnSelector(options.agg_cols)
    for cont_col in options.agg_cols.names:
        name_sum = _make_name(*(col_selector.names + [cont_col, "sum"]), sep=options.name_sep)
        if "sum" in options.agg_list:
            required.append(name_sum)

        if "mean" in options.agg_list:
            name_mean = _make_name(*(col_selector.names + [cont_col, "mean"]), sep=options.name_sep)
            required.append(name_mean)
            gb[name_mean] = gb[name_sum] / gb[name_count]

        if "min" in options.agg_list:
            name_min = _make_name(*(col_selector.names + [cont_col, "min"]), sep=options.name_sep)
            required.append(name_min)

        if "max" in options.agg_list:
            name_max = _make_name(*(col_selector.names + [cont_col, "max"]), sep=options.name_sep)
            required.append(name_max)

        if "var" in options.agg_list or "std" in options.agg_list:
            n = gb[name_count]
            x = gb[name_sum]
            x2 = gb[
                _make_name(*(col_selector.names + [cont_col, "pow2", "sum"]), sep=options.name_sep)
            ]
            result = x2 - x**2 / n
            div = n - ddof
            div[div < 1] = 1
            result /= div
            result[(n - ddof) == 0] = np.nan

            if "var" in options.agg_list:
                name_var = _make_name(
                    *(col_selector.names + [cont_col, "var"]), sep=options.name_sep
                )
                required.append(name_var)
                gb[name_var] = result
            if "std" in options.agg_list:
                name_std = _make_name(
                    *(col_selector.names + [cont_col, "std"]), sep=options.name_sep
                )
                required.append(name_std)
                gb[name_std] = np.sqrt(result)

    if spill and options.on_host and not is_cpu_object(gb[required]):
        gb_pd = gb[required].to_arrow(preserve_index=False)
        del gb
        return gb_pd
    return gb[required]


def _get_aggregation_type(col):
    if col.endswith("_min"):
        return "min"
    elif col.endswith("_max"):
        return "max"
    else:
        return "sum"


@annotate("write_uniques", color="green", domain="nvt_python")
def _write_uniques(
    dfs,
    base_path,
    col_selector: ColumnSelector,
    options: FitOptions,
    cpu: bool,
    path: str = None,
):
    """Writes out a dataframe to a parquet file.

    Parameters
    ----------
    dfs : DataFrame
    base_path : str
    col_selector :
    options : FitOptions

    Raises
    ------
    ValueError
        If the computed nlargest value is non-positive.

    Returns
    -------
    path : str
        the path to the output parquet file.

    """
    if options.concat_groups and len(col_selector.names) > 1:
        col_selector = ColumnSelector([_make_name(*col_selector.names, sep=options.name_sep)])

    # Set max_emb_size
    # This is the maximum number of rows we will write to
    # the unique-value parquet files
    col_name = col_selector.names[0]
    max_emb_size = options.max_size
    if max_emb_size:
        max_emb_size = max_emb_size[col_name] if isinstance(max_emb_size, dict) else max_emb_size

    # Set num_buckets
    # This is the maximum number of indices
    num_buckets = options.num_buckets
    if num_buckets:
        num_buckets = num_buckets if isinstance(num_buckets, int) else num_buckets[col_name]
    oov_count = num_buckets or 1

    # Set freq_threshold
    # This is the minimum unique count for a distinct
    # category to be included in the unique-value files
    freq_threshold = options.freq_limit
    if freq_threshold:
        freq_threshold = (
            freq_threshold if isinstance(freq_threshold, int) else freq_threshold[col_name]
        )

    # Sanity check
    if max_emb_size and max_emb_size < oov_count + 2:
        raise ValueError(
            "`max_size` can never be less than the maximum of "
            "`num_buckets + 2` and `3`, because we must always "
            "reserve pad, null and at least 1 oov-bucket index."
        )

    null_size = None
    if path:
        # We have a parquet path to construct uniques from
        # (rather than a list of DataFrame objects)
        df = dispatch.read_dispatch(cpu=cpu, collection=True)(
            path,
            split_row_groups=False,
        ).reset_index(drop=True)

        # Check if we need to compute the DataFrame collection
        # of unique values. For now, we can avoid doing this when
        # we are not jointly encoding multiple columns
        if simple := (len(col_selector.names) == 1 and df.npartitions > 1):
            col_name = col_selector.names[0]
            name_size = col_name + "_size"
            has_size = name_size in df
            try:
                # Sort by col_name
                df = df.sort_values(col_name, na_position="first")
            except (NotImplementedError, TypeError):
                # Dask-based sort failed - Need to compute first
                simple = False

        # At this point, `simple` may have changed from True to False
        # if the backend library failed to sort by the target column.
        if simple:
            # Define the null row
            def _drop_first_row(part, index):
                return part.iloc[1:] if index == (0,) else part

            null_row = df.head(1)
            if null_row[col_name].iloc[:1].isnull().any():
                df = df.map_partitions(_drop_first_row, BlockIndex((df.npartitions,)))
                if has_size:
                    null_size = null_row[name_size].iloc[0]
            else:
                null_size = 0

            # Sort by size (without null and oov rows)
            if has_size:
                # Avoid using dask_cudf to calculate divisions
                # (since it may produce too-few partitions)
                df = df.sort_values(
                    name_size,
                    ascending=False,
                    divisions=dd.shuffle._calculate_divisions(
                        df, df[name_size], False, df.npartitions
                    )[0][::-1],
                )

            unique_path = _save_encodings(
                df,
                base_path,
                _make_name(*col_selector.names, sep=options.name_sep),
                first_n=max_emb_size,
                freq_threshold=freq_threshold,
                oov_count=oov_count,
                null_size=null_size,
            )

            # TODO: Delete temporary parquet file(s) now thet the final
            # uniques are written to disk? (May not want to wait on deletion)
            return unique_path

        # If we have reached this point, we have a dask collection
        # that must be computed before continuing
        df = _compute_sync(df)
    else:
        # We have a list of DataFrame objects.
        # Collect aggregation results into single frame
        df = _general_concat(
            dfs,
            cardinality_memory_limit=options.cardinality_memory_limit,
            col_selector=col_selector,
            ignore_index=True,
        )

    # Check if we should warn user that this Column is likely
    # to cause memory-pressure issues
    _df_size = df.memory_usage(deep=True, index=True).sum()
    if (_df_size > options.cardinality_memory_limit) if options.cardinality_memory_limit else False:
        warnings.warn(
            f"Category DataFrame (with columns: {df.columns}) is {_df_size} "
            f"bytes in size. This is large compared to the suggested "
            f"upper limit of {options.cardinality_memory_limit} bytes!"
            f"(12.5% of the total memory by default)"
        )

    if len(df):
        # Make sure first category is Null.
        # Use ignore_index=True to avoid allocating memory for
        # an index we don't even need
        df = df.sort_values(col_selector.names, na_position="first", ignore_index=True)
        name_size_multi = "_".join(col_selector.names + ["size"])
        has_size = name_size_multi in df

        # Check if we already have a null row
        has_nans = df[col_selector.names].iloc[0].transpose().isnull().all()
        if hasattr(has_nans, "iloc"):
            has_nans = has_nans[0]

        if has_nans:
            if has_size:
                null_size = df[name_size_multi].iloc[0]
            df = df.iloc[1:]
        else:
            null_size = 0
        if has_size:
            df = df.sort_values(name_size_multi, ascending=False, ignore_index=True)
        df_write = df
    else:
        if hasattr(df, "convert_dtypes"):
            df = df.convert_dtypes()
        df_null = type(df)({c: [None] for c in col_selector.names})
        for c in col_selector.names:
            df_null[c] = df_null[c].astype(df[c].dtype)
        df_write = df_null

    unique_path = _save_encodings(
        df_write,
        base_path,
        _make_name(*col_selector.names, sep=options.name_sep),
        first_n=max_emb_size,
        freq_threshold=freq_threshold,
        oov_count=oov_count,
        null_size=null_size,
    )
    del df
    del df_write
    return unique_path


def _finish_labels(paths, cols):
    return {col: paths[i] for i, col in enumerate(cols)}


def _groupby_to_disk(ddf, write_func, options: FitOptions):
    if not options.col_groups:
        raise ValueError("no column groups to aggregate")

    if options.concat_groups:
        if options.agg_list and not set(options.agg_list).issubset({"count", "size"}):
            raise ValueError(
                "Cannot use concat_groups=True with aggregations other than count and size"
            )
        if options.agg_cols:
            raise ValueError("Cannot aggregate continuous-column stats with concat_groups=True")

    # Update split_out and split_every
    so, se = {}, {}
    for col in options.col_groups:
        col = [col] if isinstance(col, str) else col
        if isinstance(col, tuple):
            col = list(col)
        col_str = _make_name(*col.names, sep=options.name_sep)

        for _d, _opt, _default in [
            (so, options.split_out, 1),
            (se, options.split_every, 8),
        ]:
            if _opt is None:
                _d[col_str] = _default
            elif isinstance(_opt, int):
                _d[col_str] = _opt
            else:
                _d[col_str] = _opt.get(col_str, _default)

    options.split_out = so
    options.split_every = se

    # Make dedicated output directory for the categories
    fs = get_fs_token_paths(options.out_path)[0]
    out_path = fs.sep.join([options.out_path, options.stat_name])
    fs.mkdirs(out_path, exist_ok=True)

    dsk = {}
    token = tokenize(
        ddf,
        options.col_groups,
        options.out_path,
        options.freq_limit,
        options.split_out,
        options.split_every,
        options.on_host,
    )
    split_name = "split-" + token
    reduce_1_name = "reduce_1-" + token
    reduce_3_name = "reduce_3-" + token
    finalize_labels_name = options.stat_name + "-" + token

    # Use map_partitions to improve task fusion
    grouped = ddf.to_bag(format="frame").map_partitions(
        _top_level_groupby, options=options, token="level_1"
    )
    _grouped_meta = _top_level_groupby(ddf._meta, options=options)
    _grouped_meta_col = {}

    dsk_split = defaultdict(dict)
    for p in range(ddf.npartitions):
        k = 0
        for c, col in enumerate(options.col_groups):
            col = [col] if isinstance(col, str) else col
            col_str = _make_name(*col.names, sep=options.name_sep)
            _grouped_meta_col[c] = _grouped_meta[k]
            for s in range(options.split_out[col_str]):
                dsk_split[c][(split_name, p, c, s)] = (getitem, (grouped.name, p), k)
                k += 1

    col_groups_str = []
    col_group_frames = []
    for c, col in enumerate(options.col_groups):
        col = [col] if isinstance(col, str) else col
        col_str = _make_name(*col.names, sep=options.name_sep)
        col_groups_str.append(col_str)
        reduce_2_name = f"reduce_2-{c}-" + token
        for s in range(options.split_out[col_str]):
            split_every = options.split_every[col_str]
            parts = ddf.npartitions
            widths = [parts]
            while parts > 1:
                parts = math.ceil(parts / split_every)
                widths.append(int(parts))
            height = len(widths)
            if height >= 2:
                # Loop over reduction levels
                for depth in range(1, height):
                    # Loop over reduction groups
                    for group in range(widths[depth]):
                        # Calculate inputs for the current group
                        p_max = widths[depth - 1]
                        lstart = split_every * group
                        lstop = min(lstart + split_every, p_max)
                        if depth == 1:
                            # Input nodes are from input layer
                            input_keys = [(split_name, p, c, s) for p in range(lstart, lstop)]
                        else:
                            # Input nodes are tree-reduction nodes
                            input_keys = [
                                (reduce_1_name, p, c, s, depth - 1) for p in range(lstart, lstop)
                            ]

                        # Define task
                        if depth == height - 1:
                            # Final Node
                            assert (
                                group == 0
                            ), f"group = {group}, not 0 for final tree reduction task"
                            dsk_split[c][(reduce_2_name, s)] = (
                                _bottom_level_groupby,
                                input_keys,
                                col,
                                options,
                                False,
                            )
                        else:
                            # Intermediate Node
                            dsk_split[c][(reduce_1_name, group, c, s, depth)] = (
                                _mid_level_groupby,
                                input_keys,
                                col,
                                options,
                            )
            else:
                # Deal with single-partition case
                dsk_split[c][(reduce_2_name, s)] = (
                    _bottom_level_groupby,
                    [(split_name, 0, c, s)],
                    col,
                    options,
                    False,
                )

        # Make DataFrame collection for column-group result
        _meta = _bottom_level_groupby(
            [_grouped_meta_col[c]],
            col,
            options,
            spill=False,
        )
        _divisions = (None,) * (options.split_out[col_str] + 1)
        graph = HighLevelGraph.from_collections(reduce_2_name, dsk_split[c], dependencies=[grouped])
        col_group_frames.append(new_dd_object(graph, reduce_2_name, _meta, _divisions))

        # Write data to (possibly temporary) parquet files
        cpu = isinstance(col_group_frames[-1]._meta, pd.DataFrame)
        if write_func is None:
            # Write results directly to disk, and use
            # a final "barrier" task
            if options.concat_groups and len(col) > 1:
                col_selector = ColumnSelector([_make_name(*col.names, sep=options.name_sep)])
            else:
                col_selector = col
            rel_path = "cat_stats.%s.parquet" % (
                _make_name(*col_selector.names, sep=options.name_sep)
            )
            path = os.path.join(out_path, rel_path)
            col_group_frames[-1] = _to_parquet_dask_lazy(col_group_frames[-1], path)
            # Barrier-only task
            dsk[(reduce_3_name, c)] = (
                lambda keys, path: path,
                col_group_frames[-1].__dask_keys__(),
                path,
            )
        else:
            # Possibly write data to temporary parquet files,
            # and perform write operation(s) in final `write_func` task
            assert callable(write_func)
            if col_group_frames[-1].npartitions > 1 and write_func.__name__ == "_write_uniques":
                path = os.path.join(out_path, f"tmp.uniques.{col_str}")
                col_group_frames[-1] = _to_parquet_dask_lazy(col_group_frames[-1], path)
            else:
                path = None
            # Write + barrier task
            dsk[(reduce_3_name, c)] = (
                write_func,
                col_group_frames[-1].__dask_keys__(),
                out_path,
                col,
                options,
                cpu,
                path,
            )

    # Tie everything together into a graph with a single output key
    dsk[finalize_labels_name] = (
        _finish_labels,
        [(reduce_3_name, c) for c, col in enumerate(options.col_groups)],
        col_groups_str,
    )
    graph = HighLevelGraph.from_collections(
        finalize_labels_name, dsk, dependencies=col_group_frames
    )
    return graph, finalize_labels_name


def _category_stats(ddf, options: FitOptions):
    # Check if we only need categories
    if options.agg_cols == [] and options.agg_list == []:
        options.agg_list = ["size"]
        return _groupby_to_disk(ddf, _write_uniques, options)

    # Otherwise, getting category-statistics
    if isinstance(options.agg_cols, str):
        options.agg_cols = [options.agg_cols]
    if options.agg_list == []:
        options.agg_list = ["count"]

    return _groupby_to_disk(ddf, None, options)


def _encode(
    name,
    storage_name,
    path,
    df,
    cat_cache,
    freq_threshold=0,
    search_sorted=False,
    buckets=None,
    encode_type="joint",
    cat_names=None,
    max_size=0,
    dtype=None,
    split_out=1,
    single_table=False,
):
    """The _encode method is responsible for transforming a dataframe by taking the written
    out vocabulary file and looking up values to translate inputs to numeric
    outputs.

    Parameters
    ----------
    name :
    storage_name : dict
    path : str
    df : DataFrame
    cat_cache :
    freq_threshold :  int
        Categories with a count or frequency below this threshold will
        be omitted from the encoding and corresponding data will be
        mapped to the "Null" category. Defaults to 0.
    search_sorted :
        Defaults to False.
    buckets :
        Defaults to None.
    encode_type :
        Defaults to "joint".
    cat_names :
        Defaults to None.
    max_size :
        Defaults to 0.
    dtype :
        Defaults to None.

    Returns
    -------
    labels : numpy ndarray or Pandas Series

    """
    if isinstance(buckets, int):
        buckets = {name: buckets for name in cat_names}
    value = None
    selection_l = ColumnSelector(name if isinstance(name, list) else [name])
    selection_r = ColumnSelector(name if isinstance(name, list) else [storage_name])
    list_col = is_list_col(selection_l, df)

    # Find number of oov buckets
    if buckets and storage_name in buckets:
        num_oov_buckets = buckets[storage_name]
        search_sorted = False
    else:
        num_oov_buckets = 1

    if path:
        read_pq_func = dispatch.read_dispatch(
            df,
            fmt="parquet",
            collection=split_out > 1,
        )
        if cat_cache is not None and split_out == 1:
            cat_cache = (
                cat_cache if isinstance(cat_cache, str) else cat_cache.get(storage_name, "disk")
            )
            if len(df):
                with get_worker_cache("cats") as cache:
                    value = fetch_table_data(
                        cache,
                        path,
                        columns=selection_r.names,
                        cache=cat_cache,
                        cats_only=True,
                        reader=read_pq_func,
                    )
                    if len(value) and value["labels"].iloc[0] < OOV_OFFSET + num_oov_buckets:
                        # See: https://github.com/rapidsai/cudf/issues/12837
                        value["labels"] += OOV_OFFSET + num_oov_buckets
        else:
            value = read_pq_func(  # pylint: disable=unexpected-keyword-arg
                path,
                columns=selection_r.names,
                **({"split_row_groups": False} if split_out > 1 else {}),
            )

            value.index = value.index.rename("labels")
            if split_out > 1:
                value = value.reset_index(drop=False)
                if type(df).__module__.split(".")[0] == "cudf":
                    # `cudf.read_parquet` may drop the RangeIndex, so we need
                    # to use the parquet metadata to set a proper RangeIndex.
                    # We can avoid this workaround for cudf>=23.04
                    # (See: https://github.com/rapidsai/cudf/issues/12837)
                    ranges, size = [], OOV_OFFSET + num_oov_buckets
                    for file_frag in pa_ds.dataset(path, format="parquet").get_fragments():
                        part_size = file_frag.metadata.num_rows
                        ranges.append((size, size + part_size))
                        size += part_size
                    value["labels"] = dd.from_map(lambda r: pd.RangeIndex(*r), ranges)
            else:
                value.reset_index(drop=False, inplace=True)

    if value is None:
        value = type(df)()
        for c in selection_r.names:
            typ = df[selection_l.names[0]].dtype if len(selection_l.names) == 1 else df[c].dtype
            value[c] = nullable_series([None], df, typ)
        value.index = value.index.rename("labels")
        value.reset_index(drop=False, inplace=True)

    use_collection = isinstance(value, DaskDataFrame)
    if use_collection and value.npartitions == 1:
        # Use simple merge for single-partition case
        value = _compute_sync(value)
        use_collection = False

    # Determine encoding offsets
    null_encoding_offset = value["labels"].head(1).iloc[0] if single_table else NULL_OFFSET
    bucket_encoding_offset = null_encoding_offset + 1  # 2 (if not single_table)
    distinct_encoding_offset = bucket_encoding_offset + num_oov_buckets

    # Determine indices of "real" null values
    # (these will always be encoded to `1`)
    expr = df[selection_l.names[0]].isna()
    for _name in selection_l.names[1:]:
        expr = expr & df[_name].isna()
    nulls = df[expr].index

    if use_collection or not search_sorted:
        if list_col:
            codes = dispatch.flatten_list_column(df[selection_l.names[0]])
            codes["order"] = dispatch.arange(len(codes), like_df=df)
        else:
            # We go into this case
            codes = type(df)({"order": dispatch.arange(len(df), like_df=df)}, index=df.index)

        for cl, cr in zip(selection_l.names, selection_r.names):
            if isinstance(df[cl].dropna().iloc[0], (np.ndarray, list)):
                ser = df[cl].copy()
                codes[cl] = dispatch.flatten_list_column_values(ser).astype(value[cr].dtype)
            else:
                codes[cl] = df[cl].copy().astype(value[cr].dtype)

        indistinct = bucket_encoding_offset
        if buckets and storage_name in buckets:
            # apply hashing for "infrequent" categories
            indistinct = (
                _hash_bucket(df, buckets, selection_l.names, encode_type=encode_type)
                + bucket_encoding_offset
            )

            if use_collection:
                # Manual broadcast merge
                merged_df = _concat(
                    [
                        codes.merge(
                            _compute_sync(part),
                            left_on=selection_l.names,
                            right_on=selection_r.names,
                            how="left",
                        ).dropna(subset=["labels"])
                        for part in value.partitions
                    ],
                    ignore_index=False,
                ).sort_values("order")
            else:
                merged_df = codes.merge(
                    value, left_on=selection_l.names, right_on=selection_r.names, how="left"
                ).sort_values("order")

            merged_df.reset_index(drop=True, inplace=True)
            if len(merged_df) < len(codes):
                # Missing nulls
                labels = df._constructor_sliced(indistinct)
                labels.iloc[merged_df["order"]] = merged_df["labels"]
                labels = labels.values
            else:
                merged_df["labels"].fillna(df._constructor_sliced(indistinct), inplace=True)
                labels = merged_df["labels"].values
        else:
            # no hashing
            if use_collection:
                # Manual broadcast merge
                merged_df = _concat(
                    [
                        codes.merge(
                            _compute_sync(part),
                            left_on=selection_l.names,
                            right_on=selection_r.names,
                            how="left",
                        ).dropna(subset=["labels"])
                        for part in value.partitions
                    ],
                    ignore_index=True,
                )
                if len(merged_df) < len(codes):
                    # Missing nulls
                    labels = codes._constructor_sliced(
                        np.full(
                            len(codes),
                            indistinct,
                            like=merged_df["labels"].values,
                        ),
                    )
                    labels.iloc[merged_df["order"]] = merged_df["labels"]
                else:
                    labels = merged_df.sort_values("order")["labels"].reset_index(drop=True)
            else:
                labels = codes.merge(
                    value, left_on=selection_l.names, right_on=selection_r.names, how="left"
                ).sort_values("order")["labels"]
            labels.fillna(indistinct, inplace=True)
            labels = labels.values
    else:
        # Use `searchsorted` if we are using a "full" encoding
        if list_col:
            labels = (
                value[selection_r.names].searchsorted(
                    df[selection_l.names[0]].list.leaves, side="left", na_position="first"
                )
                + distinct_encoding_offset
            )
        else:
            labels = (
                value[selection_r.names].searchsorted(
                    df[selection_l.names], side="left", na_position="first"
                )
                + distinct_encoding_offset
            )
        labels[labels >= len(value[selection_r.names])] = bucket_encoding_offset

    # Make sure nulls are encoded to `null_encoding_offset`
    # (This should be `1` in most casese)
    if len(nulls):
        labels[nulls] = null_encoding_offset

    if list_col:
        labels = dispatch.encode_list_column(df[selection_l.names[0]], labels, dtype=dtype)
    elif dtype:
        labels = labels.astype(dtype, copy=False)

    return labels


def _read_groupby_stat_df(path, name, cat_cache, read_pq_func):
    if cat_cache is not None:
        cat_cache = cat_cache if isinstance(cat_cache, str) else cat_cache.get(name, "disk")
        with get_worker_cache("stats") as cache:
            if cache:
                return fetch_table_data(cache, path, cache=cat_cache, reader=read_pq_func)
    return read_pq_func(path)


def is_list_col(col_selector, df):
    if isinstance(col_selector, list):
        col_selector = ColumnSelector(col_selector)
    has_lists = any(dispatch.is_list_dtype(df[col]) for col in col_selector.names)
    if has_lists and len(col_selector.names) != 1:
        raise ValueError("Can't categorical encode multiple list columns")
    return has_lists


def _maybe_flatten_list_column(col: str, df):
    # Flatten the specified column (col) if it is
    # a list dtype. Otherwise, pass back df "as is"
    selector = ColumnSelector([col])
    if is_list_col(selector, df):
        return dispatch.flatten_list_column(df[selector.names[0]])
    return df


def _hash_bucket(df, num_buckets, col, encode_type="joint"):
    if encode_type == "joint":
        nb = num_buckets[col[0]]
        encoded = dispatch.hash_series(df[col[0]]) % nb
    elif encode_type == "combo":
        if len(col) > 1:
            name = _make_name(*tuple(col), sep="_")
        else:
            name = col[0]
        nb = num_buckets[name]
        val = 0
        for column in col:
            val ^= dispatch.hash_series(df[column])  # or however we want to do this aggregation
        val = val % nb
        encoded = val
    return encoded


def _copy_storage(existing_stats, existing_path, new_path, copy):
    """helper function to copy files to a new storage location"""
    existing_fs = get_fs_token_paths(existing_path)[0]
    new_fs = get_fs_token_paths(new_path)[0]
    new_locations = {}
    for column, existing_file in existing_stats.items():
        new_file = existing_file.replace(str(existing_path), str(new_path))
        if copy and new_file != existing_file:
            new_fs.makedirs(os.path.dirname(new_file), exist_ok=True)
            with new_fs.open(new_file, "wb") as output:
                output.write(existing_fs.open(existing_file, "rb").read())

        new_locations[column] = new_file

    return new_locations


def _reset_df_index(col_name, cat_file_path, idx_count):
    cat_df = _compute_sync(dispatch.read_dispatch(collection=True)(cat_file_path))
    # change indexes for category
    cat_df.index = cat_df.index + idx_count
    # update count
    idx_count += cat_df.shape[0]
    # save the new indexes in file
    new_cat_file_path = _save_encodings(
        cat_df,
        Path(cat_file_path).parent,
        col_name,
        preserve_index=True,
    )
    return idx_count, new_cat_file_path


def _deprecate_tree_width(tree_width):
    # Warn user if tree_width is specified
    if tree_width is not None:
        warnings.warn(
            "The tree_width argument is now deprecated, and will be ignored. "
            "Please use split_out and split_every.",
            FutureWarning,
        )


def _compute_sync(collection):
    # Simple utility to compute a dask collection with
    # a synchronous scheduler (and to catch warnings
    # that are intended for users doing this by accident)
    with warnings.catch_warnings():
        warnings.filterwarnings("ignore", message="Running on a single-machine scheduler.*")
        return collection.compute(scheduler="synchronous")<|MERGE_RESOLUTION|>--- conflicted
+++ resolved
@@ -385,12 +385,9 @@
             if (_make_name(*c, sep=self.name_sep) if isinstance(c, tuple) else c)
             not in cols_with_vocabs
         ]
-<<<<<<< HEAD
         if not columns:
             return Delayed("no-op", {"no-op": {}})
 
-=======
->>>>>>> 20f7bec6
         # Define a rough row-count at which we are likely to
         # start hitting memory-pressure issues that cannot
         # be accommodated with smaller partition sizes.
