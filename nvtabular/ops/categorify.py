--- conflicted
+++ resolved
@@ -851,13 +851,11 @@
 
                 if nlargest < len(df):
                     df = df.nlargest(n=nlargest, columns=name_count)
-<<<<<<< HEAD
+
             if not dispatch._series_has_nulls(df[col]):
-=======
-            if not _series_has_nulls(df[col]):
                 if name_count in df:
                     df = df.sort_values(name_count, ascending=False, ignore_index=True)
->>>>>>> 0c803855
+
                 nulls_missing = True
                 new_cols[col] = _concat(
                     [df._constructor_sliced([None], dtype=df[col].dtype), df[col]],
