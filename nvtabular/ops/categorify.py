# Copyright (c) 2021, NVIDIA CORPORATION.
#
# Licensed under the Apache License, Version 2.0 (the "License");
# you may not use this file except in compliance with the License.
# You may obtain a copy of the License at
#
#     http://www.apache.org/licenses/LICENSE-2.0
#
# Unless required by applicable law or agreed to in writing, software
# distributed under the License is distributed on an "AS IS" BASIS,
# WITHOUT WARRANTIES OR CONDITIONS OF ANY KIND, either express or implied.
# See the License for the specific language governing permissions and
# limitations under the License.
#

import math
import os
import warnings
from collections import defaultdict
from copy import deepcopy
from dataclasses import dataclass
from operator import getitem
from pathlib import Path
from typing import Optional, Union

import dask.dataframe as dd
import numpy as np
import pandas as pd
import pyarrow as pa
import pyarrow.dataset as pa_ds
from dask.base import tokenize
from dask.blockwise import BlockIndex
from dask.core import flatten
from dask.dataframe.core import DataFrame as DaskDataFrame
from dask.dataframe.core import _concat, new_dd_object
from dask.dataframe.shuffle import shuffle_group
from dask.delayed import Delayed
from dask.highlevelgraph import HighLevelGraph
from dask.utils import parse_bytes
from fsspec.core import get_fs_token_paths

from merlin.core import dispatch
from merlin.core.dispatch import DataFrameType, annotate, is_cpu_object, nullable_series
from merlin.core.utils import device_mem_size, run_on_worker
from merlin.io.worker import fetch_table_data, get_worker_cache
from merlin.schema import Schema, Tags
from nvtabular.ops.operator import ColumnSelector, Operator
from nvtabular.ops.stat_operator import StatOperator


class Categorify(StatOperator):
    """
    Most of the data set will contain categorical features,
    and these variables are typically stored as text values.
    Machine Learning algorithms don't support these text values.
    Categorify operation can be added to the workflow to
    transform categorical features into unique integer values.

    Example usage::

        # Define pipeline
        cat_features = CATEGORICAL_COLUMNS >> nvt.ops.Categorify(freq_threshold=10)

        # Initialize the workflow and execute it
        proc = nvt.Workflow(cat_features)
        proc.fit(dataset)
        proc.transform(dataset).to_parquet('./test/')

    Example for frequency hashing::

        import cudf
        import nvtabular as nvt

        # Create toy dataset
        df = cudf.DataFrame({
            'author': ['User_A', 'User_B', 'User_C', 'User_C', 'User_A', 'User_B', 'User_A'],
            'productID': [100, 101, 102, 101, 102, 103, 103],
            'label': [0, 0, 1, 1, 1, 0, 0]
        })
        dataset = nvt.Dataset(df)

        # Define pipeline
        CATEGORICAL_COLUMNS = ['author', 'productID']
        cat_features = CATEGORICAL_COLUMNS >> nvt.ops.Categorify(
            freq_threshold={"author": 3, "productID": 2},
            num_buckets={"author": 10, "productID": 20})


        # Initialize the workflow and execute it
        proc = nvt.Workflow(cat_features)
        proc.fit(dataset)
        ddf = proc.transform(dataset).to_ddf()

        # Print results
        print(ddf.compute())

    Example with multi-hot::

        import cudf
        import nvtabular as nvt

        # Create toy dataset
        df = cudf.DataFrame({
            'userID': [10001, 10002, 10003],
            'productID': [30003, 30005, 40005],
            'categories': [['Cat A', 'Cat B'], ['Cat C'], ['Cat A', 'Cat C', 'Cat D']],
            'label': [0,0,1]
        })
        dataset = nvt.Dataset(df)

        # Define pipeline
        CATEGORICAL_COLUMNS = ['userID', 'productID', 'categories']
        cat_features = CATEGORICAL_COLUMNS >> nvt.ops.Categorify()

        # Initialize the workflow and execute it
        proc = nvt.Workflow(cat_features)
        proc.fit(dataset)
        ddf = proc.transform(dataset).to_ddf()

        # Print results
        print(ddf.compute())

    Parameters
    -----------
    freq_threshold : int or dictionary:{column: freq_limit_value}, default 0
        Categories with a count/frequency below this threshold will be
        omitted from the encoding and corresponding data will be mapped
        to the "null" category. Can be represented as both an integer or
        a dictionary with column names as keys and frequency limit as
        value. If dictionary is used, all columns targeted must be included
        in the dictionary.
    encode_type : {"joint", "combo"}, default "joint"
        If "joint", the columns within any multi-column group will be
        jointly encoded. If "combo", the combination of values will be
        encoded as a new column. Note that replacement is not allowed for
        "combo", because the same column name can be included in
        multiple groups.
    split_out : dict or int, optional
        Number of files needed to store the unique values of each categorical
        column. High-cardinality columns may require `split_out>1`, while
        low-cardinality columns should be fine with the `split_out=1` default.
        If passing a dict, each key and value should correspond to the column
        name and value, respectively. The default value is 1 for all columns.
    split_every : dict or int, optional
        Number of adjacent partitions to aggregate in each tree-reduction
        node. The default value is 8 for all columns.
    out_path : str, optional
        Root directory where groupby statistics will be written out in
        parquet format.
    on_host : bool, default True
        Whether to convert cudf data to pandas between tasks in the hash-based
        groupby reduction. The extra host <-> device data movement can reduce
        performance.  However, using `on_host=True` typically improves stability
        (by avoiding device-level memory pressure).
    na_sentinel : default 0
        Label to use for null-category mapping
    cat_cache : {"device", "host", "disk"} or dict
        Location to cache the list of unique categories for
        each categorical column. If passing a dict, each key and value
        should correspond to the column name and location, respectively.
        Default is "host" for all columns.
    dtype :
        If specified, categorical labels will be cast to this dtype
        after encoding is performed.
    name_sep : str, default "_"
        String separator to use between concatenated column names
        for multi-column groups.
    search_sorted : bool, default False.
        Set it True to apply searchsorted algorithm in encoding.
    num_buckets : int, or dictionary:{column: num_hash_buckets}
        Column-wise modulo to apply after hash function. Note that this
        means that the corresponding value will be the categorical cardinality
        of the transformed categorical feature. If given as an int, that value
        will be used as the number of "hash buckets" for every feature. If a dictionary is passed,
        it will be used to specify explicit mappings from a column name to a number of buckets.
        In this case, only the columns specified in the keys of `num_buckets`
        will be transformed.
    max_size : int or dictionary:{column: max_size_value}, default 0
        This parameter allows you to set the maximum size for an embedding table for each column.
        For example, if max_size is set to 1000 only the first 999 most frequent values for each
        column will be be encoded, and the rest will be mapped to a single value (0). To map the
        rest to a number of buckets,  you can set the num_buckets parameter > 1. In that case, topK
        value will be `max_size - num_buckets -1`.  Setting the max_size param means that
        freq_threshold should not be given.  If the num_buckets parameter is set,  it must be
        smaller than the max_size value.
    start_index: int, default 0
        The start index where Categorify will begin to translate dataframe entries
        into integer values, including an initial out-of-vocabulary encoding value.
        For instance, if our original translated dataframe entries appear
        as [[1], [1, 4], [3, 2], [2]], with an out-of-vocabulary value of 0, then with a
        start_index of 16, Categorify will reserve 16 as the out-of-vocabulary encoding value,
        and our new translated dataframe entry will now be [[17], [17, 20], [19, 18], [18]].
        This parameter is useful to reserve an initial segment of non-negative translated integers
        for special user-defined values.
    cardinality_memory_limit: int or str, default None
        Upper limit on the "allowed" memory usage of the internal DataFrame and Table objects
        used to store unique categories. By default, this limit is 12.5% of the total memory.
        Note that this argument is meant as a guide for internal optimizations and UserWarnings
        within NVTabular, and does not guarantee that the memory limit will be satisfied.
    """

    def __init__(
        self,
        freq_threshold=0,
        out_path=None,
        na_sentinel=None,
        cat_cache="host",
        dtype=None,
        on_host=True,
        encode_type="joint",
        name_sep="_",
        search_sorted=False,
        num_buckets=None,
        vocabs=None,
        max_size=0,
        start_index=0,
        single_table=False,
        cardinality_memory_limit=None,
        tree_width=None,
        split_out=1,
        split_every=8,
    ):
        # We need to handle three types of encoding here:
        #
        #   (1) Conventional encoding. There are no multi-column groups. So,
        #       each categorical column is separately transformed into a new
        #       "encoded" column (1-to-1).  The unique values are calculated
        #       separately for each column.
        #
        #   (2) Multi-column "Joint" encoding (there are multi-column groups
        #       in `columns` and `encode_type="joint"`).  Still a
        #       1-to-1 transformation of categorical columns.  However,
        #       we concatenate column groups to determine uniques (rather
        #       than getting uniques of each categorical column separately).
        #
        #   (3) Multi-column "Group" encoding (there are multi-column groups
        #       in `columns` and `encode_type="combo"`). No longer
        #       a 1-to-1 transformation of categorical columns. Each column
        #       group will be transformed to a single "encoded" column.  This
        #       means the unique "values" correspond to unique combinations.
        #       Since the same column may be included in multiple groups,
        #       replacement is not allowed for this transform.

        # Set workflow_nodes if the user has passed in a list of columns.
        # The purpose is to capture multi-column groups. If the user doesn't
        # specify `columns`, there are no multi-column groups to worry about.
        self.workflow_nodes = None
        self.name_sep = name_sep

        # For case (2), we need to keep track of the multi-column group name
        # that will be used for the joint encoding of each column in that group.
        # For case (3), we also use this "storage name" to signify the name of
        # the file with the required "combination" groupby statistics.
        self.storage_name = {}

        # Only support two kinds of multi-column encoding
        if encode_type not in ("joint", "combo"):
            raise ValueError(f"encode_type={encode_type} not supported.")
        if encode_type == "combo" and vocabs is not None:
            raise ValueError("Passing in vocabs is not supported with a combo encoding.")

        # Other self-explanatory initialization
        super().__init__()
        self.single_table = single_table
        self.freq_threshold = freq_threshold or 0
        self.out_path = out_path or "./"
        self.na_sentinel = na_sentinel or 0
        self.dtype = dtype
        self.on_host = on_host
        self.cat_cache = cat_cache
        self.encode_type = encode_type
        self.search_sorted = search_sorted
        self.start_index = start_index
        self.cardinality_memory_limit = cardinality_memory_limit
        self.split_every = split_every
        self.split_out = split_out
        _deprecate_tree_width(tree_width)

        if self.search_sorted and self.freq_threshold:
            raise ValueError(
                "cannot use search_sorted=True with anything else than the default freq_threshold"
            )
        if num_buckets == 0:
            raise ValueError(
                "For hashing num_buckets should be an int > 1, otherwise set num_buckets=None."
            )
        elif isinstance(num_buckets, dict):
            self.num_buckets = num_buckets
        elif isinstance(num_buckets, int) or num_buckets is None:
            self.num_buckets = num_buckets
        else:
            raise ValueError(
                "`num_buckets` must be dict or int, got type {}".format(type(num_buckets))
            )
        if isinstance(max_size, dict):
            self.max_size = max_size
        elif isinstance(max_size, int) or max_size is None:
            self.max_size = max_size
        else:
            raise ValueError("max_size must be dict or int, got type {}".format(type(max_size)))
        if freq_threshold and max_size:
            raise ValueError("cannot use freq_threshold param together with max_size param")

        if self.num_buckets is not None:
            # See: merlin.core.dispatch.hash_series
            warnings.warn(
                "Performing a hash-based transformation. Do not "
                "expect Categorify to be consistent on GPU and CPU "
                "with this num_buckets setting!"
            )

        self.vocabs = {}
        if vocabs is not None:
            self.vocabs = self.process_vocabs(vocabs)
        self.categories = deepcopy(self.vocabs)

    @annotate("Categorify_fit", color="darkgreen", domain="nvt_python")
    def fit(self, col_selector: ColumnSelector, ddf: dd.DataFrame):
        # User passed in a list of column groups. We need to figure out
        # if this list contains any multi-column groups, and if there
        # are any (obvious) problems with these groups
        columns_uniq = list(set(flatten(col_selector.names, container=tuple)))
        columns_all = list(flatten(col_selector.names, container=tuple))
        if sorted(columns_all) != sorted(columns_uniq) and self.encode_type == "joint":
            # If we are doing "joint" encoding, there must be unique mapping
            # between input column names and column groups.  Otherwise, more
            # than one unique-value table could be used to encode the same
            # column.
            raise ValueError("Same column name included in multiple groups.")

        for group in col_selector.subgroups:
            if len(group.names) > 1:
                # For multi-column groups, we concatenate column names
                # to get the "group" name.
                name = _make_name(*group.names, sep=self.name_sep)
                for col in group.names:
                    self.storage_name[col] = name

        # Check metadata type to reset on_host and cat_cache if the
        # underlying ddf is already a pandas-backed collection
        _cpu = False
        if isinstance(ddf._meta, pd.DataFrame):
            _cpu = True
            self.on_host = False
            # Cannot use "device" caching if the data is pandas-backed
            self.cat_cache = "host" if self.cat_cache == "device" else self.cat_cache
            if self.search_sorted:
                # Pandas' search_sorted only works with Series.
                # For now, it is safest to disallow this option.
                self.search_sorted = False
                warnings.warn("Cannot use `search_sorted=True` for pandas-backed data.")

        # convert tuples to lists
        cols_with_vocabs = list(self.categories.keys())
        columns = [
            list(c) if isinstance(c, tuple) else c
            for c in col_selector.grouped_names
            if (_make_name(*c, sep=self.name_sep) if isinstance(c, tuple) else c)
            not in cols_with_vocabs
        ]
        if not columns:
            return Delayed("no-op", {"no-op": {}})

        # Define a rough row-count at which we are likely to
        # start hitting memory-pressure issues that cannot
        # be accommodated with smaller partition sizes.
        # By default, we estimate a "problematic" cardinality
        # to be one that consumes >12.5% of the total memory.
        self.cardinality_memory_limit = parse_bytes(
            self.cardinality_memory_limit or int(device_mem_size(kind="total", cpu=_cpu) * 0.125)
        )

        dsk, key = _category_stats(ddf, self._create_fit_options_from_columns(columns))
        return Delayed(key, dsk)

    def fit_finalize(self, categories):
        idx_count = 0

        for cat in categories:
            # this is a path
            self.categories[cat] = categories[cat]
            # check the argument
            if self.single_table:
                cat_file_path = self.categories[cat]
                idx_count, new_cat_file_path = run_on_worker(
                    _reset_df_index, cat, cat_file_path, idx_count
                )
                self.categories[cat] = new_cat_file_path

    def clear(self):
        """Clear the internal state of the operator's stats."""
        self.categories = deepcopy(self.vocabs)

    def process_vocabs(self, vocabs):
        """Process vocabs passed in by the user."""
        categories = {}
        if isinstance(vocabs, dict) and all(dispatch.is_series_object(v) for v in vocabs.values()):
            fit_options = self._create_fit_options_from_columns(list(vocabs.keys()))
            base_path = os.path.join(self.out_path, fit_options.stat_name)
            os.makedirs(base_path, exist_ok=True)
            for col, vocab in vocabs.items():
                col_name = _make_name(*col, sep=self.name_sep) if isinstance(col, tuple) else col
                vals = {col_name: vocab}
                if not vocab.iloc[:1].isna().any():
                    with_empty = dispatch.concat(
                        [
                            dispatch.nullable_series([None], vocab.to_frame(), vocab.dtype),
                            vocab,
                        ]
                    ).reset_index()[0]
                    vals = {col_name: with_empty}

                save_path = os.path.join(base_path, f"unique.{col_name}.parquet")
                col_df = dispatch.make_df(vals)
                _to_parquet_dask_eager(col_df, save_path)
                categories[col_name] = save_path
        elif isinstance(vocabs, dict) and all(isinstance(v, str) for v in vocabs.values()):
            categories = {
                (_make_name(*col, sep=self.name_sep) if isinstance(col, tuple) else col): path
                for col, path in vocabs.items()
            }
        else:
            error = """Unrecognized vocab type,
            please provide either a dictionary with paths to parquet files
            or a dictionary with pandas Series objects.
            """
            raise ValueError(error)

        return categories

    def _create_fit_options_from_columns(self, columns) -> "FitOptions":
        return FitOptions(
            columns,
            [],
            [],
            self.out_path,
            self.freq_threshold,
            self.split_out,
            self.on_host,
            concat_groups=self.encode_type == "joint",
            name_sep=self.name_sep,
            max_size=self.max_size,
            num_buckets=self.num_buckets,
            cardinality_memory_limit=self.cardinality_memory_limit,
            split_every=self.split_every,
            start_index=self.start_index,
        )

    def set_storage_path(self, new_path, copy=False):
        self.categories = _copy_storage(self.categories, self.out_path, new_path, copy=copy)
        self.out_path = new_path

    @annotate("Categorify_transform", color="darkgreen", domain="nvt_python")
    def transform(self, col_selector: ColumnSelector, df: DataFrameType) -> DataFrameType:
        new_df = df.copy(deep=False)
        if isinstance(self.freq_threshold, dict):
            assert all(x in self.freq_threshold for x in col_selector.names)

        column_mapping = self.column_mapping(col_selector)
        column_names = list(column_mapping.keys())

        # Encode each column-group separately
        for name in column_names:
            try:
                # Use the column-group `list` directly (not the string name)
                use_name = column_mapping.get(name, name)

                # Storage name may be different than group for case (2)
                # Only use the "aliased" `storage_name` if we are dealing with
                # a multi-column group, or if we are doing joint encoding
                if isinstance(use_name, (list, tuple)) and len(use_name) == 1:
                    use_name = use_name[0]

                if isinstance(use_name, (list, tuple)) and len(use_name) == 1:
                    use_name = use_name[0]

                if use_name != name or self.encode_type == "joint":
                    storage_name = self.storage_name.get(name, name)
                else:
                    storage_name = name

                if isinstance(use_name, tuple):
                    use_name = list(use_name)

                path = self.categories[storage_name]

                encoded = _encode(
                    use_name,
                    storage_name,
                    path,
                    df,
                    self.cat_cache,
                    na_sentinel=self.na_sentinel,
                    freq_threshold=self.freq_threshold[name]
                    if isinstance(self.freq_threshold, dict)
                    else self.freq_threshold,
                    search_sorted=self.search_sorted,
                    buckets=self.num_buckets,
                    encode_type=self.encode_type,
                    cat_names=column_names,
                    max_size=self.max_size,
                    dtype=self.output_dtype,
                    start_index=self.start_index,
                    split_out=(
                        self.split_out.get(storage_name, 1)
                        if isinstance(self.split_out, dict)
                        else self.split_out
                    ),
                )
                new_df[name] = encoded
            except Exception as e:
                raise RuntimeError(f"Failed to categorical encode column {name}") from e

        return new_df

    def column_mapping(self, col_selector):
        column_mapping = {}
        if self.encode_type == "combo":
            for group in col_selector.grouped_names:
                if isinstance(group, (tuple, list)):
                    name = _make_name(*group, sep=self.name_sep)
                    group = [*group]
                else:
                    name = group
                    group = [group]

                column_mapping[name] = group
        else:
            column_mapping = super().column_mapping(col_selector)
        return column_mapping

    def _compute_properties(self, col_schema, input_schema):
        new_schema = super()._compute_properties(col_schema, input_schema)
        col_name = col_schema.name

        category_name = self.storage_name.get(col_name, col_name)
        target_category_path = self.categories.get(category_name, None)

        cardinality, dimensions = self.get_embedding_sizes([category_name])[category_name]

        to_add = {
            "num_buckets": self.num_buckets[col_name]
            if isinstance(self.num_buckets, dict)
            else self.num_buckets,
            "freq_threshold": self.freq_threshold[col_name]
            if isinstance(self.freq_threshold, dict)
            else self.freq_threshold,
            "max_size": self.max_size[col_name]
            if isinstance(self.max_size, dict)
            else self.max_size,
            "start_index": self.start_index,
            "cat_path": target_category_path,
            "domain": {"min": 0, "max": cardinality - 1, "name": category_name},
            "embedding_sizes": {"cardinality": cardinality, "dimension": dimensions},
        }

        return col_schema.with_properties({**new_schema.properties, **to_add})

    @property
    def output_tags(self):
        return [Tags.CATEGORICAL]

    @property
    def output_dtype(self):
        return self.dtype or np.int64

    def compute_selector(
        self,
        input_schema: Schema,
        selector: ColumnSelector,
        parents_selector: ColumnSelector,
        dependencies_selector: ColumnSelector,
    ) -> ColumnSelector:
        self._validate_matching_cols(input_schema, parents_selector, "computing input selector")
        return parents_selector

    def get_embedding_sizes(self, columns):
        return _get_embeddings_dask(
            self.categories,
            columns,
            self.num_buckets,
            self.freq_threshold,
            self.max_size,
            self.start_index,
        )

    def inference_initialize(self, columns, inference_config):
        # we don't currently support 'combo'
        if self.encode_type == "combo":
            warnings.warn("Falling back to unoptimized inference path for encode_type 'combo' ")
            return None
        import nvtabular_cpp

        return nvtabular_cpp.inference.CategorifyTransform(self)

    transform.__doc__ = Operator.transform.__doc__
    fit.__doc__ = StatOperator.fit.__doc__
    fit_finalize.__doc__ = StatOperator.fit_finalize.__doc__


def get_embedding_sizes(source, output_dtypes=None):
    """Returns a dictionary of embedding sizes from a workflow or workflow_node

    Parameters
    ----------
    source : Workflow or ColumnSelector
        Either a nvtabular Workflow or ColumnSelector object that we should use to find
        embedding sizes
    output_dtypes : dict, optional
        Optional dictionary of column_name:dtype. If passing a workflow object dtypes
        will be read from the workflow. This is used to figure out which columns
        are multihot-categorical, which are split out by this function. If passed a workflow_node
        and this parameter isn't set, you won't have multihot columns returned separately
    """
    # TODO: do we need to distinguish multihot columns here?  (if so why? )

    # have to lazy import Workflow to avoid circular import errors
    from nvtabular.workflow import Workflow

    output_node = source.output_node if isinstance(source, Workflow) else source

    if isinstance(source, Workflow):
        output_dtypes = output_dtypes or source.output_dtypes
    else:
        # passed in a column group
        output_dtypes = output_dtypes or {}

    output = {}
    multihot_columns = set()
    cats_schema = output_node.output_schema.select_by_tag(Tags.CATEGORICAL)
    for col_name, col_schema in cats_schema.column_schemas.items():
        if col_schema.dtype and col_schema.is_list and col_schema.is_ragged:
            # multi hot so remove from output and add to multihot
            multihot_columns.add(col_name)

        embeddings_sizes = col_schema.properties.get("embedding_sizes", {})
        cardinality = embeddings_sizes["cardinality"]
        dimensions = embeddings_sizes["dimension"]
        output[col_name] = (cardinality, dimensions)

    # TODO: returning different return types like this (based off the presence
    # of multihot features) is pretty janky. fix.
    if not multihot_columns:
        return output

    single_hots = {k: v for k, v in output.items() if k not in multihot_columns}
    multi_hots = {k: v for k, v in output.items() if k in multihot_columns}
    return single_hots, multi_hots


def _get_embeddings_dask(paths, cat_names, buckets=0, freq_limit=0, max_size=0, start_index=0):
    embeddings = {}
    if isinstance(freq_limit, int):
        freq_limit = {name: freq_limit for name in cat_names}
    if isinstance(buckets, int):
        buckets = {name: buckets for name in cat_names}
    if isinstance(max_size, int):
        max_size = {name: max_size for name in cat_names}
    for col in cat_names:
        path = paths.get(col)
        num_rows = 0
        if path:
            for file_frag in pa_ds.dataset(path, format="parquet").get_fragments():
                num_rows += file_frag.metadata.num_rows
        if isinstance(buckets, dict):
            bucket_size = buckets.get(col, 0)
        elif isinstance(buckets, int):
            bucket_size = buckets
        else:
            bucket_size = 0

        _has_frequency_limit = col in freq_limit and freq_limit[col] > 0
        _has_max_size = col in max_size and max_size[col] > 0

        if bucket_size and not _has_frequency_limit and not _has_max_size:
            # pure hashing (no categorical lookup)
            num_rows = bucket_size
        else:
            num_rows += bucket_size

        num_rows += start_index
        embeddings[col] = _emb_sz_rule(num_rows)
    return embeddings


def _emb_sz_rule(n_cat: int, minimum_size=16, maximum_size=512) -> int:
    return n_cat, min(max(minimum_size, round(1.6 * n_cat**0.56)), maximum_size)


def _make_name(*args, sep="_"):
    return sep.join(args)


def _to_parquet_dask_lazy(df, path, write_index=False):
    # Write DataFrame data to parquet (lazily) with dask

    # Check if we already have a dask collection
    is_collection = isinstance(df, DaskDataFrame)

    # Use `ddf.to_parquet` method
    kwargs = dict(
        overwrite=True,
        compute=False,
        write_index=write_index,
        schema=None,
    )
    return (
        df
        if is_collection
        else dispatch.convert_data(
            df,
            cpu=isinstance(df, pd.DataFrame),
            to_collection=True,
        )
    ).to_parquet(path, **kwargs)


def _to_parquet_dask_eager(
    df,
    path,
    preserve_index=False,
    first_n=None,
):
    # Write DataFrame data to parquet (eagerly) with dask

    # Check if we already have a dask collection
    is_collection = isinstance(df, DaskDataFrame)

    # Create empty directory if it doesn't already exist
    use_directory = is_collection and df.npartitions > 1
    fs = get_fs_token_paths(path, mode="wb")[0]
    _path = fs._strip_protocol(path)
    if fs.isdir(_path) or fs.exists(_path):
        fs.rm(_path, recursive=True)
    if use_directory:
        fs.mkdir(_path, exists_ok=True)

    # Iterate over partitions and write to disk
    size = 0
    for p, part in enumerate(df.partitions if is_collection else [df]):
        local_path = "/".join([path, f"part.{p}.parquet"]) if use_directory else path
        _df = _compute_sync(part) if is_collection else part
        if not preserve_index:
            # If we are NOT writing the index of df,
            # then make sure we are writing a "correct"
            # index. Note that we avoid using ddf.to_parquet
            # so that we can make sure the index is correct
            _len = len(_df)
            _df.set_index(
                pd.RangeIndex(start=size, stop=size + _len, step=1),
                drop=True,
                inplace=True,
            )
            size += _len
        if first_n is not None and size > first_n:
            _df = _df.iloc[: -(size - first_n)]
        _df.to_parquet(local_path, compression=None)
        if first_n is not None and size >= first_n:
            break  # Ignore any remaining files
    return


@dataclass
class FitOptions:
    """Contains options on how to fit statistics.

    Parameters
    ----------
        col_groups: list
            Columns to group by
        agg_cols: list
            For groupby statistics, this is the list of continuous columns to calculate statistics
            for
        agg_list: list
            List of operations (sum/max/...) to perform on the grouped continuous columns
        out_path: str
            Where to write statistics in parquet format
        freq_limit: int or dict
            Categories with a count/frequency below this threshold will be
            omitted from the encoding and corresponding data will be mapped
            to the "null" category.
        split_out:
           Number of output partitions to use for each category in ``fit``.
        on_host:
            Whether to convert cudf data to pandas between tasks in the groupby reduction.
        stat_name:
            Name of statistic to use when writing out statistics
        concat_groups:
            Whether to use a 'joint' vocabulary between columns
        name_sep:
            Delimiter to use for concatenating columns into a string
        max_size:
            The maximum size of an embedding table
        num_buckets:
            If specified will also do hashing operation for values that would otherwise be mapped
            to as unknown (by freq_limit or max_size parameters)
        start_index: int
            The index to start mapping our output categorical values to.
        cardinality_memory_limit: int
            Suggested upper limit on categorical data containers.
        split_every:
            Number of adjacent partitions to reduce in each tree node.
    """

    col_groups: list
    agg_cols: list
    agg_list: list
    out_path: str
    freq_limit: Union[int, dict]
    split_out: Union[int, dict]
    on_host: bool
    stat_name: str = "categories"
    concat_groups: bool = False
    name_sep: str = "-"
    max_size: Optional[Union[int, dict]] = None
    num_buckets: Optional[Union[int, dict]] = None
    start_index: int = 0
    cardinality_memory_limit: Optional[int] = None
    split_every: Optional[Union[int, dict]] = 8

    def __post_init__(self):
        if not isinstance(self.col_groups, ColumnSelector):
            self.col_groups = ColumnSelector(self.col_groups)

        col_selectors = []
        for cat_col_names in self.col_groups.grouped_names:
            if isinstance(cat_col_names, tuple):
                cat_col_names = list(cat_col_names)

            if isinstance(cat_col_names, str):
                cat_col_names = [cat_col_names]

            if not isinstance(cat_col_names, ColumnSelector):
                cat_col_selector = ColumnSelector(cat_col_names)
            else:
                cat_col_selector = cat_col_names

            col_selectors.append(cat_col_selector)

        self.col_groups = col_selectors


def _general_concat(
    frames,
    cardinality_memory_limit=False,
    col_selector=None,
    **kwargs,
):
    # Concatenate DataFrame or pa.Table objects
    if isinstance(frames[0], pa.Table):
        df = pa.concat_tables(frames, promote=True)
        if (
            cardinality_memory_limit
            and col_selector is not None
            and df.nbytes > cardinality_memory_limit
        ):
            # Before fully converting this pyarrow Table
            # to a cudf DatFrame, we can reduce the memory
            # footprint of `df`. Since the size of `df`
            # depends on the cardinality of the features,
            # and NOT on the partition size, the remaining
            # logic in this function has an OOM-error risk
            # (even with tiny partitions).
            size_columns = []
            for col in col_selector.names:
                name = col + "_size"
                if name in df.schema.names:
                    # Convert this column alone to cudf,
                    # and drop the field from df. Note that
                    # we are only converting this column to
                    # cudf to take advantage of fast `max`
                    # performance.
                    size_columns.append(dispatch.from_host(df.select([name])))
                    df = df.drop([name])
                    # Use numpy to calculate the "minimum"
                    # dtype needed to capture the "size" column,
                    # and cast the type
                    typ = np.min_scalar_type(size_columns[-1][name].max() * 2)
                    size_columns[-1][name] = size_columns[-1][name].astype(typ)
            # Convert the remaining columns in df to cudf,
            # and append the type-casted "size" columns
            df = dispatch.concat_columns([dispatch.from_host(df)] + size_columns)
        else:
            # Empty DataFrame - No need for type-casting
            df = dispatch.from_host(df)
        return df
    else:
        # For now, if we are not concatenating in host memory,
        # we will assume that reducing the memory footprint of
        # "size" columns is not a priority. However, the same
        # type-casting optimization can also be done for both
        # pandas and cudf-backed data here.
        return _concat(frames, **kwargs)


@annotate("top_level_groupby", color="green", domain="nvt_python")
def _top_level_groupby(df, options: FitOptions = None, spill=True):
    assert options is not None
    sum_sq = "std" in options.agg_list or "var" in options.agg_list
    calculate_min = "min" in options.agg_list
    calculate_max = "max" in options.agg_list
    # Top-level operation for category-based groupby aggregations
    output = {}
    k = 0
    for i, cat_col_names in enumerate(options.col_groups):
        if not isinstance(cat_col_names, ColumnSelector):
            cat_col_selector = ColumnSelector(cat_col_names)
        else:
            cat_col_selector = cat_col_names

        cat_col_selector_str = _make_name(*cat_col_selector.names, sep=options.name_sep)

        if options.concat_groups and len(cat_col_selector.names) > 1:
            # Concatenate columns and replace cat_col_group
            # with the single name
            df_gb = type(df)()
            ignore_index = True
            df_gb[cat_col_selector_str] = _concat(
                [_maybe_flatten_list_column(col, df)[col] for col in cat_col_selector.names],
                ignore_index,
            )
            cat_col_selector = ColumnSelector([cat_col_selector_str])
        else:
            # Compile aggregation dictionary and add "squared-sum"
            # column(s) (necessary when `agg_cols` is non-empty)
            combined_col_selector = cat_col_selector + options.agg_cols

            df_gb = df[combined_col_selector.names].copy(deep=False)

        agg_dict = {}
        base_aggs = []
        if "size" in options.agg_list:
            # This is either for a Categorify operation,
            # or "size" is in the list of aggregations
            base_aggs.append("size")
        if set(options.agg_list).difference({"size", "min", "max"}):
            # This is a groupby aggregation that may
            # require "count" statistics
            base_aggs.append("count")
        agg_dict[cat_col_selector.names[0]] = base_aggs
        if isinstance(options.agg_cols, list):
            options.agg_cols = ColumnSelector(options.agg_cols)
        for col in options.agg_cols.names:
            agg_dict[col] = ["sum"]
            if sum_sq:
                name = _make_name(col, "pow2", sep=options.name_sep)
                df_gb[name] = df_gb[col].pow(2)
                agg_dict[name] = ["sum"]

            if calculate_min:
                agg_dict[col].append("min")
            if calculate_max:
                agg_dict[col].append("max")

        # Perform groupby and flatten column index
        # (flattening provides better cudf/pd support)
        df_gb = _maybe_flatten_list_column(cat_col_selector.names[0], df_gb)
        # NOTE: groupby(..., dropna=False) requires pandas>=1.1.0
        gb = df_gb.groupby(cat_col_selector.names, dropna=False).agg(agg_dict)
        gb.columns = [
            _make_name(*(tuple(cat_col_selector.names) + name[1:]), sep=options.name_sep)
            if name[0] == cat_col_selector.names[0]
            else _make_name(*(tuple(cat_col_selector.names) + name), sep=options.name_sep)
            for name in gb.columns.to_flat_index()
        ]
        gb.reset_index(inplace=True, drop=False)
        del df_gb

        # Extract null groups into gb_null
        isnull = gb.isnull().any(1)
        gb_null = gb[~isnull]
        gb = gb[isnull]
        if not len(gb_null):
            gb_null = None
        del isnull

        # Split the result by the hash value of the categorical column
        nsplits = options.split_out[cat_col_selector_str]
        for j, split in shuffle_group(
            gb, cat_col_selector.names, 0, nsplits, nsplits, True, nsplits
        ).items():
            if gb_null is not None:
                # Guarantee that the first split will contain null groups
                split = _concat([gb_null, split], ignore_index=True)
                gb_null = None
            if spill and options.on_host and not is_cpu_object(split):
                output[k] = split.to_arrow(preserve_index=False)
            else:
                output[k] = split
            k += 1
        del gb
    return output


@annotate("mid_level_groupby", color="green", domain="nvt_python")
def _mid_level_groupby(dfs, col_selector: ColumnSelector, options: FitOptions, spill=True):
    if options.concat_groups and len(col_selector.names) > 1:
        col_selector = ColumnSelector([_make_name(*col_selector.names, sep=options.name_sep)])

    df = _general_concat(dfs, ignore_index=True)
    groups = df.groupby(col_selector.names, dropna=False)
    gb = groups.agg(
        {col: _get_aggregation_type(col) for col in df.columns if col not in col_selector.names}
    )
    gb.reset_index(drop=False, inplace=True)

    if spill and options.on_host and not is_cpu_object(gb):
        gb_pd = gb.to_arrow(preserve_index=False)
        del gb
        return gb_pd
    return gb


@annotate("bottom_level_groupby", color="green", domain="nvt_python")
def _bottom_level_groupby(
    dfs, col_selector: ColumnSelector, freq_limit_val, options: FitOptions, spill=True
):

    gb = _mid_level_groupby(dfs, col_selector, options, spill=False)
    if options.concat_groups and len(col_selector.names) > 1:
        col_selector = ColumnSelector([_make_name(*col_selector.names, sep=options.name_sep)])

    name_count = _make_name(*(col_selector.names + ["count"]), sep=options.name_sep)
    name_size = _make_name(*(col_selector.names + ["size"]), sep=options.name_sep)
    if options.freq_limit and not options.max_size:
        gb = gb[gb[name_size] >= freq_limit_val]

    required = col_selector.names.copy()
    if "count" in options.agg_list:
        required.append(name_count)
    if "size" in options.agg_list:
        required.append(name_size)
    ddof = 1
    if isinstance(options.agg_cols, list):
        options.agg_cols = ColumnSelector(options.agg_cols)
    for cont_col in options.agg_cols.names:
        name_sum = _make_name(*(col_selector.names + [cont_col, "sum"]), sep=options.name_sep)
        if "sum" in options.agg_list:
            required.append(name_sum)

        if "mean" in options.agg_list:
            name_mean = _make_name(*(col_selector.names + [cont_col, "mean"]), sep=options.name_sep)
            required.append(name_mean)
            gb[name_mean] = gb[name_sum] / gb[name_count]

        if "min" in options.agg_list:
            name_min = _make_name(*(col_selector.names + [cont_col, "min"]), sep=options.name_sep)
            required.append(name_min)

        if "max" in options.agg_list:
            name_max = _make_name(*(col_selector.names + [cont_col, "max"]), sep=options.name_sep)
            required.append(name_max)

        if "var" in options.agg_list or "std" in options.agg_list:
            n = gb[name_count]
            x = gb[name_sum]
            x2 = gb[
                _make_name(*(col_selector.names + [cont_col, "pow2", "sum"]), sep=options.name_sep)
            ]
            result = x2 - x**2 / n
            div = n - ddof
            div[div < 1] = 1
            result /= div
            result[(n - ddof) == 0] = np.nan

            if "var" in options.agg_list:
                name_var = _make_name(
                    *(col_selector.names + [cont_col, "var"]), sep=options.name_sep
                )
                required.append(name_var)
                gb[name_var] = result
            if "std" in options.agg_list:
                name_std = _make_name(
                    *(col_selector.names + [cont_col, "std"]), sep=options.name_sep
                )
                required.append(name_std)
                gb[name_std] = np.sqrt(result)

    if spill and options.on_host and not is_cpu_object(gb[required]):
        gb_pd = gb[required].to_arrow(preserve_index=False)
        del gb
        return gb_pd
    return gb[required]


def _get_aggregation_type(col):
    if col.endswith("_min"):
        return "min"
    elif col.endswith("_max"):
        return "max"
    else:
        return "sum"


<<<<<<< HEAD
=======
@annotate("write_gb_stats", color="green", domain="nvt_python")
def _write_gb_stats(dfs, base_path, col_selector: ColumnSelector, options: FitOptions):
    if options.concat_groups and len(col_selector) > 1:
        col_selector = ColumnSelector([_make_name(*col_selector.names, sep=options.name_sep)])

    rel_path = "cat_stats.%s.parquet" % (_make_name(*col_selector.names, sep=options.name_sep))
    path = os.path.join(base_path, rel_path)
    pwriter = None
    if (not options.on_host or is_cpu_object(dfs[0])) and len(dfs):
        # Want first non-empty df for schema (if there are any)
        _d = next((df for df in dfs if len(df)), dfs[0])
        pwriter = dispatch.parquet_writer_dispatch(_d, path=path, compression=None)

    # Loop over dfs and append to file
    # TODO: For high-cardinality columns, should support
    #       Dask-based to_parquet call here (but would need to
    #       support directory reading within dependent ops)
    n_writes = 0
    for df in dfs:
        if len(df):
            if options.on_host and not is_cpu_object(df):
                # Use pyarrow - df is already a pyarrow table
                if pwriter is None:
                    pwriter = pq.ParquetWriter(path, df.schema, compression=None)
                pwriter.write_table(df)
            else:
                # df is a cudf or pandas DataFrame
                df.reset_index(drop=True, inplace=True)
                pwriter.write_table(df)
            n_writes += 1

    # No data to write
    if n_writes == 0:
        raise RuntimeError("GroupbyStatistics result is empty.")

    # Close writer and return path
    if pwriter is not None:
        pwriter.close()

    return path


>>>>>>> 08c3c4ef
@annotate("write_uniques", color="green", domain="nvt_python")
def _write_uniques(
    dfs,
    base_path,
    col_selector: ColumnSelector,
    options: FitOptions,
    cpu: bool,
    path: str = None,
):
    """Writes out a dataframe to a parquet file.

    Parameters
    ----------
    dfs : DataFrame
    base_path : str
    col_selector :
    options : FitOptions

    Raises
    ------
    ValueError
        If the computed nlargest value is non-positive.

    Returns
    -------
    path : str
        the path to the output parquet file.

    """
    if options.concat_groups and len(col_selector.names) > 1:
        col_selector = ColumnSelector([_make_name(*col_selector.names, sep=options.name_sep)])

    if path:
        # We have a parquet path to construct uniques from
        # (rather than a list of DataFrame objects)
        df = dispatch.read_dispatch(cpu=cpu, collection=True)(
            path,
            split_row_groups=False,
        ).reset_index(drop=True)

        # Check if we need to compute the DataFrame collection
        # of unique values. For now, we can avoid doing this when
        # we are not jointly encoding multiple columns
        if simple := (len(col_selector.names) == 1 and df.npartitions > 1):
            col_name = col_selector.names[0]
            name_size = col_name + "_size"
            has_size = name_size in df
            try:
                # Step 1 - Sort by col_name
                df = df.sort_values(col_name, na_position="first")
            except NotImplementedError:
                # Dask-based sort failed - Need to compute first
                simple = False

        # At this point, `simple` may have changed from True to False
        # if the backend library failed to sort by the target column.
        if simple:
            # Step 2 - Check for max_size
            nlargest = None
            if options.max_size:
                max_emb_size = (
                    options.max_size[col_name]
                    if isinstance(options.max_size, dict)
                    else options.max_size
                )
                if options.num_buckets:
                    num_buckets = (
                        options.num_buckets
                        if isinstance(options.num_buckets, int)
                        else options.num_buckets[col_name]
                    )
                else:
                    num_buckets = 0
                nlargest = max_emb_size - num_buckets
                if nlargest <= 0:
                    raise ValueError("`nlargest` cannot be 0 or negative")

            # Step 3 - Check for null group and drop it
            def _drop_first_row(part, index):
                return part.iloc[1:] if index == (0,) else part

            null_row = df.head(1)
            if null_row[col_name].iloc[:1].isnull().any():
                df = df.map_partitions(_drop_first_row, BlockIndex((df.npartitions,)))
            else:
                _data = {col_name: nullable_series([None], null_row, null_row[col_name].dtype)}
                if has_size:
                    _data[name_size] = nullable_series([0], null_row, null_row[name_size].dtype)
                null_row = type(null_row)(_data)

            # Step 4 - Sort by size (without null group)
            if has_size:
                # Avoid using dask_cudf to calculate divisions
                # (since it may produce too-few partitions)
                df = df.sort_values(
                    name_size,
                    ascending=False,
                    divisions=dd.shuffle._calculate_divisions(
                        df, df[name_size], False, df.npartitions
                    )[0][::-1],
                )

            # Step 5 - Add null group back to df
            def _add_row(part, index, first_row=None):
                if index == (0,) and first_row is not None:
                    return _concat([first_row, part], ignore_index=True)
                return part

            df = df.map_partitions(_add_row, BlockIndex((df.npartitions,)), first_row=null_row)
            rel_path = "unique.%s.parquet" % (_make_name(*col_selector.names, sep=options.name_sep))
            out_path = "/".join([base_path, rel_path])
            _to_parquet_dask_eager(df, out_path, first_n=nlargest)

            # TODO: Delete temporary parquet file(s) now thet the final
            # uniques are written to disk? (May not want to wait on deletion)
            return out_path

        # If we have reached this point, we have a dask collection
        # that must be computed before continuing
        df = _compute_sync(df)
    else:
        # We have a list of DataFrame objects.
        # Collect aggregation results into single frame
        df = _general_concat(
            dfs,
            cardinality_memory_limit=options.cardinality_memory_limit,
            col_selector=col_selector,
            ignore_index=True,
        )

    # Check if we should warn user that this Column is likely
    # to cause memory-pressure issues
    _df_size = df.memory_usage(deep=True, index=True).sum()
    if (_df_size > options.cardinality_memory_limit) if options.cardinality_memory_limit else False:
        warnings.warn(
            f"Category DataFrame (with columns: {df.columns}) is {_df_size} "
            f"bytes in size. This is large compared to the suggested "
            f"upper limit of {options.cardinality_memory_limit} bytes!"
            f"(12.5% of the total memory by default)"
        )

    rel_path = "unique.%s.parquet" % (_make_name(*col_selector.names, sep=options.name_sep))
    path = "/".join([base_path, rel_path])
    if len(df):
        # Make sure first category is Null.
        # Use ignore_index=True to avoid allocating memory for
        # an index we don't even need
        df = df.sort_values(col_selector.names, na_position="first", ignore_index=True)

        name_size_multi = "_".join(col_selector.names + ["size"])
        if len(col_selector.names) > 1 and name_size_multi in df:
            # Using "combo" encoding
            df = _combo_encode(df, name_size_multi, col_selector, options)
        else:
            # Using (default) "joint" encoding
            df = _joint_encode(df, col_selector, options)

        df_write = df
    else:
        df_null = type(df)({c: [None] for c in col_selector.names})
        for c in col_selector.names:
            df_null[c] = df_null[c].astype(df[c].dtype)
        df_write = df_null

    # Assume max_size was already taken into account
    _to_parquet_dask_eager(df_write, path)
    del df
    del df_write
    return path


@annotate("_combo_encode", color="green", domain="nvt_python")
def _combo_encode(df, name_size_multi: str, col_selector: ColumnSelector, options: FitOptions):
    # Combo-encoding utility (used by _write_uniques)

    # Account for max_size and num_buckets
    if options.max_size:
        max_emb_size = options.max_size
        if isinstance(options.max_size, dict):
            raise NotImplementedError(
                "Cannot specify max_size as a dictionary for 'combo' encoding."
            )
        if options.num_buckets:
            if isinstance(options.num_buckets, dict):
                raise NotImplementedError(
                    "Cannot specify num_buckets as a dictionary for 'combo' encoding."
                )
            nlargest = max_emb_size - options.num_buckets - 1
        else:
            nlargest = max_emb_size - 1

        if nlargest <= 0:
            raise ValueError("`nlargest` cannot be 0 or negative")

        if nlargest < len(df):
            # sort based on count (name_size_multi column)
            df = df.nlargest(n=nlargest, columns=name_size_multi)

    # Deal with nulls
    has_nans = df[col_selector.names].iloc[0].transpose().isnull().all()
    if hasattr(has_nans, "iloc"):
        has_nans = has_nans[0]
    if not has_nans:
        null_data = {col: nullable_series([None], df, df[col].dtype) for col in col_selector.names}
        null_data[name_size_multi] = [0]
        null_df = type(df)(null_data)
        df = _concat([null_df, df], ignore_index=True)

    return df


@annotate("_joint_encode", color="green", domain="nvt_python")
def _joint_encode(df, col_selector: ColumnSelector, options: FitOptions):
    # Joint-encoding utility (used by _write_uniques)

    new_cols = {}
    nulls_missing = False
    for col in col_selector.names:
        name_size = col + "_size"
        null_size = 0
        # Set null size if first element in `col` is
        # null, and the `size` aggregation is known
        if name_size in df and df[col].iloc[:1].isnull().any():
            null_size = df[name_size].iloc[0]
        if options.max_size:
            max_emb_size = options.max_size
            if isinstance(options.max_size, dict):
                max_emb_size = max_emb_size[col]
            if options.num_buckets:
                if isinstance(options.num_buckets, int):
                    nlargest = max_emb_size - options.num_buckets - 1
                else:
                    nlargest = max_emb_size - options.num_buckets[col] - 1
            else:
                nlargest = max_emb_size - 1

            if nlargest <= 0:
                raise ValueError("`nlargest` cannot be 0 or negative")

            if nlargest < len(df) and name_size in df:
                # remove NAs from column, we have na count from above.
                df = df.dropna()  # TODO: This seems dangerous - Check this
                # sort based on count (name_size column)
                df = df.nlargest(n=nlargest, columns=name_size)
                new_cols[col] = _concat(
                    [nullable_series([None], df, df[col].dtype), df[col]],
                    ignore_index=True,
                )
                new_cols[name_size] = _concat(
                    [nullable_series([null_size], df, df[name_size].dtype), df[name_size]],
                    ignore_index=True,
                )
                # recreate newly "count" ordered df
                df = type(df)(new_cols)
        if not dispatch.series_has_nulls(df[col]):
            if name_size in df:
                df = df.sort_values(name_size, ascending=False, ignore_index=True)

            nulls_missing = True
            new_cols[col] = _concat(
                [nullable_series([None], df, df[col].dtype), df[col]],
                ignore_index=True,
            )
            if name_size in df:
                new_cols[name_size] = _concat(
                    [nullable_series([null_size], df, df[name_size].dtype), df[name_size]],
                    ignore_index=True,
                )

        else:
            # ensure None aka "unknown" stays at index 0
            if name_size in df:
                df_0 = df.iloc[0:1]
                df_1 = df.iloc[1:].sort_values(name_size, ascending=False, ignore_index=True)
                df = _concat([df_0, df_1])
            new_cols[col] = df[col].copy(deep=False)

            if name_size in df:
                new_cols[name_size] = df[name_size].copy(deep=False)
    if nulls_missing:
        return type(df)(new_cols)
    return df


def _finish_labels(paths, cols):
    return {col: paths[i] for i, col in enumerate(cols)}


def _groupby_to_disk(ddf, write_func, options: FitOptions):
    if not options.col_groups:
        raise ValueError("no column groups to aggregate")

    if options.concat_groups:
        if options.agg_list and not set(options.agg_list).issubset({"count", "size"}):
            raise ValueError(
                "Cannot use concat_groups=True with aggregations other than count and size"
            )
        if options.agg_cols:
            raise ValueError("Cannot aggregate continuous-column stats with concat_groups=True")

    # Update split_out and split_every
    so, se = {}, {}
    for col in options.col_groups:
        col = [col] if isinstance(col, str) else col
        if isinstance(col, tuple):
            col = list(col)
        col_str = _make_name(*col.names, sep=options.name_sep)

        for _d, _opt, _default in [
            (so, options.split_out, 1),
            (se, options.split_every, 8),
        ]:
            if _opt is None:
                _d[col_str] = _default
            elif isinstance(_opt, int):
                _d[col_str] = _opt
            else:
                _d[col_str] = _opt.get(col_str, _default)

    options.split_out = so
    options.split_every = se

    # Make dedicated output directory for the categories
    fs = get_fs_token_paths(options.out_path)[0]
    out_path = fs.sep.join([options.out_path, options.stat_name])
    fs.mkdirs(out_path, exist_ok=True)

    dsk = {}
    token = tokenize(
        ddf,
        options.col_groups,
        options.out_path,
        options.freq_limit,
        options.split_out,
        options.split_every,
        options.on_host,
    )
    split_name = "split-" + token
    reduce_1_name = "reduce_1-" + token
    reduce_3_name = "reduce_3-" + token
    finalize_labels_name = options.stat_name + "-" + token

    # Use map_partitions to improve task fusion
    grouped = ddf.to_bag(format="frame").map_partitions(
        _top_level_groupby, options=options, token="level_1"
    )
    _grouped_meta = _top_level_groupby(ddf._meta, options=options)
    _grouped_meta_col = {}

    dsk_split = defaultdict(dict)
    for p in range(ddf.npartitions):
        k = 0
        for c, col in enumerate(options.col_groups):
            col = [col] if isinstance(col, str) else col
            col_str = _make_name(*col.names, sep=options.name_sep)
            _grouped_meta_col[c] = _grouped_meta[k]
            for s in range(options.split_out[col_str]):
                dsk_split[c][(split_name, p, c, s)] = (getitem, (grouped.name, p), k)
                k += 1

    col_groups_str = []
    col_group_frames = []
    for c, col in enumerate(options.col_groups):
        col = [col] if isinstance(col, str) else col
        col_str = _make_name(*col.names, sep=options.name_sep)
        col_groups_str.append(col_str)
        reduce_2_name = f"reduce_2-{c}-" + token
        freq_limit_val = None
        if options.freq_limit:
            freq_limit_val = (
                options.freq_limit[col_str]
                if isinstance(options.freq_limit, dict)
                else options.freq_limit
            )
        for s in range(options.split_out[col_str]):
            split_every = options.split_every[col_str]
            parts = ddf.npartitions
            widths = [parts]
            while parts > 1:
                parts = math.ceil(parts / split_every)
                widths.append(int(parts))
            height = len(widths)
            if height >= 2:
                # Loop over reduction levels
                for depth in range(1, height):
                    # Loop over reduction groups
                    for group in range(widths[depth]):
                        # Calculate inputs for the current group
                        p_max = widths[depth - 1]
                        lstart = split_every * group
                        lstop = min(lstart + split_every, p_max)
                        if depth == 1:
                            # Input nodes are from input layer
                            input_keys = [(split_name, p, c, s) for p in range(lstart, lstop)]
                        else:
                            # Input nodes are tree-reduction nodes
                            input_keys = [
                                (reduce_1_name, p, c, s, depth - 1) for p in range(lstart, lstop)
                            ]

                        # Define task
                        if depth == height - 1:
                            # Final Node
                            assert (
                                group == 0
                            ), f"group = {group}, not 0 for final tree reduction task"
                            dsk_split[c][(reduce_2_name, s)] = (
                                _bottom_level_groupby,
                                input_keys,
                                col,
                                freq_limit_val,
                                options,
                                False,
                            )
                        else:
                            # Intermediate Node
                            dsk_split[c][(reduce_1_name, group, c, s, depth)] = (
                                _mid_level_groupby,
                                input_keys,
                                col,
                                options,
                            )
            else:
                # Deal with single-partition case
                dsk_split[c][(reduce_2_name, s)] = (
                    _bottom_level_groupby,
                    [(split_name, 0, c, s)],
                    col,
                    freq_limit_val,
                    options,
                    False,
                )

        # Make DataFrame collection for column-group result
        _meta = _bottom_level_groupby(
            [_grouped_meta_col[c]],
            col,
            freq_limit_val,
            options,
            spill=False,
        )
        _divisions = (None,) * (options.split_out[col_str] + 1)
        graph = HighLevelGraph.from_collections(reduce_2_name, dsk_split[c], dependencies=[grouped])
        col_group_frames.append(new_dd_object(graph, reduce_2_name, _meta, _divisions))

        # Write data to (possibly temporary) parquet files
        cpu = isinstance(col_group_frames[-1]._meta, pd.DataFrame)
        if write_func is None:
            # Write results directly to disk, and use
            # a final "barrier" task
            if options.concat_groups and len(col) > 1:
                col_selector = ColumnSelector([_make_name(*col.names, sep=options.name_sep)])
            else:
                col_selector = col
            rel_path = "cat_stats.%s.parquet" % (
                _make_name(*col_selector.names, sep=options.name_sep)
            )
            path = os.path.join(out_path, rel_path)
            col_group_frames[-1] = _to_parquet_dask_lazy(col_group_frames[-1], path)
            # Barrier-only task
            dsk[(reduce_3_name, c)] = (
                lambda keys, path: path,
                col_group_frames[-1].__dask_keys__(),
                path,
            )
        else:
            # Possibly write data to temporary parquet files,
            # and perform write operation(s) in final `write_func` task
            assert callable(write_func)
            if col_group_frames[-1].npartitions > 1 and write_func.__name__ == "_write_uniques":
                path = os.path.join(out_path, f"tmp.uniques.{col_str}")
                col_group_frames[-1] = _to_parquet_dask_lazy(col_group_frames[-1], path)
            else:
                path = None
            # Write + barrier task
            dsk[(reduce_3_name, c)] = (
                write_func,
                col_group_frames[-1].__dask_keys__(),
                out_path,
                col,
                options,
                cpu,
                path,
            )

    # Tie everything together into a graph with a single output key
    dsk[finalize_labels_name] = (
        _finish_labels,
        [(reduce_3_name, c) for c, col in enumerate(options.col_groups)],
        col_groups_str,
    )
    graph = HighLevelGraph.from_collections(
        finalize_labels_name, dsk, dependencies=col_group_frames
    )
    return graph, finalize_labels_name


def _category_stats(ddf, options: FitOptions):
    # Check if we only need categories
    if options.agg_cols == [] and options.agg_list == []:
        options.agg_list = ["size"]
        return _groupby_to_disk(ddf, _write_uniques, options)

    # Otherwise, getting category-statistics
    if isinstance(options.agg_cols, str):
        options.agg_cols = [options.agg_cols]
    if options.agg_list == []:
        options.agg_list = ["count"]

    return _groupby_to_disk(ddf, None, options)


def _encode(
    name,
    storage_name,
    path,
    df,
    cat_cache,
    na_sentinel=0,
    freq_threshold=0,
    search_sorted=False,
    buckets=None,
    encode_type="joint",
    cat_names=None,
    max_size=0,
    dtype=None,
    start_index=0,
    split_out=1,
):
    """The _encode method is responsible for transforming a dataframe by taking the written
    out vocabulary file and looking up values to translate inputs to numeric
    outputs.

    Parameters
    ----------
    name :
    storage_name : dict
    path : str
    df : DataFrame
    cat_cache :
    na_sentinel : int
        Sentinel for NA value. Defaults to 0.
    freq_threshold :  int
        Categories with a count or frequency below this threshold will
        be omitted from the encoding and corresponding data will be
        mapped to the "Null" category. Defaults to 0.
    search_sorted :
        Defaults to False.
    buckets :
        Defaults to None.
    encode_type :
        Defaults to "joint".
    cat_names :
        Defaults to None.
    max_size :
        Defaults to 0.
    dtype :
        Defaults to None.
    start_index :  int
        The index to start outputting categorical values to. This is useful
        to, for instance, reserve an initial segment of non-negative
        integers for out-of-vocabulary or other special values. Defaults
        to 1.

    Returns
    -------
    labels : numpy ndarray or Pandas Series

    """
    if isinstance(buckets, int):
        buckets = {name: buckets for name in cat_names}
    # this is to apply freq_hashing logic
    if max_size:
        freq_threshold = 1
    value = None
    selection_l = ColumnSelector(name if isinstance(name, list) else [name])
    selection_r = ColumnSelector(name if isinstance(name, list) else [storage_name])
    list_col = is_list_col(selection_l, df)
    if path:
        read_pq_func = dispatch.read_dispatch(
            df,
            fmt="parquet",
            collection=split_out > 1,
        )
        if cat_cache is not None and split_out == 1:
            cat_cache = (
                cat_cache if isinstance(cat_cache, str) else cat_cache.get(storage_name, "disk")
            )
            if len(df):
                with get_worker_cache("cats") as cache:
                    value = fetch_table_data(
                        cache,
                        path,
                        columns=selection_r.names,
                        cache=cat_cache,
                        cats_only=True,
                        reader=read_pq_func,
                    )
        else:
            value = read_pq_func(  # pylint: disable=unexpected-keyword-arg
                path,
                columns=selection_r.names,
                **(dict(split_row_groups=False) if split_out > 1 else {}),
            )
            value.index = value.index.rename("labels")
            if split_out > 1:
                value = value.reset_index(drop=False)
            else:
                value.reset_index(drop=False, inplace=True)

    if value is None:
        value = type(df)()
        for c in selection_r.names:
            typ = df[selection_l.names[0]].dtype if len(selection_l.names) == 1 else df[c].dtype
            value[c] = nullable_series([None], df, typ)
        value.index = value.index.rename("labels")
        value.reset_index(drop=False, inplace=True)

    use_collection = isinstance(value, DaskDataFrame)
    if use_collection and value.npartitions == 1:
        # Use simple merge for single-partition case
        value = _compute_sync(value)
        use_collection = False
    if use_collection or not search_sorted:
        if list_col:
            codes = dispatch.flatten_list_column(df[selection_l.names[0]])
            codes["order"] = dispatch.arange(len(codes), like_df=df)
        else:
            # We go into this case
            codes = type(df)({"order": dispatch.arange(len(df), like_df=df)}, index=df.index)

        for cl, cr in zip(selection_l.names, selection_r.names):
            if isinstance(df[cl].dropna().iloc[0], (np.ndarray, list)):
                ser = df[cl].copy()
                codes[cl] = dispatch.flatten_list_column_values(ser).astype(value[cr].dtype)
            else:
                codes[cl] = df[cl].copy().astype(value[cr].dtype)

        if buckets and storage_name in buckets:
            na_sentinel = _hash_bucket(df, buckets, selection_l.names, encode_type=encode_type)

        # apply frequency hashing
        if freq_threshold and buckets and storage_name in buckets:

            if use_collection:
                # Manual broadcast merge
                merged_df = _concat(
                    [
                        codes.merge(
                            _compute_sync(part),
                            left_on=selection_l.names,
                            right_on=selection_r.names,
                            how="left",
                        ).dropna(subset=["labels"])
                        for part in value.partitions
                    ],
                    ignore_index=False,
                ).sort_values("order")
            else:
                merged_df = codes.merge(
                    value, left_on=selection_l.names, right_on=selection_r.names, how="left"
                ).sort_values("order")

            merged_df.reset_index(drop=True, inplace=True)
            max_id = merged_df["labels"].max()
            if len(merged_df) < len(codes):
                # Missing nulls
                labels = df._constructor_sliced(na_sentinel + max_id + 1)
                labels.iloc[merged_df["order"]] = merged_df["labels"]
                labels = labels.values
            else:
                merged_df["labels"].fillna(
                    df._constructor_sliced(na_sentinel + max_id + 1), inplace=True
                )
                labels = merged_df["labels"].values
        # only do hashing
        elif buckets and storage_name in buckets:
            labels = na_sentinel
        # no hashing
        else:
            if use_collection:
                # Manual broadcast merge
                merged_df = _concat(
                    [
                        codes.merge(
                            _compute_sync(part),
                            left_on=selection_l.names,
                            right_on=selection_r.names,
                            how="left",
                        ).dropna(subset=["labels"])
                        for part in value.partitions
                    ],
                    ignore_index=True,
                )
                if len(merged_df) < len(codes):
                    # Missing nulls
                    labels = codes._constructor_sliced(
                        np.full(
                            len(codes),
                            na_sentinel,
                            like=merged_df["labels"].values,
                        ),
                    )
                    labels.iloc[merged_df["order"]] = merged_df["labels"]
                else:
                    labels = merged_df.sort_values("order")["labels"].reset_index(drop=True)
            else:
                labels = codes.merge(
                    value, left_on=selection_l.names, right_on=selection_r.names, how="left"
                ).sort_values("order")["labels"]
            labels.fillna(na_sentinel, inplace=True)
            labels = labels.values
    else:
        # Use `searchsorted` if we are using a "full" encoding
        if list_col:
            labels = value[selection_r.names].searchsorted(
                df[selection_l.names[0]].list.leaves, side="left", na_position="first"
            )
        else:
            labels = value[selection_r.names].searchsorted(
                df[selection_l.names], side="left", na_position="first"
            )
        labels[labels >= len(value[selection_r.names])] = na_sentinel

    labels = labels + start_index

    if list_col:
        labels = dispatch.encode_list_column(df[selection_l.names[0]], labels, dtype=dtype)
    elif dtype:
        labels = labels.astype(dtype, copy=False)

    return labels


def _read_groupby_stat_df(path, name, cat_cache, read_pq_func):
    if cat_cache is not None:
        cat_cache = cat_cache if isinstance(cat_cache, str) else cat_cache.get(name, "disk")
        with get_worker_cache("stats") as cache:
            if cache:
                return fetch_table_data(cache, path, cache=cat_cache, reader=read_pq_func)
    return read_pq_func(path)


def is_list_col(col_selector, df):
    if isinstance(col_selector, list):
        col_selector = ColumnSelector(col_selector)
    has_lists = any(dispatch.is_list_dtype(df[col]) for col in col_selector.names)
    if has_lists and len(col_selector.names) != 1:
        raise ValueError("Can't categorical encode multiple list columns")
    return has_lists


def _maybe_flatten_list_column(col: str, df):
    # Flatten the specified column (col) if it is
    # a list dtype. Otherwise, pass back df "as is"
    selector = ColumnSelector([col])
    if is_list_col(selector, df):
        return dispatch.flatten_list_column(df[selector.names[0]])
    return df


def _hash_bucket(df, num_buckets, col, encode_type="joint"):
    if encode_type == "joint":
        nb = num_buckets[col[0]]
        encoded = dispatch.hash_series(df[col[0]]) % nb
    elif encode_type == "combo":
        if len(col) > 1:
            name = _make_name(*tuple(col), sep="_")
        else:
            name = col[0]
        nb = num_buckets[name]
        val = 0
        for column in col:
            val ^= dispatch.hash_series(df[column])  # or however we want to do this aggregation
        val = val % nb
        encoded = val
    return encoded


def _copy_storage(existing_stats, existing_path, new_path, copy):
    """helper function to copy files to a new storage location"""
    existing_fs = get_fs_token_paths(existing_path)[0]
    new_fs = get_fs_token_paths(new_path)[0]
    new_locations = {}
    for column, existing_file in existing_stats.items():
        new_file = existing_file.replace(str(existing_path), str(new_path))
        if copy and new_file != existing_file:
            new_fs.makedirs(os.path.dirname(new_file), exist_ok=True)
            with new_fs.open(new_file, "wb") as output:
                output.write(existing_fs.open(existing_file, "rb").read())

        new_locations[column] = new_file

    return new_locations


def _reset_df_index(col_name, cat_file_path, idx_count):
    cat_df = _compute_sync(dispatch.read_dispatch(collection=True)(cat_file_path, index=False))
    # change indexes for category
    cat_df.index += idx_count
    # update count
    idx_count += cat_df.shape[0]
    # save the new indexes in file
    new_cat_file_path = Path(cat_file_path).parent / f"unique.{col_name}.all.parquet"
    _to_parquet_dask_eager(cat_df, new_cat_file_path, preserve_index=True)
    return idx_count, new_cat_file_path


def _deprecate_tree_width(tree_width):
    # Warn user if tree_width is specified
    if tree_width is not None:
        warnings.warn(
            "The tree_width argument is now deprecated, and will be ignored. "
            "Please use split_out and split_every.",
            FutureWarning,
        )


def _compute_sync(collection):
    # Simple utility to compute a dask collection with
    # a synchronous scheduler (and to catch warnings
    # that are intended for users doing this by accident)
    with warnings.catch_warnings():
        warnings.filterwarnings("ignore", message="Running on a single-machine scheduler.*")
        return collection.compute(scheduler="synchronous")<|MERGE_RESOLUTION|>--- conflicted
+++ resolved
@@ -1092,51 +1092,6 @@
         return "sum"
 
 
-<<<<<<< HEAD
-=======
-@annotate("write_gb_stats", color="green", domain="nvt_python")
-def _write_gb_stats(dfs, base_path, col_selector: ColumnSelector, options: FitOptions):
-    if options.concat_groups and len(col_selector) > 1:
-        col_selector = ColumnSelector([_make_name(*col_selector.names, sep=options.name_sep)])
-
-    rel_path = "cat_stats.%s.parquet" % (_make_name(*col_selector.names, sep=options.name_sep))
-    path = os.path.join(base_path, rel_path)
-    pwriter = None
-    if (not options.on_host or is_cpu_object(dfs[0])) and len(dfs):
-        # Want first non-empty df for schema (if there are any)
-        _d = next((df for df in dfs if len(df)), dfs[0])
-        pwriter = dispatch.parquet_writer_dispatch(_d, path=path, compression=None)
-
-    # Loop over dfs and append to file
-    # TODO: For high-cardinality columns, should support
-    #       Dask-based to_parquet call here (but would need to
-    #       support directory reading within dependent ops)
-    n_writes = 0
-    for df in dfs:
-        if len(df):
-            if options.on_host and not is_cpu_object(df):
-                # Use pyarrow - df is already a pyarrow table
-                if pwriter is None:
-                    pwriter = pq.ParquetWriter(path, df.schema, compression=None)
-                pwriter.write_table(df)
-            else:
-                # df is a cudf or pandas DataFrame
-                df.reset_index(drop=True, inplace=True)
-                pwriter.write_table(df)
-            n_writes += 1
-
-    # No data to write
-    if n_writes == 0:
-        raise RuntimeError("GroupbyStatistics result is empty.")
-
-    # Close writer and return path
-    if pwriter is not None:
-        pwriter.close()
-
-    return path
-
-
->>>>>>> 08c3c4ef
 @annotate("write_uniques", color="green", domain="nvt_python")
 def _write_uniques(
     dfs,
@@ -1741,9 +1696,23 @@
                 columns=selection_r.names,
                 **(dict(split_row_groups=False) if split_out > 1 else {}),
             )
+
             value.index = value.index.rename("labels")
             if split_out > 1:
                 value = value.reset_index(drop=False)
+                if type(df).__module__.split(".")[0] == "cudf":
+                    # `cudf.read_parquet` may drop the RangeIndex, so we need
+                    # to use the parquet metadata to set a proper RangeIndex.
+                    # We can avoid this workaround for cudf>=23.04
+                    # (See: https://github.com/rapidsai/cudf/issues/12837)
+                    import pyarrow.dataset as _ds
+
+                    ranges, size = [], 0
+                    for file_frag in _ds.dataset(path, format="parquet").get_fragments():
+                        part_size = file_frag.metadata.num_rows
+                        ranges.append((size, size + part_size))
+                        size += part_size
+                    value["labels"] = dd.from_map(lambda r: pd.RangeIndex(*r), ranges)
             else:
                 value.reset_index(drop=False, inplace=True)
 
