# Copyright (c) 2021, NVIDIA CORPORATION.
#
# Licensed under the Apache License, Version 2.0 (the "License");
# you may not use this file except in compliance with the License.
# You may obtain a copy of the License at
#
#     http://www.apache.org/licenses/LICENSE-2.0
#
# Unless required by applicable law or agreed to in writing, software
# distributed under the License is distributed on an "AS IS" BASIS,
# WITHOUT WARRANTIES OR CONDITIONS OF ANY KIND, either express or implied.
# See the License for the specific language governing permissions and
# limitations under the License.
#

import os
import warnings
from copy import deepcopy
from dataclasses import dataclass
from operator import getitem
from typing import Optional, Union

import dask.dataframe as dd
import numpy as np
import pandas as pd
import pyarrow as pa
from dask.base import tokenize
from dask.core import flatten
from dask.dataframe.core import _concat
from dask.dataframe.shuffle import shuffle_group
from dask.delayed import Delayed
from dask.highlevelgraph import HighLevelGraph
from fsspec.core import get_fs_token_paths
from pyarrow import parquet as pq

from nvtabular import dispatch
<<<<<<< HEAD
from nvtabular.columns import Schema
from nvtabular.dispatch import DataFrameType, _nullable_series, annotate
=======
from nvtabular.dispatch import DataFrameType, _is_cpu_object, _nullable_series, annotate
>>>>>>> f54f724d
from nvtabular.ops.internal import ConcatColumns, Identity, SubsetColumns
from nvtabular.worker import fetch_table_data, get_worker_cache

from ..tags import Tags
from .operator import ColumnSelector, Operator
from .stat_operator import StatOperator


class Categorify(StatOperator):
    """
    Most of the data set will contain categorical features,
    and these variables are typically stored as text values.
    Machine Learning algorithms don't support these text values.
    Categorify operation can be added to the workflow to
    transform categorical features into unique integer values.

    Example usage::

        # Define pipeline
        cat_features = CATEGORICAL_COLUMNS >> nvt.ops.Categorify(freq_threshold=10)

        # Initialize the workflow and execute it
        proc = nvt.Workflow(cat_features)
        proc.fit(dataset)
        proc.transform(dataset).to_parquet('./test/')

    Example for frequency hashing::

        import cudf
        import nvtabular as nvt

        # Create toy dataset
        df = cudf.DataFrame({
            'author': ['User_A', 'User_B', 'User_C', 'User_C', 'User_A', 'User_B', 'User_A'],
            'productID': [100, 101, 102, 101, 102, 103, 103],
            'label': [0, 0, 1, 1, 1, 0, 0]
        })
        dataset = nvt.Dataset(df)

        # Define pipeline
        CATEGORICAL_COLUMNS = ['author', 'productID']
        cat_features = CATEGORICAL_COLUMNS >> nvt.ops.Categorify(
            freq_threshold={"author": 3, "productID": 2},
            num_buckets={"author": 10, "productID": 20})


        # Initialize the workflow and execute it
        proc = nvt.Workflow(cat_features)
        proc.fit(dataset)
        ddf = proc.transform(dataset).to_ddf()

        # Print results
        print(ddf.compute())

    Example with multi-hot::

        import cudf
        import nvtabular as nvt

        # Create toy dataset
        df = cudf.DataFrame({
            'userID': [10001, 10002, 10003],
            'productID': [30003, 30005, 40005],
            'categories': [['Cat A', 'Cat B'], ['Cat C'], ['Cat A', 'Cat C', 'Cat D']],
            'label': [0,0,1]
        })
        dataset = nvt.Dataset(df)

        # Define pipeline
        CATEGORICAL_COLUMNS = ['userID', 'productID', 'categories']
        cat_features = CATEGORICAL_COLUMNS >> nvt.ops.Categorify()

        # Initialize the workflow and execute it
        proc = nvt.Workflow(cat_features)
        proc.fit(dataset)
        ddf = proc.transform(dataset).to_ddf()

        # Print results
        print(ddf.compute())

    Parameters
    -----------
    freq_threshold : int or dictionary:{column: freq_limit_value}, default 0
        Categories with a count/frequency below this threshold will be
        ommited from the encoding and corresponding data will be mapped
        to the "null" category. Can be represented as both an integer or
        a dictionary with column names as keys and frequency limit as
        value. If dictionary is used, all columns targeted must be included
        in the dictionary.
    encode_type : {"joint", "combo"}, default "joint"
        If "joint", the columns within any multi-column group will be
        jointly encoded. If "combo", the combination of values will be
        encoded as a new column. Note that replacement is not allowed for
        "combo", because the same column name can be included in
        multiple groups.
    tree_width : dict or int, optional
        Tree width of the hash-based groupby reduction for each categorical
        column. High-cardinality columns may require a large `tree_width`,
        while low-cardinality columns can likely use `tree_width=1`.
        If passing a dict, each key and value should correspond to the column
        name and width, respectively. The default value is 8 for all columns.
    out_path : str, optional
        Root directory where groupby statistics will be written out in
        parquet format.
    on_host : bool, default True
        Whether to convert cudf data to pandas between tasks in the hash-based
        groupby reduction. The extra host <-> device data movement can reduce
        performance.  However, using `on_host=True` typically improves stability
        (by avoiding device-level memory pressure).
    na_sentinel : default 0
        Label to use for null-category mapping
    cat_cache : {"device", "host", "disk"} or dict
        Location to cache the list of unique categories for
        each categorical column. If passing a dict, each key and value
        should correspond to the column name and location, respectively.
        Default is "host" for all columns.
    dtype :
        If specified, categorical labels will be cast to this dtype
        after encoding is performed.
    name_sep : str, default "_"
        String separator to use between concatenated column names
        for multi-column groups.
    search_sorted : bool, default False.
        Set it True to apply searchsorted algorithm in encoding.
    num_buckets : int, or dictionary:{column: num_hash_buckets}
        Column-wise modulo to apply after hash function. Note that this
        means that the corresponding value will be the categorical cardinality
        of the transformed categorical feature. If given as an int, that value
        will be used as the number of "hash buckets" for every feature. If a dictionary is passed,
        it will be used to specify explicit mappings from a column name to a number of buckets.
        In this case, only the columns specified in the keys of `num_buckets`
        will be transformed.
    max_size : int or dictionary:{column: max_size_value}, default 0
        This parameter allows you to set the maximum size for an embedding table for each column.
        For example, if max_size is set to 1000 only the first 999 most frequent values for each
        column will be be encoded, and the rest will be mapped to a single value (0). To map the
        rest to a number of buckets,  you can set the num_buckets parameter > 1. In that case, topK
        value will be `max_size - num_buckets -1`.  Setting the max_size param means that
        freq_threshold should not be given.  If the num_buckets parameter is set,  it must be
        smaller than the max_size value.
    """

    def __init__(
        self,
        freq_threshold=0,
        out_path=None,
        tree_width=None,
        na_sentinel=None,
        cat_cache="host",
        dtype=None,
        on_host=True,
        encode_type="joint",
        name_sep="_",
        search_sorted=False,
        num_buckets=None,
        vocabs=None,
        max_size=0,
    ):

        # We need to handle three types of encoding here:
        #
        #   (1) Conventional encoding. There are no multi-column groups. So,
        #       each categorical column is separately transformed into a new
        #       "encoded" column (1-to-1).  The unique values are calculated
        #       separately for each column.
        #
        #   (2) Multi-column "Joint" encoding (there are multi-column groups
        #       in `columns` and `encode_type="joint"`).  Still a
        #       1-to-1 transofrmation of categorical columns.  However,
        #       we concatenate column groups to determine uniques (rather
        #       than getting uniques of each categorical column separately).
        #
        #   (3) Multi-column "Group" encoding (there are multi-column groups
        #       in `columns` and `encode_type="combo"`). No longer
        #       a 1-to-1 transformation of categorical columns. Each column
        #       group will be transformed to a single "encoded" column.  This
        #       means the unique "values" correspond to unique combinations.
        #       Since the same column may be included in multiple groups,
        #       replacement is not allowed for this transform.

        # Set workflow_nodes if the user has passed in a list of columns.
        # The purpose is to capture multi-column groups. If the user doesn't
        # specify `columns`, there are no multi-column groups to worry about.
        self.workflow_nodes = None
        self.name_sep = name_sep

        # For case (2), we need to keep track of the multi-column group name
        # that will be used for the joint encoding of each column in that group.
        # For case (3), we also use this "storage name" to signify the name of
        # the file with the required "combination" groupby statistics.
        self.storage_name = {}

        # Only support two kinds of multi-column encoding
        if encode_type not in ("joint", "combo"):
            raise ValueError(f"encode_type={encode_type} not supported.")
        if encode_type == "combo" and vocabs is not None:
            raise ValueError("Passing in vocabs is not supported with a combo encoding.")

        # Other self-explanatory initialization
        super().__init__()
        self.freq_threshold = freq_threshold or 0
        self.out_path = out_path or "./"
        self.tree_width = tree_width
        self.na_sentinel = na_sentinel or 0
        self.dtype = dtype
        self.on_host = on_host
        self.cat_cache = cat_cache
        self.encode_type = encode_type
        self.search_sorted = search_sorted

        if self.search_sorted and self.freq_threshold:
            raise ValueError(
                "cannot use search_sorted=True with anything else than the default freq_threshold"
            )
        if num_buckets == 0:
            raise ValueError(
                "For hashing num_buckets should be an int > 1, otherwise set num_buckets=None."
            )
        elif isinstance(num_buckets, dict):
            self.num_buckets = num_buckets
        elif isinstance(num_buckets, int) or num_buckets is None:
            self.num_buckets = num_buckets
        else:
            raise ValueError(
                "`num_buckets` must be dict or int, got type {}".format(type(num_buckets))
            )
        if isinstance(max_size, dict):
            self.max_size = max_size
        elif isinstance(max_size, int) or max_size is None:
            self.max_size = max_size
        else:
            raise ValueError("max_size must be dict or int, got type {}".format(type(max_size)))
        if freq_threshold and max_size:
            raise ValueError("cannot use freq_threshold param together with max_size param")

        if self.num_buckets is not None:
            # See: nvtabular.dispatch._hash_series
            warnings.warn(
                "Performing a hash-based transformation. Do not "
                "expect Categorify to be consistent on GPU and CPU "
                "with this num_buckets setting!"
            )

        self.vocabs = {}
        if vocabs is not None:
            self.vocabs = self.process_vocabs(vocabs)
        self.categories = deepcopy(self.vocabs)

    @annotate("Categorify_fit", color="darkgreen", domain="nvt_python")
    def fit(self, col_selector: ColumnSelector, ddf: dd.DataFrame):
        # User passed in a list of column groups. We need to figure out
        # if this list contains any multi-column groups, and if there
        # are any (obvious) problems with these groups
        columns_uniq = list(set(flatten(col_selector.names, container=tuple)))
        columns_all = list(flatten(col_selector.names, container=tuple))
        if sorted(columns_all) != sorted(columns_uniq) and self.encode_type == "joint":
            # If we are doing "joint" encoding, there must be unique mapping
            # between input column names and column groups.  Otherwise, more
            # than one unique-value table could be used to encode the same
            # column.
            raise ValueError("Same column name included in multiple groups.")

        for group in col_selector.subgroups:
            if len(group.names) > 1:
                # For multi-column groups, we concatenate column names
                # to get the "group" name.
                name = _make_name(*group.names, sep=self.name_sep)
                for col in group.names:
                    self.storage_name[col] = name

        # Check metadata type to reset on_host and cat_cache if the
        # underlying ddf is already a pandas-backed collection
        if isinstance(ddf._meta, pd.DataFrame):
            self.on_host = False
            # Cannot use "device" caching if the data is pandas-backed
            self.cat_cache = "host" if self.cat_cache == "device" else self.cat_cache
            if self.search_sorted:
                # Pandas' search_sorted only works with Series.
                # For now, it is safest to disallow this option.
                self.search_sorted = False
                warnings.warn("Cannot use `search_sorted=True` for pandas-backed data.")

        # convert tuples to lists
        cols_with_vocabs = list(self.categories.keys())
        columns = [
            list(c) if isinstance(c, tuple) else c
            for c in col_selector.grouped_names
            if c not in cols_with_vocabs
        ]

        dsk, key = _category_stats(ddf, self._create_fit_options_from_columns(columns))
        return Delayed(key, dsk)

    def fit_finalize(self, categories):
        for col in categories:
            self.categories[col] = categories[col]

    def clear(self):
        self.categories = deepcopy(self.vocabs)

    def process_vocabs(self, vocabs):
        categories = {}

        if isinstance(vocabs, dict) and all(dispatch._is_series_object(v) for v in vocabs.values()):
            fit_options = self._create_fit_options_from_columns(list(vocabs.keys()))
            base_path = os.path.join(self.out_path, fit_options.stat_name)
            os.makedirs(base_path, exist_ok=True)
            for col, vocab in vocabs.items():
                vals = {col: vocab}
                if vocab.iloc[0] is not None:
                    with_empty = dispatch._add_to_series(vocab, [None]).reset_index()[0]
                    vals = {col: with_empty}

                save_path = os.path.join(base_path, f"unique.{col}.parquet")
                col_df = dispatch._make_df(vals)
                col_df.to_parquet(save_path)
                categories[col] = save_path
        elif isinstance(vocabs, dict) and all(isinstance(v, str) for v in vocabs.values()):
            categories = vocabs
        else:
            error = """Unrecognized vocab type,
            please provide either a dictionary with paths to parquet files
            or a dictionary with pandas Series objects.
            """
            raise ValueError(error)

        return categories

    def _create_fit_options_from_columns(self, columns) -> "FitOptions":
        return FitOptions(
            columns,
            [],
            [],
            self.out_path,
            self.freq_threshold,
            self.tree_width,
            self.on_host,
            concat_groups=self.encode_type == "joint",
            name_sep=self.name_sep,
            max_size=self.max_size,
            num_buckets=self.num_buckets,
        )

    def set_storage_path(self, new_path, copy=False):
        self.categories = _copy_storage(self.categories, self.out_path, new_path, copy=copy)
        self.out_path = new_path

    @annotate("Categorify_transform", color="darkgreen", domain="nvt_python")
    def transform(self, col_selector: ColumnSelector, df: DataFrameType) -> DataFrameType:
        new_df = df.copy(deep=False)
        if isinstance(self.freq_threshold, dict):
            assert all(x in self.freq_threshold for x in col_selector.names)

        if self.encode_type == "combo":
            # Case (3) - We want to track multi- and single-column groups separately
            #            when we are NOT performing a joint encoding. This is because
            #            there is not a 1-to-1 mapping for columns in multi-col groups.
            #            We use `multi_col_group` to preserve the list format of
            #            multi-column groups only, and use `cat_names` to store the
            #            string representation of both single- and multi-column groups.
            #
            cat_names, multi_col_group = _get_multicolumn_names(
                col_selector, df.columns, self.name_sep
            )
        else:
            # Case (1) & (2) - Simple 1-to-1 mapping
            multi_col_group = {}
            cat_names = list(flatten(col_selector.names, container=tuple))

        # Encode each column-group separately
        for name in cat_names:
            try:
                # Use the column-group `list` directly (not the string name)
                use_name = multi_col_group.get(name, name)

                # Storage name may be different than group for case (2)
                # Only use the "aliased" `storage_name` if we are dealing with
                # a multi-column group, or if we are doing joint encoding

                if use_name != name or self.encode_type == "joint":
                    storage_name = self.storage_name.get(name, name)
                else:
                    storage_name = name

                if isinstance(use_name, tuple):
                    use_name = list(use_name)

                path = self.categories[storage_name]
                new_df[name] = _encode(
                    use_name,
                    storage_name,
                    path,
                    df,
                    self.cat_cache,
                    na_sentinel=self.na_sentinel,
                    freq_threshold=self.freq_threshold[name]
                    if isinstance(self.freq_threshold, dict)
                    else self.freq_threshold,
                    search_sorted=self.search_sorted,
                    buckets=self.num_buckets,
                    encode_type=self.encode_type,
                    cat_names=cat_names,
                    max_size=self.max_size,
                    dtype=self.dtype,
                )
            except Exception as e:
                raise RuntimeError(f"Failed to categorical encode column {name}") from e

        return new_df

    def output_column_names(self, col_selector: ColumnSelector) -> ColumnSelector:
        if self.encode_type == "combo":
            cat_names, _ = _get_multicolumn_names(
                col_selector, col_selector.grouped_names, self.name_sep
            )
            return ColumnSelector(cat_names)
        return ColumnSelector(flatten(col_selector.names, container=tuple))

    def get_embedding_sizes(self, columns):
        return _get_embeddings_dask(
            self.categories, columns, self.num_buckets, self.freq_threshold, self.max_size
        )

    def inference_initialize(self, columns, inference_config):
        # we don't currently support 'combo'
        if self.encode_type == "combo":
            warnings.warn("Falling back to unoptimized inference path for encode_type 'combo' ")
            return None
        import nvtabular_cpp

        return nvtabular_cpp.inference.CategorifyTransform(self)

    def output_tags(self):
        return [Tags.CATEGORICAL]

    def _get_dtypes(self):
        return np.int64

    transform.__doc__ = Operator.transform.__doc__
    fit.__doc__ = StatOperator.fit.__doc__
    fit_finalize.__doc__ = StatOperator.fit_finalize.__doc__

    def compute_output_schema(self, input_schema: Schema, col_selector: ColumnSelector) -> Schema:
        if not col_selector:
            col_selector = ColumnSelector(input_schema.column_names)
        col_selector = self.output_column_names(col_selector)
        for column_name in col_selector.names:
            if column_name not in input_schema.column_schemas:
                input_schema += Schema([column_name])
        return super().compute_output_schema(input_schema, col_selector)


def _get_embedding_order(cat_names):
    """Returns a consistent sorder order for categorical variables

    Parameters
    -----------
    cat_names : list of str
        names of the categorical columns
    """
    return cat_names


def get_embedding_sizes(source, output_dtypes=None):
    """Returns a dictionary of embedding sizes from a workflow or workflow_node

    Parameters
    ----------
    source : Workflow or ColumnSelector
        Either a nvtabular Workflow or ColumnSelector object that we should use to find
        embedding sizes
    output_dtypes : dict, optional
        Optional dictionary of column_name:dtype. If passing a workflow object dtypes
        will be read from the workflow. This is used to figure out which columns
        are multihot-categorical, which are split out by this function. If passed a workflow_node
        and this parameter isn't set, you won't have multihot columns returned separately
    """
    # TODO: do we need to distinguish multihot columns here?  (if so why? )

    # have to lazy import Workflow to avoid circular import errors
    from nvtabular.workflow import Workflow

    if isinstance(source, Workflow):
        queue = [source.output_node]
        output_dtypes = output_dtypes or source.output_dtypes
    else:
        # passed in a column group
        queue = [source]
        output_dtypes = output_dtypes or {}

    output = {}
    multihot_columns = set()
    while queue:
        current = queue.pop()
        if current.op and hasattr(current.op, "get_embedding_sizes"):
            output.update(current.op.get_embedding_sizes(current.output_schema.column_names))
        elif isinstance(current.op, (ConcatColumns, SubsetColumns, Identity)):
            # only follow parents if its an internal (Workflow) operator node
            # (which could transform meaning of the get_embedding_sizes)
            queue.extend(current.parents)

    for column in output:
        dtype = output_dtypes.get(column)
        if dtype and dispatch._is_list_dtype(dtype):
            # multi hot so remove from output and add to multihot
            multihot_columns.add(column)
    # TODO: returning differnt return types like this (based off the presence
    # of multihot features) is pretty janky. fix.
    if not multihot_columns:
        return output

    single_hots = {k: v for k, v in output.items() if k not in multihot_columns}
    multi_hots = {k: v for k, v in output.items() if k in multihot_columns}
    return single_hots, multi_hots


def _get_embeddings_dask(paths, cat_names, buckets=0, freq_limit=0, max_size=0):
    embeddings = {}
    if isinstance(freq_limit, int):
        freq_limit = {name: freq_limit for name in cat_names}
    if isinstance(buckets, int):
        buckets = {name: buckets for name in cat_names}
    if isinstance(max_size, int):
        max_size = {name: max_size for name in cat_names}
    for col in _get_embedding_order(cat_names):
        path = paths.get(col)
        num_rows = pq.ParquetFile(path).metadata.num_rows if path else 0

        if not buckets:
            bucket_size = 0
        else:
            bucket_size = buckets.get(col, 0)
        if bucket_size and not freq_limit[col] and not max_size[col]:
            # pure hashing (no categorical lookup)
            num_rows = bucket_size
        else:
            num_rows += bucket_size

        embeddings[col] = _emb_sz_rule(num_rows)
    return embeddings


def _emb_sz_rule(n_cat: int, minimum_size=16, maximum_size=512) -> int:
    return n_cat, min(max(minimum_size, round(1.6 * n_cat ** 0.56)), maximum_size)


def _make_name(*args, sep="_"):
    return sep.join(args)


@dataclass
class FitOptions:
    """Contains options on how to fit statistics.

    Parameters
    ----------
        col_groups: list
            Columns to group by
        agg_cols: list
            For groupby statistics, this is the list of continuous columns to calculate statistics
            for
        agg_list: list
            List of operations (sum/max/...) to perform on the grouped continuous columns
        out_path: str
            Where to write statistics in parquet format
        freq_limit: int or dict
            Categories with a count/frequency below this threshold will be
            ommited from the encoding and corresponding data will be mapped
            to the "null" category.
        tree_width:
           Tree width of the hash-based groupby reduction for each categorical column.
        on_host:
            Whether to convert cudf data to pandas between tasks in the groupby reduction.
        stat_name:
            Name of statistic to use when writing out statistics
        concat_groups:
            Whether to use a 'joint' vocabulary between columns
        name_sep:
            Delimiter to use for concatenating columns into a string
        max_size:
            The maximum size of an embedding table
        num_buckets:
            If specified will also do hashing operation for values that would otherwise be mapped
            to as unknown (by freq_limit or max_size parameters)
    """

    col_groups: list
    agg_cols: list
    agg_list: list
    out_path: str
    freq_limit: Union[int, dict]
    tree_width: Union[int, dict]
    on_host: bool
    stat_name: str = "categories"
    concat_groups: bool = False
    name_sep: str = "-"
    max_size: Optional[Union[int, dict]] = None
    num_buckets: Optional[Union[int, dict]] = None

    def __post_init__(self):
        if not isinstance(self.col_groups, ColumnSelector):
            self.col_groups = ColumnSelector(self.col_groups)

        col_selectors = []
        for cat_col_names in self.col_groups.grouped_names:
            if isinstance(cat_col_names, tuple):
                cat_col_names = list(cat_col_names)

            if isinstance(cat_col_names, str):
                cat_col_names = [cat_col_names]

            if not isinstance(cat_col_names, ColumnSelector):
                cat_col_selector = ColumnSelector(cat_col_names)
            else:
                cat_col_selector = cat_col_names

            col_selectors.append(cat_col_selector)

        self.col_groups = col_selectors


@annotate("top_level_groupby", color="green", domain="nvt_python")
def _top_level_groupby(df, options: FitOptions):
    sum_sq = "std" in options.agg_list or "var" in options.agg_list
    calculate_min = "min" in options.agg_list
    calculate_max = "max" in options.agg_list

    # Top-level operation for category-based groupby aggregations
    output = {}
    k = 0
    for i, cat_col_names in enumerate(options.col_groups):
        if not isinstance(cat_col_names, ColumnSelector):
            cat_col_selector = ColumnSelector(cat_col_names)
        else:
            cat_col_selector = cat_col_names

        cat_col_selector_str = _make_name(*cat_col_selector.names, sep=options.name_sep)

        if options.concat_groups and len(cat_col_selector.names) > 1:
            # Concatenate columns and replace cat_col_group
            # with the single name
            df_gb = type(df)()
            ignore_index = True
            df_gb[cat_col_selector_str] = _concat(
                [df[col] for col in cat_col_selector.names], ignore_index
            )
            cat_col_selector = ColumnSelector([cat_col_selector_str])
        else:
            # Compile aggregation dictionary and add "squared-sum"
            # column(s) (necessary when `agg_cols` is non-empty)
            combined_col_selector = cat_col_selector + options.agg_cols

            df_gb = df[combined_col_selector.names].copy(deep=False)

        agg_dict = {}
        agg_dict[cat_col_selector.names[0]] = ["count"]
        if isinstance(options.agg_cols, list):
            options.agg_cols = ColumnSelector(options.agg_cols)
        for col in options.agg_cols.names:
            agg_dict[col] = ["sum"]
            if sum_sq:
                name = _make_name(col, "pow2", sep=options.name_sep)
                df_gb[name] = df_gb[col].pow(2)
                agg_dict[name] = ["sum"]

            if calculate_min:
                agg_dict[col].append("min")
            if calculate_max:
                agg_dict[col].append("max")

        # Perform groupby and flatten column index
        # (flattening provides better cudf/pd support)
        if _is_list_col(cat_col_selector, df_gb):
            # handle list columns by encoding the list values
            df_gb = dispatch._flatten_list_column(df_gb[cat_col_selector.names[0]])

        # NOTE: groupby(..., dropna=False) requires pandas>=1.1.0
        gb = df_gb.groupby(cat_col_selector.names, dropna=False).agg(agg_dict)
        gb.columns = [
            _make_name(*(tuple(cat_col_selector.names) + name[1:]), sep=options.name_sep)
            if name[0] == cat_col_selector.names[0]
            else _make_name(*(tuple(cat_col_selector.names) + name), sep=options.name_sep)
            for name in gb.columns.to_flat_index()
        ]
        gb.reset_index(inplace=True, drop=False)
        del df_gb

        # Split the result by the hash value of the categorical column
        nsplits = options.tree_width[cat_col_selector_str]
        for j, split in shuffle_group(
            gb, cat_col_selector.names, 0, nsplits, nsplits, True, nsplits
        ).items():
            if options.on_host and not _is_cpu_object(split):
                output[k] = split.to_arrow(preserve_index=False)
            else:
                output[k] = split
            k += 1
        del gb
    return output


@annotate("mid_level_groupby", color="green", domain="nvt_python")
def _mid_level_groupby(dfs, col_selector: ColumnSelector, freq_limit_val, options: FitOptions):
    if options.concat_groups and len(col_selector.names) > 1:
        col_selector = ColumnSelector([_make_name(*col_selector.names, sep=options.name_sep)])

    if options.on_host and not _is_cpu_object(dfs[0]):
        # Construct gpu DataFrame from pyarrow data.
        # `on_host=True` implies gpu-backed data.
        df = pa.concat_tables(dfs, promote=True)
        df = dispatch._from_host(df)
    else:
        df = _concat(dfs, ignore_index=True)

    groups = df.groupby(col_selector.names, dropna=False)
    gb = groups.agg(
        {col: _get_aggregation_type(col) for col in df.columns if col not in col_selector.names}
    )
    gb.reset_index(drop=False, inplace=True)

    name_count = _make_name(*(col_selector.names + ["count"]), sep=options.name_sep)
    if options.freq_limit and not options.max_size:
        gb = gb[gb[name_count] >= freq_limit_val]

    required = col_selector.names.copy()
    if "count" in options.agg_list:
        required.append(name_count)

    ddof = 1
    if isinstance(options.agg_cols, list):
        options.agg_cols = ColumnSelector(options.agg_cols)
    for cont_col in options.agg_cols.names:
        name_sum = _make_name(*(col_selector.names + [cont_col, "sum"]), sep=options.name_sep)
        if "sum" in options.agg_list:
            required.append(name_sum)

        if "mean" in options.agg_list:
            name_mean = _make_name(*(col_selector.names + [cont_col, "mean"]), sep=options.name_sep)
            required.append(name_mean)
            gb[name_mean] = gb[name_sum] / gb[name_count]

        if "min" in options.agg_list:
            name_min = _make_name(*(col_selector.names + [cont_col, "min"]), sep=options.name_sep)
            required.append(name_min)

        if "max" in options.agg_list:
            name_max = _make_name(*(col_selector.names + [cont_col, "max"]), sep=options.name_sep)
            required.append(name_max)

        if "var" in options.agg_list or "std" in options.agg_list:
            n = gb[name_count]
            x = gb[name_sum]
            x2 = gb[
                _make_name(*(col_selector.names + [cont_col, "pow2", "sum"]), sep=options.name_sep)
            ]
            result = x2 - x ** 2 / n
            div = n - ddof
            div[div < 1] = 1
            result /= div
            result[(n - ddof) == 0] = np.nan

            if "var" in options.agg_list:
                name_var = _make_name(
                    *(col_selector.names + [cont_col, "var"]), sep=options.name_sep
                )
                required.append(name_var)
                gb[name_var] = result
            if "std" in options.agg_list:
                name_std = _make_name(
                    *(col_selector.names + [cont_col, "std"]), sep=options.name_sep
                )
                required.append(name_std)
                gb[name_std] = np.sqrt(result)

    if options.on_host and not _is_cpu_object(gb[required]):
        gb_pd = gb[required].to_arrow(preserve_index=False)
        del gb
        return gb_pd
    return gb[required]


def _get_aggregation_type(col):
    if col.endswith("_min"):
        return "min"
    elif col.endswith("_max"):
        return "max"
    else:
        return "sum"


@annotate("write_gb_stats", color="green", domain="nvt_python")
def _write_gb_stats(dfs, base_path, col_selector: ColumnSelector, options: FitOptions):
    if options.concat_groups and len(col_selector) > 1:
        col_selector = ColumnSelector([_make_name(*col_selector.names, sep=options.name_sep)])

    rel_path = "cat_stats.%s.parquet" % (_make_name(*col_selector.names, sep=options.name_sep))
    path = os.path.join(base_path, rel_path)
    pwriter = None
    if (not options.on_host or _is_cpu_object(dfs[0])) and len(dfs):
        # Want first non-empty df for schema (if there are any)
        _d = next((df for df in dfs if len(df)), dfs[0])
        pwriter = dispatch._parquet_writer_dispatch(_d, path=path, compression=None)

    # Loop over dfs and append to file
    # TODO: For high-cardinality columns, should support
    #       Dask-based to_parquet call here (but would need to
    #       support directory reading within dependent ops)
    n_writes = 0
    for df in dfs:
        if len(df):

            if options.on_host and not _is_cpu_object(df):
                # Use pyarrow - df is already a pyarrow table
                if pwriter is None:
                    pwriter = pq.ParquetWriter(path, df.schema, compression=None)
                pwriter.write_table(df)
            else:
                # df is a cudf or pandas DataFrame
                df.reset_index(drop=True, inplace=True)
                pwriter.write_table(df)
            n_writes += 1

    # No data to write
    if n_writes == 0:
        raise RuntimeError("GroupbyStatistics result is empty.")

    # Close writer and return path
    if pwriter is not None:
        pwriter.close()

    return path


@annotate("write_uniques", color="green", domain="nvt_python")
def _write_uniques(dfs, base_path, col_selector: ColumnSelector, options: FitOptions):
    if options.concat_groups and len(col_selector.names) > 1:
        col_selector = ColumnSelector([_make_name(*col_selector.names, sep=options.name_sep)])

    if options.on_host:
        # Construct gpu DataFrame from pyarrow data.
        # `on_host=True` implies gpu-backed data.
        df = pa.concat_tables(dfs, promote=True)
        df = dispatch._from_host(df)
    else:
        df = _concat(dfs, ignore_index=True)
    rel_path = "unique.%s.parquet" % (_make_name(*col_selector.names, sep=options.name_sep))
    path = "/".join([base_path, rel_path])
    if len(df):
        # Make sure first category is Null
        df = df.sort_values(col_selector.names, na_position="first")
        new_cols = {}
        nulls_missing = False
        for col in col_selector.names:
            name_count = col + "_count"
            if options.max_size:
                max_emb_size = options.max_size
                if isinstance(options.max_size, dict):
                    max_emb_size = max_emb_size[col]
                if options.num_buckets:
                    if isinstance(options.num_buckets, int):
                        nlargest = max_emb_size - options.num_buckets - 1
                    else:
                        nlargest = max_emb_size - options.num_buckets[col] - 1
                else:
                    nlargest = max_emb_size - 1

                if nlargest <= 0:
                    raise ValueError("`nlargest` cannot be 0 or negative")

                if nlargest < len(df):
                    df = df.nlargest(n=nlargest, columns=name_count)

            if not dispatch._series_has_nulls(df[col]):
                if name_count in df:
                    df = df.sort_values(name_count, ascending=False, ignore_index=True)

                nulls_missing = True
                new_cols[col] = _concat(
                    [_nullable_series([None], df, df[col].dtype), df[col]],
                    ignore_index=True,
                )
            else:
                # ensure None aka "unknown" stays at index 0
                if name_count in df:
                    df_0 = df.iloc[0:1]
                    df_1 = df.iloc[1:].sort_values(name_count, ascending=False, ignore_index=True)
                    df = _concat([df_0, df_1])
                new_cols[col] = df[col].copy(deep=False)
            if name_count in df:
                new_cols[name_count] = df[name_count].copy(deep=False)
        if nulls_missing:
            df = type(df)(new_cols)
        df.to_parquet(path, index=False, compression=None)
    else:
        df_null = type(df)({c: [None] for c in col_selector.names})
        for c in col_selector.names:
            df_null[c] = df_null[c].astype(df[c].dtype)
        df_null.to_parquet(path, index=False, compression=None)
    del df
    return path


def _finish_labels(paths, cols):
    return {col: paths[i] for i, col in enumerate(cols)}


def _groupby_to_disk(ddf, write_func, options: FitOptions):
    if not options.col_groups:
        return {}

    if options.concat_groups:
        if options.agg_list and options.agg_list != ["count"]:
            raise ValueError("Cannot use concat_groups=True with aggregations other than count")
        if options.agg_cols:
            raise ValueError("Cannot aggregate continuous-column stats with concat_groups=True")

    # Update tree_width
    tw = {}
    for col in options.col_groups:
        col = [col] if isinstance(col, str) else col
        if isinstance(col, tuple):
            col = list(col)

        col_str = _make_name(*col.names, sep=options.name_sep)
        if options.tree_width is None:
            tw[col_str] = 8
        elif isinstance(options.tree_width, int):
            tw[col_str] = options.tree_width
        else:
            tw[col_str] = options.tree_width.get(col_str, None) or 8
    options.tree_width = tw

    # Make dedicated output directory for the categories
    fs = get_fs_token_paths(options.out_path)[0]
    out_path = fs.sep.join([options.out_path, options.stat_name])
    fs.mkdirs(out_path, exist_ok=True)

    dsk = {}
    token = tokenize(
        ddf,
        options.col_groups,
        options.out_path,
        options.freq_limit,
        options.tree_width,
        options.on_host,
    )
    level_1_name = "level_1-" + token
    split_name = "split-" + token
    level_2_name = "level_2-" + token
    level_3_name = "level_3-" + token
    finalize_labels_name = options.stat_name + "-" + token
    for p in range(ddf.npartitions):
        dsk[(level_1_name, p)] = (_top_level_groupby, (ddf._name, p), options)
        k = 0
        for c, col in enumerate(options.col_groups):
            col = [col] if isinstance(col, str) else col
            col_str = _make_name(*col.names, sep=options.name_sep)
            for s in range(options.tree_width[col_str]):
                dsk[(split_name, p, c, s)] = (getitem, (level_1_name, p), k)
                k += 1

    col_groups_str = []
    for c, col in enumerate(options.col_groups):
        col = [col] if isinstance(col, str) else col
        col_str = _make_name(*col.names, sep=options.name_sep)
        col_groups_str.append(col_str)
        freq_limit_val = None
        if options.freq_limit:
            freq_limit_val = (
                options.freq_limit[col_str]
                if isinstance(options.freq_limit, dict)
                else options.freq_limit
            )
        for s in range(options.tree_width[col_str]):
            dsk[(level_2_name, c, s)] = (
                _mid_level_groupby,
                [(split_name, p, c, s) for p in range(ddf.npartitions)],
                col,
                freq_limit_val,
                options,
            )

        dsk[(level_3_name, c)] = (
            write_func,
            [(level_2_name, c, s) for s in range(options.tree_width[col_str])],
            out_path,
            col,
            options,
        )

    dsk[finalize_labels_name] = (
        _finish_labels,
        [(level_3_name, c) for c, col in enumerate(options.col_groups)],
        col_groups_str,
    )
    graph = HighLevelGraph.from_collections(finalize_labels_name, dsk, dependencies=[ddf])
    return graph, finalize_labels_name


def _category_stats(ddf, options: FitOptions):
    # Check if we only need categories
    if options.agg_cols == [] and options.agg_list == []:
        options.agg_list = ["count"]
        return _groupby_to_disk(ddf, _write_uniques, options)

    # Otherwise, getting category-statistics
    if isinstance(options.agg_cols, str):
        options.agg_cols = [options.agg_cols]
    if options.agg_list == []:
        options.agg_list = ["count"]

    return _groupby_to_disk(ddf, _write_gb_stats, options)


def _encode(
    name,
    storage_name,
    path,
    df,
    cat_cache,
    na_sentinel=-1,
    freq_threshold=0,
    search_sorted=False,
    buckets=None,
    encode_type="joint",
    cat_names=None,
    max_size=0,
    dtype=None,
):
    if isinstance(buckets, int):
        buckets = {name: buckets for name in cat_names}
    # this is to apply freq_hashing logic
    if max_size:
        freq_threshold = 1
    value = None
    selection_l = ColumnSelector(name if isinstance(name, list) else [name])
    selection_r = ColumnSelector(name if isinstance(name, list) else [storage_name])
    list_col = _is_list_col(selection_l, df)
    if path:
        read_pq_func = dispatch._read_parquet_dispatch(df)
        if cat_cache is not None:
            cat_cache = (
                cat_cache if isinstance(cat_cache, str) else cat_cache.get(storage_name, "disk")
            )
            if len(df):
                with get_worker_cache("cats") as cache:
                    value = fetch_table_data(
                        cache,
                        path,
                        columns=selection_r.names,
                        cache=cat_cache,
                        cats_only=True,
                        reader=read_pq_func,
                    )
        else:
            value = read_pq_func(  # pylint: disable=unexpected-keyword-arg
                path, columns=selection_r.names
            )
            value.index.name = "labels"
            value.reset_index(drop=False, inplace=True)

    if value is None:
        value = type(df)()
        for c in selection_r.names:
            typ = df[selection_l.names[0]].dtype if len(selection_l.names) == 1 else df[c].dtype
            value[c] = _nullable_series([None], df, typ)
        value.index.name = "labels"
        value.reset_index(drop=False, inplace=True)

    if not search_sorted:
        if list_col:
            codes = dispatch._flatten_list_column(df[selection_l.names[0]])
            codes["order"] = dispatch._arange(len(codes), like_df=df)
        else:
            codes = type(df)({"order": dispatch._arange(len(df), like_df=df)}, index=df.index)
            for cl, cr in zip(selection_l.names, selection_r.names):
                codes[cl] = df[cl].copy().astype(value[cr].dtype)
        if buckets and storage_name in buckets:
            na_sentinel = _hash_bucket(df, buckets, selection_l.names, encode_type=encode_type)
        # apply frequency hashing
        if freq_threshold and buckets and storage_name in buckets:
            merged_df = codes.merge(
                value, left_on=selection_l.names, right_on=selection_r.names, how="left"
            ).sort_values("order")
            merged_df.reset_index(drop=True, inplace=True)
            max_id = merged_df["labels"].max()
            merged_df["labels"].fillna(
                df._constructor_sliced(na_sentinel + max_id + 1), inplace=True
            )
            labels = merged_df["labels"].values
        # only do hashing
        elif buckets and storage_name in buckets:
            labels = na_sentinel
        # no hashing
        else:
            na_sentinel = 0
            labels = codes.merge(
                value, left_on=selection_l.names, right_on=selection_r.names, how="left"
            ).sort_values("order")["labels"]
            labels.fillna(na_sentinel, inplace=True)
            labels = labels.values
    else:
        # Use `searchsorted` if we are using a "full" encoding
        if list_col:
            labels = value[selection_r.names].searchsorted(
                df[selection_l.names[0]].list.leaves, side="left", na_position="first"
            )
        else:
            labels = value[selection_r.names].searchsorted(
                df[selection_l.names], side="left", na_position="first"
            )
        labels[labels >= len(value[selection_r.names])] = na_sentinel

    if list_col:
        labels = dispatch._encode_list_column(df[selection_l.names[0]], labels, dtype=dtype)
    elif dtype:
        labels = labels.astype(dtype, copy=False)

    return labels


def _read_groupby_stat_df(path, name, cat_cache, read_pq_func):
    if cat_cache is not None:
        cat_cache = cat_cache if isinstance(cat_cache, str) else cat_cache.get(name, "disk")
        with get_worker_cache("stats") as cache:
            if cache:
                return fetch_table_data(cache, path, cache=cat_cache, reader=read_pq_func)
    return read_pq_func(path)


def _get_multicolumn_names(col_selector, df_columns, name_sep):
    cat_names = []
    multi_col_group = {}
    for col_name in col_selector.grouped_names:
        if isinstance(col_name, (list, tuple)):
            name = _make_name(*col_name, sep=name_sep)
            if name not in cat_names:
                cat_names.append(name)
                # TODO: Perhaps we should check that all columns from the group
                #       are in df here?
                multi_col_group[name] = col_name
        elif col_name in df_columns:
            cat_names.append(col_name)
    return cat_names, multi_col_group


def _is_list_col(col_selector, df):
    if isinstance(col_selector, list):
        col_selector = ColumnSelector(col_selector)
    has_lists = any(dispatch._is_list_dtype(df[col]) for col in col_selector.names)
    if has_lists and len(col_selector.names) != 1:
        raise ValueError("Can't categorical encode multiple list columns")
    return has_lists


def _hash_bucket(df, num_buckets, col, encode_type="joint"):
    if encode_type == "joint":
        nb = num_buckets[col[0]]
        encoded = dispatch._hash_series(df[col[0]]) % nb
    elif encode_type == "combo":
        if len(col) > 1:
            name = _make_name(*tuple(col), sep="_")
        else:
            name = col[0]
        nb = num_buckets[name]
        val = 0
        for column in col:
            val ^= dispatch._hash_series(df[column])  # or however we want to do this aggregation
        val = val % nb
        encoded = val
    return encoded


def _copy_storage(existing_stats, existing_path, new_path, copy):
    """helper function to copy files to a new storage location"""
    from shutil import copyfile

    new_locations = {}
    for column, existing_file in existing_stats.items():
        new_file = existing_file.replace(str(existing_path), str(new_path))
        if copy and new_file != existing_file:
            os.makedirs(os.path.dirname(new_file), exist_ok=True)
            copyfile(existing_file, new_file)

        new_locations[column] = new_file

    return new_locations<|MERGE_RESOLUTION|>--- conflicted
+++ resolved
@@ -34,12 +34,9 @@
 from pyarrow import parquet as pq
 
 from nvtabular import dispatch
-<<<<<<< HEAD
+
 from nvtabular.columns import Schema
-from nvtabular.dispatch import DataFrameType, _nullable_series, annotate
-=======
 from nvtabular.dispatch import DataFrameType, _is_cpu_object, _nullable_series, annotate
->>>>>>> f54f724d
 from nvtabular.ops.internal import ConcatColumns, Identity, SubsetColumns
 from nvtabular.worker import fetch_table_data, get_worker_cache
 
