--- conflicted
+++ resolved
@@ -213,10 +213,7 @@
         self.encode_type = encode_type
         self.search_sorted = search_sorted
         self.categories = {}
-<<<<<<< HEAD
-=======
         self.mh_columns = []
->>>>>>> 4389af11
 
         if self.search_sorted and self.freq_threshold:
             raise ValueError(
@@ -271,23 +268,6 @@
             concat_groups=self.encode_type == "joint",
             name_sep=self.name_sep,
         )
-<<<<<<< HEAD
-        return Delayed(key, dsk)
-
-    def fit_finalize(self, dask_stats):
-        for col in dask_stats:
-            self.categories[col] = dask_stats[col]
-
-    def save(self):
-        return self.categories
-
-    def load(self, data):
-        self.categories = data
-
-    def clear(self):
-        self.categories = {}
-
-=======
         # TODO: we can't use the dtypes on the ddf here since they are incorrect
         # so we're loading from the partitions. fix.
         return Delayed(key, dsk), ddf.map_partitions(lambda gdf: gdf.dtypes)
@@ -309,7 +289,6 @@
         self.categories = {}
         self.mh_columns = []
 
->>>>>>> 4389af11
     @annotate("Categorify_transform", color="darkgreen", domain="nvt_python")
     def transform(
         self,
@@ -352,16 +331,6 @@
                 use_name = list(use_name)
 
             path = self.categories[storage_name]
-<<<<<<< HEAD
-            """ TODO ??
-            if not self.column_groups and _is_list_col([name], gdf):
-                if "mh" not in columns_ctx["categorical"]:
-                    columns_ctx["categorical"]["mh"] = []
-                if name not in columns_ctx["categorical"]["mh"]:
-                    columns_ctx["categorical"]["mh"].append(name)
-            """
-=======
->>>>>>> 4389af11
             new_gdf[name] = _encode(
                 use_name,
                 storage_name,
@@ -391,12 +360,9 @@
     def get_embedding_sizes(self, columns):
         return _get_embeddings_dask(self.categories, columns, self.num_buckets, self.freq_threshold)
 
-<<<<<<< HEAD
-=======
     def get_multihot_columns(self):
         return self.mh_columns
 
->>>>>>> 4389af11
 
 def _get_embedding_order(cat_names):
     """Returns a consistent sorder order for categorical variables
@@ -414,28 +380,19 @@
     # TODO: do we need to distinguish multihot columns here?  (if so why? )
     queue = [workflow.column_group]
     output = {}
-<<<<<<< HEAD
-=======
     multihot_columns = set()
->>>>>>> 4389af11
     while queue:
         current = queue.pop()
         if current.op and hasattr(current.op, "get_embedding_sizes"):
             output.update(current.op.get_embedding_sizes(current.columns))
-<<<<<<< HEAD
-=======
 
             if hasattr(current.op, "get_multihot_columns"):
                 multihot_columns.update(current.op.get_multihot_columns())
 
->>>>>>> 4389af11
         elif not current.op:
             # only follow parents if its not an operator node (which could
             # transform meaning of the get_embedding_sizes
             queue.extend(current.parents)
-<<<<<<< HEAD
-    return output
-=======
 
     # TODO: returning differnt return types like this (based off the presence
     # of multihot features) is pretty janky. fix.
@@ -445,7 +402,6 @@
     single_hots = {k: v for k, v in output.items() if k not in multihot_columns}
     multi_hots = {k: v for k, v in output.items() if k in multihot_columns}
     return single_hots, multi_hots
->>>>>>> 4389af11
 
 
 def _get_embeddings_dask(paths, cat_names, buckets=None, freq_limit=0):
