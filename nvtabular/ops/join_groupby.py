#
# Copyright (c) 2021, NVIDIA CORPORATION.
#
# Licensed under the Apache License, Version 2.0 (the "License");
# you may not use this file except in compliance with the License.
# You may obtain a copy of the License at
#
#     http://www.apache.org/licenses/LICENSE-2.0
#
# Unless required by applicable law or agreed to in writing, software
# distributed under the License is distributed on an "AS IS" BASIS,
# WITHOUT WARRANTIES OR CONDITIONS OF ANY KIND, either express or implied.
# See the License for the specific language governing permissions and
# limitations under the License.
#

import dask.dataframe as dd
import pandas as pd
from dask.delayed import Delayed

import nvtabular as nvt
from nvtabular.dispatch import DataFrameType, _arange, _concat_columns, _read_parquet_dispatch
from nvtabular.graph import Schema
from nvtabular.graph.tags import Tags
from nvtabular.nvt_dtypes import NVTDtype

from . import categorify as nvt_cat
from .operator import ColumnSelector, Operator
from .stat_operator import StatOperator

CONTINUOUS = Tags.CONTINUOUS


class JoinGroupby(StatOperator):
    """
    One of the ways to create new features is to calculate
    the basic statistics of the data that is grouped by categorical
    features. This operator groups the data by the given categorical
    feature(s) and calculates the desired statistics of requested continuous
    features (along with the count of rows in each group). The aggregated
    statistics are merged with the data (by joining on the desired
    categorical columns).

    Example usage::

        # Use JoinGroupby to define a NVTabular workflow
        groupby_features = ['cat1', 'cat2', 'cat3'] >> ops.JoinGroupby(
            out_path=str(tmpdir), stats=['sum','count'], cont_cols=['num1']
        )
        processor = nvtabular.Workflow(groupby_features)

    Parameters
    -----------
    cont_cols : list of str or WorkflowNode
        The continuous columns to calculate statistics for
        (for each unique group in each column in `columns`).
    stats : list of str, default []
        List of statistics to calculate for each unique group. Note
        that "count" corresponds to the group itself, while all
        other statistics correspond to a specific continuous column.
        Supported statistics include ["count", "sum", "mean", "std", "var"].
    tree_width : dict or int, optional
        Tree width of the hash-based groupby reduction for each categorical
        column. High-cardinality columns may require a large `tree_width`,
        while low-cardinality columns can likely use `tree_width=1`.
        If passing a dict, each key and value should correspond to the column
        name and width, respectively. The default value is 8 for all columns.
    cat_cache: ToDo Describe
        TEXT
    out_path : str, optional
        Root directory where groupby statistics will be written out in
        parquet format.
    on_host : bool, default True
        Whether to convert cudf data to pandas between tasks in the hash-based
        groupby reduction. The extra host <-> device data movement can reduce
        performance.  However, using `on_host=True` typically improves stability
        (by avoiding device-level memory pressure).
    name_sep : str, default "_"
        String separator to use between concatenated column names
        for multi-column groups.
    """

    def __init__(
        self,
        cont_cols=None,
        stats=("count",),
        tree_width=None,
        cat_cache="host",
        out_path=None,
        on_host=True,
        name_sep="_",
    ):
        super().__init__()

        self.storage_name = {}
        self.name_sep = name_sep
        self.stats = stats
        self.tree_width = tree_width
        self.out_path = out_path or "./"
        self.on_host = on_host
        self.cat_cache = cat_cache
        self.categories = {}

        self._cont_names = None

        if isinstance(cont_cols, nvt.WorkflowNode):
            self.cont_cols = cont_cols
        elif isinstance(cont_cols, ColumnSelector):
            self.cont_cols = self._cont_names = cont_cols
        else:
            self.cont_cols = self._cont_names = ColumnSelector(cont_cols)

        supported_ops = ["count", "sum", "mean", "std", "var", "min", "max"]
        for op in self.stats:
            if op not in supported_ops:
                raise ValueError(op + " operation is not supported.")

    @property
    def cont_names(self):
        if self._cont_names:
            return self._cont_names
        elif self.cont_cols.output_schema:
            return self.cont_cols.output_columns
        else:
            raise RuntimeError(
                "Can't compute continuous columns used by `JoinGroupby` "
                "until `Workflow` is fit to dataset or schema."
            )

    def fit(self, col_selector: ColumnSelector, ddf: dd.DataFrame):
        for group in col_selector.subgroups:
            if len(group.names) > 1:
                name = nvt_cat._make_name(*group.names, sep=self.name_sep)
                for col in group.names:
                    self.storage_name[col] = name

        # Check metadata type to reset on_host and cat_cache if the
        # underlying ddf is already a pandas-backed collection
        if isinstance(ddf._meta, pd.DataFrame):
            self.on_host = False
            # Cannot use "device" caching if the data is pandas-backed
            self.cat_cache = "host" if self.cat_cache == "device" else self.cat_cache

        dsk, key = nvt_cat._category_stats(
            ddf,
            nvt_cat.FitOptions(
                col_selector,
                self.cont_names,
                self.stats,
                self.out_path,
                0,
                self.tree_width,
                self.on_host,
                concat_groups=False,
                name_sep=self.name_sep,
            ),
        )
        return Delayed(key, dsk)

    def fit_finalize(self, dask_stats):
        for col in dask_stats:
            self.categories[col] = dask_stats[col]

    def transform(self, col_selector: ColumnSelector, df: DataFrameType) -> DataFrameType:
        new_df = type(df)()
        tmp = "__tmp__"  # Temporary column for sorting
        df[tmp] = _arange(len(df), like_df=df, dtype="int32")

        cat_names, multi_col_group = nvt_cat._get_multicolumn_names(
            col_selector, df.columns, self.name_sep
        )

        _read_pq_func = _read_parquet_dispatch(df)
        for name in cat_names:
            new_part = type(df)()
            storage_name = self.storage_name.get(name, name)
            name = multi_col_group.get(name, name)
            path = self.categories[storage_name]
            selection_l = list(name) if isinstance(name, tuple) else [name]
            selection_r = list(name) if isinstance(name, tuple) else [storage_name]

            stat_df = nvt_cat._read_groupby_stat_df(
                path, storage_name, self.cat_cache, _read_pq_func
            )
            tran_df = df[selection_l + [tmp]].merge(
                stat_df, left_on=selection_l, right_on=selection_r, how="left"
            )
            tran_df = tran_df.sort_values(tmp)
            tran_df.drop(columns=selection_l + [tmp], inplace=True)
            new_cols = [c for c in tran_df.columns if c not in new_df.columns]
            new_part = tran_df[new_cols].reset_index(drop=True)
            new_df = _concat_columns([new_df, new_part])
        df.drop(columns=[tmp], inplace=True)
        return new_df

    def dependencies(self):
        return self.cont_cols

<<<<<<< HEAD
    # def output_column_names(self, columns):
    #     # TODO: the names here are defined in categorify/mid_level_groupby
    #     # refactor to have a common implementation
    #     output = []
    #     output_dtypes = {}
    #     for name in columns.grouped_names:

    #         if isinstance(name, (tuple, list)):
    #             name = nvt_cat._make_name(*name, sep=self.name_sep)
    #         for cont_name in self.cont_names.names:
    #             for stat in self.stats:
    #                 dtype = None
    #                 if stat == "count":
    #                     output_name = f"{name}_{stat}"
    #                     dtype = NVTDtype(name='int', size=64, signed=True, is_list=False)
    #                 elif stat in ["min", "max"]:
    #                     output_name = f"{name}_{cont_name}_{stat}"
    #                     # inherit from "name" column
    #                     dtype = None
    #                 else:
    #                     output_name = f"{name}_{cont_name}_{stat}"
    #                     dtype = NVTDtype(name='float', size=64, signed=True, is_list=False)
    #                 output.append(output_name)
    #                 output_dtypes[output_name] = dtype

    #     self._output_dtypes = output_dtypes

    #     return ColumnSelector(output)

    def construct_column_mapping(self, col_selector):
=======
    def compute_selector(
        self,
        input_schema: Schema,
        selector: ColumnSelector,
        parents_selector: ColumnSelector,
        dependencies_selector: ColumnSelector,
    ) -> ColumnSelector:
        return parents_selector

    def output_column_names(self, columns):
>>>>>>> 22df264c
        # TODO: the names here are defined in categorify/mid_level_groupby
        # refactor to have a common implementation
        for name in col_selector.grouped_names:
            if isinstance(name, (tuple, list)):
                name = nvt_cat._make_name(*name, sep=self.name_sep)
            for cont_name in self.cont_names.names:
                for stat in self.stats:
                    if stat == "count":
                        output_name = f"{name}_{stat}"
                        self._column_mapping[output_name] = [name]
                    else:
                        output_name = f"{name}_{cont_name}_{stat}"
                        self._column_mapping[output_name] = [name, cont_name]

    def _compute_dtype(self, col_schema, input_schemas):
        col_agg = None
        for agg in self.stats:
            if col_schema.name.endswith(agg):
                col_agg = agg
                break

        if col_agg == "count":
            dtype = NVTDtype(name="int", size=64, signed=True, is_list=False)
        elif col_agg in ["sum", "min", "max"]:
            column_names = input_schemas.column_names
            dtype = input_schemas[column_names[-1]].dtype
        else:
            dtype = NVTDtype(name="float", size=64, signed=True, is_list=False)

        return col_schema.with_dtype(dtype)

    def set_storage_path(self, new_path, copy=False):
        self.categories = nvt_cat._copy_storage(self.categories, self.out_path, new_path, copy)
        self.out_path = new_path

    def clear(self):
        self.categories = {}
        self.storage_name = {}

    def output_tags(self):
        return [Tags.CONTINUOUS]

    def output_dtype(self):
        return self._output_dtypes

    transform.__doc__ = Operator.transform.__doc__
    fit.__doc__ = StatOperator.fit.__doc__
    fit_finalize.__doc__ = StatOperator.fit_finalize.__doc__<|MERGE_RESOLUTION|>--- conflicted
+++ resolved
@@ -196,38 +196,6 @@
     def dependencies(self):
         return self.cont_cols
 
-<<<<<<< HEAD
-    # def output_column_names(self, columns):
-    #     # TODO: the names here are defined in categorify/mid_level_groupby
-    #     # refactor to have a common implementation
-    #     output = []
-    #     output_dtypes = {}
-    #     for name in columns.grouped_names:
-
-    #         if isinstance(name, (tuple, list)):
-    #             name = nvt_cat._make_name(*name, sep=self.name_sep)
-    #         for cont_name in self.cont_names.names:
-    #             for stat in self.stats:
-    #                 dtype = None
-    #                 if stat == "count":
-    #                     output_name = f"{name}_{stat}"
-    #                     dtype = NVTDtype(name='int', size=64, signed=True, is_list=False)
-    #                 elif stat in ["min", "max"]:
-    #                     output_name = f"{name}_{cont_name}_{stat}"
-    #                     # inherit from "name" column
-    #                     dtype = None
-    #                 else:
-    #                     output_name = f"{name}_{cont_name}_{stat}"
-    #                     dtype = NVTDtype(name='float', size=64, signed=True, is_list=False)
-    #                 output.append(output_name)
-    #                 output_dtypes[output_name] = dtype
-
-    #     self._output_dtypes = output_dtypes
-
-    #     return ColumnSelector(output)
-
-    def construct_column_mapping(self, col_selector):
-=======
     def compute_selector(
         self,
         input_schema: Schema,
@@ -238,10 +206,9 @@
         return parents_selector
 
     def output_column_names(self, columns):
->>>>>>> 22df264c
         # TODO: the names here are defined in categorify/mid_level_groupby
         # refactor to have a common implementation
-        for name in col_selector.grouped_names:
+        for name in columns.grouped_names:
             if isinstance(name, (tuple, list)):
                 name = nvt_cat._make_name(*name, sep=self.name_sep)
             for cont_name in self.cont_names.names:
