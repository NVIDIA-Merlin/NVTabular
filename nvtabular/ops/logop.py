#
# Copyright (c) 2020, NVIDIA CORPORATION.
#
# Licensed under the Apache License, Version 2.0 (the "License");
# you may not use this file except in compliance with the License.
# You may obtain a copy of the License at
#
#     http://www.apache.org/licenses/LICENSE-2.0
#
# Unless required by applicable law or agreed to in writing, software
# distributed under the License is distributed on an "AS IS" BASIS,
# WITHOUT WARRANTIES OR CONDITIONS OF ANY KIND, either express or implied.
# See the License for the specific language governing permissions and
# limitations under the License.
#
import cudf
import numpy as np
from nvtx import annotate

from .operator import Operator


class LogOp(Operator):
    """
    This operator calculates the log of continuous columns. Note that
    to handle the common case of zerofilling null values, this
    calculates ``log(1+x)`` instead of just ``log(x)``.

    Example usage::

        # Use LogOp to define NVTabular workflow
        cont_features = cont_names >> nvt.ops.LogOp() >> ...
        processor = nvt.Workflow(cont_features)

    Parameters
    ----------

    """

    @annotate("LogOp_op", color="darkgreen", domain="nvt_python")
    def transform(self, columns, gdf: cudf.DataFrame):
<<<<<<< HEAD
        return np.log(gdf[columns].astype(np.float32) + 1)
=======
        return (gdf[columns].astype(np.float32) + 1).log()
>>>>>>> 4389af11
<|MERGE_RESOLUTION|>--- conflicted
+++ resolved
@@ -39,8 +39,4 @@
 
     @annotate("LogOp_op", color="darkgreen", domain="nvt_python")
     def transform(self, columns, gdf: cudf.DataFrame):
-<<<<<<< HEAD
-        return np.log(gdf[columns].astype(np.float32) + 1)
-=======
-        return (gdf[columns].astype(np.float32) + 1).log()
->>>>>>> 4389af11
+        return (gdf[columns].astype(np.float32) + 1).log()