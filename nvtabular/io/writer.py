--- conflicted
+++ resolved
@@ -20,11 +20,7 @@
 
 import cupy as cp
 import numpy as np
-<<<<<<< HEAD
-from cudf._lib.nvtx import annotate
 from cudf.utils.dtypes import is_list_dtype
-=======
->>>>>>> 2d0e1bb3
 from fsspec.core import get_fs_token_paths
 from nvtx import annotate
 
