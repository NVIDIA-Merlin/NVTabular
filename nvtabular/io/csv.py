#
# Copyright (c) 2020, NVIDIA CORPORATION.
#
# Licensed under the Apache License, Version 2.0 (the "License");
# you may not use this file except in compliance with the License.
# You may obtain a copy of the License at
#
#     http://www.apache.org/licenses/LICENSE-2.0
#
# Unless required by applicable law or agreed to in writing, software
# distributed under the License is distributed on an "AS IS" BASIS,
# WITHOUT WARRANTIES OR CONDITIONS OF ANY KIND, either express or implied.
# See the License for the specific language governing permissions and
# limitations under the License.
#
import dask.dataframe as dd
import dask_cudf

from .dataset_engine import DatasetEngine


class CSVDatasetEngine(DatasetEngine):
    """CSVDatasetEngine

    Thin wrapper around dask_cudf.read_csv.
    """

    def __init__(self, paths, part_size, storage_options=None, cpu=False, **kwargs):
        super().__init__(paths, part_size, cpu=cpu, storage_options=storage_options)
        self._meta = {}
        self.csv_kwargs = kwargs
        self.csv_kwargs["storage_options"] = storage_options

        # CSV reader needs a list of files
        # (Assume flat directory structure if this is a dir)
        if len(self.paths) == 1 and self.fs.isdir(self.paths[0]):
            self.paths = self.fs.glob(self.fs.sep.join([self.paths[0], "*"]))

    def to_ddf(self, columns=None, cpu=None):

        # Check if we are using cpu
        cpu = self.cpu if cpu is None else cpu
        if cpu:
<<<<<<< HEAD
            if columns:
                return dd.read_csv(self.paths, blocksize=self.part_size, **self.csv_kwargs)[columns]
            return dd.read_csv(self.paths, blocksize=self.part_size, **self.csv_kwargs)
        else:
            if columns:
                return dask_cudf.read_csv(self.paths, chunksize=self.part_size, **self.csv_kwargs)[
                    columns
                ]
            return dask_cudf.read_csv(self.paths, chunksize=self.part_size, **self.csv_kwargs)
=======
            ddf = dd.read_csv(self.paths, blocksize=self.part_size, **self.csv_kwargs)
        else:
            ddf = dask_cudf.read_csv(self.paths, chunksize=self.part_size, **self.csv_kwargs)
        if columns:
            ddf = ddf[columns]
        return ddf
>>>>>>> f4d320c8

    def to_cpu(self):
        self.cpu = True

    def to_gpu(self):
        self.cpu = False<|MERGE_RESOLUTION|>--- conflicted
+++ resolved
@@ -41,24 +41,12 @@
         # Check if we are using cpu
         cpu = self.cpu if cpu is None else cpu
         if cpu:
-<<<<<<< HEAD
-            if columns:
-                return dd.read_csv(self.paths, blocksize=self.part_size, **self.csv_kwargs)[columns]
-            return dd.read_csv(self.paths, blocksize=self.part_size, **self.csv_kwargs)
-        else:
-            if columns:
-                return dask_cudf.read_csv(self.paths, chunksize=self.part_size, **self.csv_kwargs)[
-                    columns
-                ]
-            return dask_cudf.read_csv(self.paths, chunksize=self.part_size, **self.csv_kwargs)
-=======
             ddf = dd.read_csv(self.paths, blocksize=self.part_size, **self.csv_kwargs)
         else:
             ddf = dask_cudf.read_csv(self.paths, chunksize=self.part_size, **self.csv_kwargs)
         if columns:
             ddf = ddf[columns]
         return ddf
->>>>>>> f4d320c8
 
     def to_cpu(self):
         self.cpu = True
