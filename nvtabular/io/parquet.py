--- conflicted
+++ resolved
@@ -234,17 +234,8 @@
                 # There is a global Dask client detected. Use it
                 rg_byte_size_0 = rg_byte_size_0_delayed.compute()
             else:
-<<<<<<< HEAD
-                if cudf.utils.ioutils._is_local_filesystem(self.fs):
-                    # Allow cudf to open the file if this is a local file
-                    # system (can be significantly faster in this case)
-                    rg_byte_size_0 = _memory_usage(cudf.io.read_parquet(path0, row_groups=0))
-                else:
-                    rg_byte_size_0 = _memory_usage(_optimized_read_remote(path0, 0, None, self.fs))
-=======
                 # No client detected. Use single-threaded scheduler to be safe
                 rg_byte_size_0 = rg_byte_size_0_delayed.compute(scheduler="synchronous")
->>>>>>> cc7180ea
             row_groups_per_part = self.part_size / rg_byte_size_0
             if row_groups_per_part < 1.0:
                 warnings.warn(
@@ -1102,6 +1093,5 @@
             # system (can be significantly faster in this case)
             rg_byte_size_0 = _memory_usage(cudf.io.read_parquet(path, row_groups=0))
         else:
-            with fs.open(path, "rb") as f0:
-                rg_byte_size_0 = _memory_usage(cudf.io.read_parquet(f0, row_groups=0))
+            rg_byte_size_0 = _memory_usage(_optimized_read_remote(path, 0, None, fs))
     return rg_byte_size_0