#
# Copyright (c) 2020, NVIDIA CORPORATION.
#
# Licensed under the Apache License, Version 2.0 (the "License");
# you may not use this file except in compliance with the License.
# You may obtain a copy of the License at
#
#     http://www.apache.org/licenses/LICENSE-2.0
#
# Unless required by applicable law or agreed to in writing, software
# distributed under the License is distributed on an "AS IS" BASIS,
# WITHOUT WARRANTIES OR CONDITIONS OF ANY KIND, either express or implied.
# See the License for the specific language governing permissions and
# limitations under the License.
#
import functools
import logging
import operator
import os
import threading
import warnings
from collections import defaultdict
from distutils.version import LooseVersion
from io import BytesIO
from uuid import uuid4

import cudf
import dask
import dask.dataframe as dd
import dask_cudf
from cudf.io.parquet import ParquetWriter as pwriter
from dask.base import tokenize
from dask.dataframe.core import _concat, new_dd_object
from dask.dataframe.io.parquet.utils import _analyze_paths
from dask.delayed import Delayed
from dask.highlevelgraph import HighLevelGraph
from dask.utils import natural_sort_key, parse_bytes
from fsspec.core import get_fs_token_paths
from pyarrow import parquet as pq

from .dataset_engine import DatasetEngine
from .shuffle import Shuffle, _shuffle_gdf
from .writer import ThreadedWriter

LOG = logging.getLogger("nvtabular")


class ParquetDatasetEngine(DatasetEngine):
    """ParquetDatasetEngine is a Dask-based version of cudf.read_parquet."""

    def __init__(
        self,
        paths,
        part_size,
        storage_options,
        row_groups_per_part=None,
        legacy=False,
        batch_size=None,  # Ignored
    ):
        super().__init__(paths, part_size, storage_options)
        if row_groups_per_part is None:
            path0 = self._dataset.pieces[0].path
            rg_byte_size_0 = _memory_usage(cudf.io.read_parquet(path0, row_groups=0, row_group=0))
            row_groups_per_part = self.part_size / rg_byte_size_0
            if row_groups_per_part < 1.0:
                warnings.warn(
                    f"Row group memory size ({rg_byte_size_0}) (bytes) of parquet file is bigger"
                    f" than requested part_size ({self.part_size}) for the NVTabular dataset."
                    f"A row group memory size of 128 MB is generally recommended. You can find"
                    f" info on how to set the row group size of parquet files in "
                    f"https://nvidia.github.io/NVTabular/main/HowItWorks.html"
                    f"#getting-your-data-ready-for-nvtabular"
                )
                row_groups_per_part = 1.0

        self.row_groups_per_part = int(row_groups_per_part)

        assert self.row_groups_per_part > 0

    @property
    @functools.lru_cache(1)
    def _dataset(self):
        paths = self.paths
        fs = self.fs
        if len(paths) > 1:
            # This is a list of files
            dataset = pq.ParquetDataset(paths, filesystem=fs, validate_schema=False)
        elif fs.isdir(paths[0]):
            # This is a directory
            dataset = pq.ParquetDataset(paths[0], filesystem=fs, validate_schema=False)
        else:
            # This is a single file
            dataset = pq.ParquetDataset(paths[0], filesystem=fs)
        return dataset

    @property
    @functools.lru_cache(1)
    def num_rows(self):
        # TODO: Avoid parsing metadata here if we can confirm upstream dask
        # can get the length efficiently (in all practical cases)
        dataset = self._dataset
        if dataset.metadata:
            # We have a metadata file
            return dataset.metadata.num_rows
        else:
            # Sum up row-group sizes manually
            num_rows = 0
            for piece in dataset.pieces:
                num_rows += piece.get_metadata().num_rows
            return num_rows

    def to_ddf(self, columns=None, cpu=False):
        if cpu:
            # Return a Dask-Dataframe in CPU memory
            return dd.read_parquet(
                self.paths,
                engine="pyarrow-dataset",
                columns=columns,
                index=None if columns is None else False,
                gather_statistics=False,
                split_row_groups=self.row_groups_per_part,
                storage_options=self.storage_options,
            )

        return dask_cudf.read_parquet(
            self.paths,
            columns=columns,
            # can't omit reading the index in if we aren't being passed columns
            index=None if columns is None else False,
            gather_statistics=False,
            split_row_groups=self.row_groups_per_part,
            storage_options=self.storage_options,
        )

    def validate_dataset(
        self,
        add_metadata_file=False,
        require_metadata_file=True,
        row_group_max_size=None,
        file_min_size=None,
    ):
        """Validate ParquetDatasetEngine object for efficient processing.

        The purpose of this method is to validate that the raw dataset
        meets the minimal requirements for efficient NVTabular processing.
        Warnings are raised if any of the following conditions are not met:

            - The raw dataset directory should contain a global "_metadata"
            file.  If this file is missing, ``add_metadata_file=True`` can
            be passed to generate a new one.
            - If there is no _metadata file, the parquet schema must be
            consistent for all row-groups/files in the raw dataset.
            Otherwise, a new _metadata file must be generated to avoid
            errors at IO time.
            - The row-groups should be no larger than the maximum size limit
            (``row_group_max_size``).
            - For multi-file datasets, the files should be no smaller than
            the minimum size limit (``file_min_size``).

        Parameters
        -----------
        add_metadata_file : bool, default False
            Whether to add a global _metadata file to the dataset if one
            is missing.
        require_metadata_file : bool, default True
            Whether to require the existence of a _metadata file to pass
            the dataset validation.
        row_group_max_size : int or str, default None
            Maximum size (in bytes) of each parquet row-group in the
            dataset. If None, the minimum of ``self.part_size`` and 500MB
            will be used.
        file_min_size : int or str, default None
            Minimum size (in bytes) of each parquet file in the dataset. This
            limit is only applied if there are >1 file in the dataset. If None,
            ``self.part_size`` will be used.

        Returns
        -------
        valid : bool
            Whether or not the input dataset is valid for efficient NVTabular
            processing.
        """

        meta_valid = True  # Parquet format and _metadata exists
        size_valid = False  # Row-group sizes are appropriate

        # Check for user-specified row-group size limit.
        # Otherwise we use the smaller of the dataset partition
        # size and 500MB.
        if row_group_max_size is None:
            row_group_max_size = min(self.part_size, 500_000_000)
        else:
            row_group_max_size = parse_bytes(row_group_max_size)

        # Check for user-specified file size limit.
        # Otherwise we use the smaller of the dataset partition
        # size and 500MB.
        if file_min_size is None:
            file_min_size = self.part_size
        else:
            file_min_size = parse_bytes(file_min_size)

        # Get dataset and path list
        pa_dataset = self._dataset
        paths = [p.path for p in pa_dataset.pieces]
        root_dir, fns = _analyze_paths(paths, self.fs)

        # Collect dataset metadata
        metadata_file_exists = bool(pa_dataset.metadata)
        schema_errors = defaultdict(set)
        if metadata_file_exists:
            # We have a metadata file
            metadata = pa_dataset.metadata
        else:
            # No metadata file - Collect manually
            metadata = None
            for piece, fn in zip(pa_dataset.pieces, fns):
                md = piece.get_metadata()
                md.set_file_path(fn)
                if metadata:
                    _append_row_groups(metadata, md, schema_errors, piece.path)
                else:
                    metadata = md

            # Check for inconsistent schemas.
            # This is not a problem if a _metadata file exists
            for field in schema_errors:
                msg = f"Schema mismatch detected in column: '{field}'."
                warnings.warn(msg)
                for item in schema_errors[field]:
                    msg = f"[{item[0]}] Expected {item[1]}, got {item[2]}."
                    warnings.warn(msg)

            # If there is schema mismatch, urge the user to add a _metadata file
            if len(schema_errors):
                import pyarrow.parquet as pq

                meta_valid = False  # There are schema-mismatch errors

                # Check that the Dask version supports `create_metadata_file`
                if LooseVersion(dask.__version__) <= "2.30.0":
                    msg = (
                        "\nThe installed version of Dask is too old to handle "
                        "schema mismatch. Try installing the latest version."
                    )
                    warnings.warn(msg)
                    return meta_valid and size_valid  # Early return

                # Collect the metadata with dask_cudf and then convert to pyarrow
                metadata_bytes = dask_cudf.io.parquet.create_metadata_file(
                    paths,
                    out_dir=False,
                )
                with BytesIO() as myio:
                    myio.write(memoryview(metadata_bytes))
                    myio.seek(0)
                    metadata = pq.ParquetFile(myio).metadata

                if not add_metadata_file:
                    msg = (
                        "\nPlease pass add_metadata_file=True to add a global "
                        "_metadata file, or use the regenerate_dataset utility to "
                        "rewrite your dataset. Without a _metadata file, the schema "
                        "mismatch may cause errors at read time."
                    )
                    warnings.warn(msg)

        # Record the total byte size of all row groups and files
        max_rg_size = 0
        max_rg_size_path = None
        file_sizes = defaultdict(int)
        for rg in range(metadata.num_row_groups):
            row_group = metadata.row_group(rg)
            path = row_group.column(0).file_path
            total_byte_size = row_group.total_byte_size
            if total_byte_size > max_rg_size:
                max_rg_size = total_byte_size
                max_rg_size_path = path
            file_sizes[path] += total_byte_size

        # Check if any row groups are prohibitively large.
        # Also check if any row groups are larger than recommended.
        if max_rg_size > row_group_max_size:
            # One or more row-groups are above the "required" limit
            msg = (
                f"Excessive row_group size ({max_rg_size}) detected in file "
                f"{max_rg_size_path}. Please use the regenerate_dataset utility "
                f"to rewrite your dataset."
            )
            warnings.warn(msg)
        else:
            # The only way size_valid==True is if we get here
            size_valid = True

        # Check if any files are smaller than the desired size.
        # We only warn if there are >1 files in the dataset.
        for path, size in file_sizes.items():
            if size < file_min_size and len(pa_dataset.pieces) > 1:
                msg = (
                    f"File {path} is smaller than the desired dataset "
                    f"partition size ({self.part_size}). Consider using the "
                    f"regenerate_dataset utility to rewrite your dataset with a smaller "
                    f"number of (larger) files."
                )
                warnings.warn(msg)
                size_valid = False

        # If the _metadata file is missing, we need to write
        # it (or inform the user that it is missing)
        if not metadata_file_exists:
            if add_metadata_file:
                # Write missing _metadata file
                fs = self.fs
                metadata_path = fs.sep.join([root_dir, "_metadata"])
                with fs.open(metadata_path, "wb") as fil:
                    metadata.write_metadata_file(fil)
                meta_valid = True
            else:
                # Inform user that the _metadata file is missing
                msg = (
                    "For best performance with NVTabular, there should be a "
                    "global _metadata file located in the root directory of the "
                    "dataset. Please pass add_metadata_file=True to add the "
                    "missing file."
                )
                warnings.warn(msg)
                if require_metadata_file:
                    meta_valid = False

        # Return True if we have a parquet dataset with a _metadata file (meta_valid)
        # and the row-groups and file are appropriate sizes (size_valid)
        return meta_valid and size_valid

    @classmethod
    def regenerate_dataset(
        cls,
        dataset,
        output_path,
        columns=None,
        file_size=None,
        part_size=None,
        storage_options=None,
        **kwargs,
    ):
        # Specify ideal file size and partition size
        row_group_size = 128_000_000
        file_size = file_size or row_group_size * 100
        part_size = part_size or row_group_size * 10

        fs, _, _ = get_fs_token_paths(output_path, mode="wb", storage_options=storage_options)

        # Start by converting the original dataset to a Dask-Dataframe
        # object in CPU memory.  We avoid GPU memory in case the original
        # dataset is prone to OOM errors.
        _ddf = dataset.engine.to_ddf(columns=columns, cpu=True)

        # Prepare general metadata (gmd)
        gmd = {}
        cats = kwargs.pop("cats", [])
        conts = kwargs.pop("conts", [])
        labels = kwargs.pop("labels", [])
        if not len(cats + conts + labels):
            warnings.warn(
                "General-metadata information not detected! "
                "Please pass lists for `cats`, `conts`, and `labels` as"
                "arguments to `regenerate_dataset` to ensure a complete "
                "and correct _metadata.json file."
            )
        col_idx = {str(name): i for i, name in enumerate(_ddf.columns)}
        gmd["cats"] = [{"col_name": c, "index": col_idx[c]} for c in cats]
        gmd["conts"] = [{"col_name": c, "index": col_idx[c]} for c in conts]
        gmd["labels"] = [{"col_name": c, "index": col_idx[c]} for c in labels]

        # Get list of partition lengths
        token = tokenize(dataset, output_path, columns, **kwargs)
        getlen_name = "getlen-" + token
        name = "all-" + getlen_name
        dsk = {
            (getlen_name, i): (lambda x: len(x), (_ddf._name, i)) for i in range(_ddf.npartitions)
        }
        dsk[name] = [(getlen_name, i) for i in range(_ddf.npartitions)]
        graph = HighLevelGraph.from_collections(name, dsk, dependencies=[_ddf])
        size_list = Delayed(name, graph).compute()

        # Get memory usage per row using first partition
        p0_mem_size = _ddf.partitions[0].memory_usage(deep=True, index=True).sum().compute()
        mem_per_row = int(float(p0_mem_size) / float(size_list[0]))

        # Determine the number of rows to assign to each output partition
        # and the number of output partitions to assign to each output file
        rows_per_part = int(part_size / mem_per_row)
        parts_per_file = int(file_size / part_size)

        # Construct re-partition graph
        dsk2 = {}
        repartition_name = "repartition-" + token
        split_name = "split-" + repartition_name
        getitem_name = "getitem-" + repartition_name

        def _split_part(x, split):
            out = {}
            for k, v in split.items():
                out[k] = x.iloc[v[0] : v[1]]
            return out

        gets = defaultdict(list)
        out_parts = 0
        remaining_out_part_rows = rows_per_part
        for i, in_part_size in enumerate(size_list):

            # The `split` dictionary will be passed to this input
            # partition to dictate how that partition will be split
            # into different output partitions/files.  The "key" of
            # this dict is the output partition, and the value is a
            # tuple specifying the (start, end) row range.
            split = {}
            last = 0
            while in_part_size >= remaining_out_part_rows:

                gets[out_parts].append(i)
                split[out_parts] = (last, last + remaining_out_part_rows)
                last += remaining_out_part_rows
                in_part_size = in_part_size - remaining_out_part_rows

                remaining_out_part_rows = rows_per_part
                out_parts += 1

            if in_part_size:
                gets[out_parts].append(i)
                split[out_parts] = (last, last + in_part_size)
                remaining_out_part_rows -= in_part_size

            if remaining_out_part_rows == 0:
                remaining_out_part_rows = rows_per_part
                out_parts += 1

            dsk2[(split_name, i)] = (_split_part, (_ddf._name, i), split)
        npartitions = max(gets) + 1

        for k, v_list in gets.items():
            last = None
            _concat_list = []
            for v in v_list:
                key = (getitem_name, v, k)
                _concat_list.append(key)
                dsk2[key] = (operator.getitem, (split_name, v), k)

            ignore_index = True
            dsk2[(repartition_name, k)] = (_concat, _concat_list, ignore_index)

        graph2 = HighLevelGraph.from_collections(repartition_name, dsk2, dependencies=[_ddf])
        divisions = [None] * (npartitions + 1)
        _ddf2 = new_dd_object(graph2, repartition_name, _ddf._meta, divisions)

        # Make sure the root directory exists
        fs.mkdirs(output_path, exist_ok=True)

        # Construct rewrite graph
        dsk3 = {}
        rewrite_name = "rewrite-" + token
        write_data_name = "write-data-" + rewrite_name
        write_metadata_name = "write-metadata-" + rewrite_name
        dep_task = {}
        final_tasks = {}
        for i in range(_ddf2.npartitions):
            index = i // parts_per_file
            fn = f"part.{index}.parquet"
            if fn not in final_tasks:
                dep_task = {}
            final_tasks[fn] = i
            this_task_key = (write_data_name, i)
            dsk3[this_task_key] = (
                _write_data,
                (repartition_name, i),
                output_path,
                fs,
                fn,
                dep_task,
                (index != (i + 1) // parts_per_file) or (i == _ddf2.npartitions - 1),  # close_file
            )
            dep_task = this_task_key

        # Finalization task collects and writes all metadata
        dsk3[write_metadata_name] = (
            _write_metadata_file,
            [(write_data_name, i) for i in sorted(list(final_tasks.values()))],
            fs,
            output_path,
            gmd,
        )
        graph3 = HighLevelGraph.from_collections(write_metadata_name, dsk3, dependencies=[_ddf2])

        return Delayed(write_metadata_name, graph3)


def _write_metadata_file(md_list, fs, output_path, gmd_base):

    # Prepare both "general" and parquet metadata
    gmd = gmd_base.copy()
    pmd = {}
    data_paths = []
    file_stats = []
    for m in md_list:
        for path in m.keys():
            md = m[path]["md"]
            rows = m[path]["rows"]
            pmd[path] = md
            data_paths.append(path)
            fn = path.split(fs.sep)[-1]
            file_stats.append({"file_name": fn, "num_rows": rows})
    gmd["data_paths"] = data_paths
    gmd["file_stats"] = file_stats

    # Write general metadata file
    ParquetWriter.write_general_metadata(gmd, fs, output_path)

    # Write specialized parquet metadata file
    ParquetWriter.write_special_metadata(pmd, fs, output_path)

    # Return total file count (sanity check)
    return len(data_paths)


def _write_data(data, output_path, fs, fn, previous_write, close_file):

    # Appending to previous write
    rows = previous_write.get("rows", 0)
    writer = previous_write.get("writer", None)
    if writer is None:
        path = fs.sep.join([output_path, fn])
        writer = pwriter(path, compression=None)

    # Convert to cudf and append to the file
    rows += len(data)
    writer.write_table(cudf.from_pandas(data))

    # If `close_file=True`, return the metadata
    if close_file:
        md_dict = {}
        md_dict[fn] = {"md": writer.close(metadata_file_path=fn), "rows": rows}
        return md_dict

    return {"rows": rows, "writer": writer}


class ParquetWriter(ThreadedWriter):
    def __init__(self, out_dir, **kwargs):
        super().__init__(out_dir, **kwargs)
        self.data_paths = []
        self.data_writers = []
        self.data_bios = []
        self._lock = threading.RLock()

    def _get_filename(self, i):
        if self.use_guid:
            fn = f"{i}.{guid()}.parquet"
        else:
            fn = f"{i}.parquet"

        return os.path.join(self.out_dir, fn)

    def _get_or_create_writer(self, idx):
        # lazily initializes a writer for the given index
        with self._lock:
            while len(self.data_writers) <= idx:
                path = self._get_filename(len(self.data_writers))
                self.data_paths.append(path)
                if self.bytes_io:
                    bio = BytesIO()
                    self.data_bios.append(bio)
<<<<<<< HEAD
=======
                    # Passing index=False when creating ParquetWriter
                    # to avoid bug: https://github.com/rapidsai/cudf/issues/7011
>>>>>>> 10ee22c6
                    self.data_writers.append(pwriter(bio, compression=None, index=False))
                else:
                    self.data_writers.append(pwriter(path, compression=None, index=False))

            return self.data_writers[idx]

    def _write_table(self, idx, data, has_list_column=False):
        if has_list_column:
            # currently cudf doesn't support chunked parquet writers with list columns
            # write out a new file, rather than stream multiple chunks to a single file
            filename = self._get_filename(len(self.data_paths))
            data.to_parquet(filename)
            self.data_paths.append(filename)
        else:
            writer = self._get_or_create_writer(idx)
            writer.write_table(data)

    def _write_thread(self):
        while True:
            item = self.queue.get()
            try:
                if item is self._eod:
                    break
                idx, data = item
                with self.write_locks[idx]:
                    self._write_table(idx, data, False)
            finally:
                self.queue.task_done()

    @classmethod
    def write_special_metadata(cls, md, fs, out_dir):
        # Sort metadata by file name and convert list of
        # tuples to a list of metadata byte-blobs
        md_list = [m[1] for m in sorted(list(md.items()), key=lambda x: natural_sort_key(x[0]))]

        # Aggregate metadata and write _metadata file
        _write_pq_metadata_file(md_list, fs, out_dir)

    def _close_writers(self):
        md_dict = {}
        for writer, path in zip(self.data_writers, self.data_paths):
            fn = path.split(self.fs.sep)[-1]
            md_dict[fn] = writer.close(metadata_file_path=fn)
        return md_dict

    def _bytesio_to_disk(self):
        for bio, path in zip(self.data_bios, self.data_paths):
            gdf = cudf.io.read_parquet(bio, index=False)
            bio.close()
            if self.shuffle == Shuffle.PER_WORKER:
                gdf = _shuffle_gdf(gdf)
            gdf.to_parquet(path, compression=None, index=False)
        return


def _write_pq_metadata_file(md_list, fs, path):
    """ Converts list of parquet metadata objects into a single shared _metadata file. """
    if md_list:
        metadata_path = fs.sep.join([path, "_metadata"])
        _meta = cudf.io.merge_parquet_filemetadata(md_list) if len(md_list) > 1 else md_list[0]
        with fs.open(metadata_path, "wb") as fil:
            _meta.tofile(fil)
    return


def guid():
    """Simple utility function to get random hex string"""
    return uuid4().hex


def _memory_usage(df):
    """this function is a workaround of a problem with getting memory usage of lists
    in cudf0.16.  This can be deleted and just use `df.memory_usage(deep= True, index=True).sum()`
    once we are using cudf 0.17 (fixed in https://github.com/rapidsai/cudf/pull/6549)"""
    size = 0
    for col in df._data.columns:
        if cudf.utils.dtypes.is_list_dtype(col.dtype):
            for child in col.base_children:
                size += child.__sizeof__()
        else:
            size += col._memory_usage(deep=True)
    size += df.index.memory_usage(deep=True)
    return size


def _append_row_groups(metadata, md, err_collector, path):
    """Helper function to concatenate parquet metadata with
    pyarrow, and catch relevant schema errors.
    """
    try:
        metadata.append_row_groups(md)
    except RuntimeError as err:
        if "requires equal schemas" in str(err):
            schema = metadata.schema.to_arrow_schema()
            schema_new = md.schema.to_arrow_schema()
            for i, name in enumerate(schema.names):
                if schema_new.types[i] != schema.types[i]:
                    err_collector[name].add((path, schema.types[i], schema_new.types[i]))
        else:
            raise err<|MERGE_RESOLUTION|>--- conflicted
+++ resolved
@@ -568,11 +568,9 @@
                 if self.bytes_io:
                     bio = BytesIO()
                     self.data_bios.append(bio)
-<<<<<<< HEAD
-=======
+
                     # Passing index=False when creating ParquetWriter
                     # to avoid bug: https://github.com/rapidsai/cudf/issues/7011
->>>>>>> 10ee22c6
                     self.data_writers.append(pwriter(bio, compression=None, index=False))
                 else:
                     self.data_writers.append(pwriter(path, compression=None, index=False))
