--- conflicted
+++ resolved
@@ -122,28 +122,6 @@
 
         if cpu:
             # Return a Dask-Dataframe in CPU memory
-<<<<<<< HEAD
-            try:
-                return dd.read_parquet(
-                    self.paths,
-                    engine="pyarrow-dataset",
-                    columns=columns,
-                    index=None if columns is None else False,
-                    gather_statistics=False,
-                    split_row_groups=self.row_groups_per_part,
-                    storage_options=self.storage_options,
-                )
-            except ValueError:
-                return dd.read_parquet(
-                    self.paths,
-                    engine="pyarrow",
-                    columns=columns,
-                    index=None if columns is None else False,
-                    gather_statistics=False,
-                    split_row_groups=self.row_groups_per_part,
-                    storage_options=self.storage_options,
-                )
-=======
             for try_engine in ["pyarrow-dataset", "pyarrow"]:
                 # Try to use the "pyarrow-dataset" engine, if
                 # available, but fall back on vanilla "pyarrow"
@@ -161,7 +139,6 @@
                 except ValueError:
                     pass
             raise RuntimeError("dask.dataframe.read_parquet failed.")
->>>>>>> f4d320c8
 
         return dask_cudf.read_parquet(
             self.paths,
