#
# Copyright (c) 2021, NVIDIA CORPORATION.
#
# Licensed under the Apache License, Version 2.0 (the "License");
# you may not use this file except in compliance with the License.
# You may obtain a copy of the License at
#
#     http://www.apache.org/licenses/LICENSE-2.0
#
# Unless required by applicable law or agreed to in writing, software
# distributed under the License is distributed on an "AS IS" BASIS,
# WITHOUT WARRANTIES OR CONDITIONS OF ANY KIND, either express or implied.
# See the License for the specific language governing permissions and
# limitations under the License.
#

import logging
import math
import random
import warnings

import cudf
import dask
import dask_cudf
import numpy as np
import pandas as pd
from dask.base import tokenize
from dask.dataframe.core import new_dd_object
from dask.highlevelgraph import HighLevelGraph
from dask.utils import natural_sort_key, parse_bytes
from fsspec.core import get_fs_token_paths
from fsspec.utils import stringify_path

from nvtabular.io.shuffle import _check_shuffle_arg

from ..utils import device_mem_size
from .csv import CSVDatasetEngine
from .dask import _ddf_to_dataset
from .dataframe_engine import DataFrameDatasetEngine
from .parquet import ParquetDatasetEngine

LOG = logging.getLogger("nvtabular")


class Dataset:
    """Universal external-data wrapper for NVTabular

    The NVTabular `Workflow` and `DataLoader`-related APIs require all
    external data to be converted to the universal `Dataset` type.  The
    main purpose of this class is to abstract away the raw format of the
    data, and to allow other NVTabular classes to reliably materialize a
    `dask_cudf.DataFrame` collection (and/or collection-based iterator)
    on demand.

    A new `Dataset` object can be initialized from a variety of different
    raw-data formats. To initialize an object from a directory path or
    file list, the `engine` argument should be used to specify either
    "parquet" or "csv" format.  If the first argument contains a list
    of files with a suffix of either "parquet" or "csv", the engine can
    be inferred::

        # Initialize Dataset with a parquet-dataset directory.
        # must specify engine="parquet"
        dataset = Dataset("/path/to/data_pq", engine="parquet")

        # Initialize Dataset with list of csv files.
        # engine="csv" argument is optional
        dataset = Dataset(["file_0.csv", "file_1.csv"])

    Since NVTabular leverages `fsspec` as a file-system interface,
    the underlying data can be stored either locally, or in a remote/cloud
    data store.  To read from remote storage, like gds or s3, the
    appropriate protocol should be prepended to the `Dataset` path
    argument(s), and any special backend parameters should be passed
    in a `storage_options` dictionary::

        # Initialize Dataset with s3 parquet data
        dataset = Dataset(
            "s3://bucket/path",
            engine="parquet",
            storage_options={'anon': True, 'use_ssl': False},
        )

    By default, both parquet and csv-based data will be converted to
    a Dask-DataFrame collection with a maximum partition size of
    roughly 12.5 percent of the total memory on a single device.  The
    partition size can be changed to a different fraction of total
    memory on a single device with the `part_mem_fraction` argument.
    Alternatively, a specific byte size can be specified with the
    `part_size` argument::

        # Dataset partitions will be ~10% single-GPU memory (or smaller)
        dataset = Dataset("bigfile.parquet", part_mem_fraction=0.1)

        # Dataset partitions will be ~1GB (or smaller)
        dataset = Dataset("bigfile.parquet", part_size="1GB")

    Note that, if both the fractional and literal options are used
    at the same time, `part_size` will take precedence.  Also, for
    parquet-formatted data, the partitioning is done at the row-
    group level, and the byte-size of the first row-group (after
    CuDF conversion) is used to map all other partitions.
    Therefore, if the distribution of row-group sizes is not
    uniform, the partition sizes will not be balanced.

    In addition to handling data stored on disk, a `Dataset` object
    can also be initialized from an existing CuDF/Pandas DataFrame,
    or from a Dask-DataFrame collection (e.g. `dask_cudf.DataFrame`).
    For these in-memory formats, the size/number of partitions will
    not be modified.  That is, a CuDF/Pandas DataFrame (or PyArrow
    Table) will produce a single-partition collection, while the
    number/size of a Dask-DataFrame collection will be preserved::

        # Initialize from CuDF DataFrame (creates 1 partition)
        gdf = cudf.DataFrame(...)
        dataset = Dataset(gdf)

        # Initialize from Dask-CuDF DataFrame (preserves partitions)
        ddf = dask_cudf.read_parquet(...)
        dataset = Dataset(ddf)

    Since the `Dataset` API can both ingest and output a Dask
    collection, it is straightforward to transform data either before
    or after an NVTabular workflow is executed. This means that some
    complex pre-processing operations, that are not yet supported
    in NVTabular, can still be accomplished with the Dask-CuDF API::

        # Sort input data before final Dataset initialization
        # Warning: Global sorting requires significant device memory!
        ddf = Dataset("/path/to/data_pq", engine="parquet").to_ddf()
        ddf = ddf.sort_values("user_rank", ignore_index=True)
        dataset = Dataset(ddf)

    `Dataset Optimization Tips (DOTs)`

    The NVTabular dataset should be created from Parquet files in order
    to get the best possible performance, preferably with a row group size
    of around 128MB.  While NVTabular also supports reading from CSV files,
    reading CSV can be over twice as slow as reading from Parquet. Take a
    look at this notebook_ for an example of transforming the original Criteo
    CSV dataset into a new Parquet dataset optimized for use with NVTabular.

    .. _notebook: https://github.com/NVIDIA/NVTabular/blob/main/examples/optimize_criteo.ipynb


    Parameters
    -----------
    path_or_source : str, list of str, or <dask.dataframe|cudf|pd>.DataFrame
        Dataset path (or list of paths), or a DataFrame. If string,
        should specify a specific file or directory path. If this is a
        directory path, the directory structure must be flat (nested
        directories are not yet supported).
    engine : str or DatasetEngine
        DatasetEngine object or string identifier of engine. Current
        string options include: ("parquet", "csv", "avro"). This argument
        is ignored if path_or_source is a DataFrame type.
    part_size : str or int
        Desired size (in bytes) of each Dask partition.
        If None, part_mem_fraction will be used to calculate the
        partition size.  Note that the underlying engine may allow
        other custom kwargs to override this argument. This argument
        is ignored if path_or_source is a DataFrame type.
    part_mem_fraction : float (default 0.125)
        Fractional size of desired dask partitions (relative
        to GPU memory capacity). Ignored if part_size is passed
        directly. Note that the underlying engine may allow other
        custom kwargs to override this argument. This argument
        is ignored if path_or_source is a DataFrame type. If
        ``cpu=True``, this value will be relative to the total
        host memory detected by the client process.
    storage_options: None or dict
        Further parameters to pass to the bytes backend. This argument
        is ignored if path_or_source is a DataFrame type.
    cpu : bool
        WARNING: Experimental Feature!
        Whether NVTabular should keep all data in cpu memory when
        the Dataset is converted to an internal Dask collection. The
        default value is False, unless ``cudf`` and ``dask_cudf``
        are not installed (in which case the default is True). In the
        future, if True, NVTabular will NOT use any available GPU
        devices for down-stream processing.
        NOTE: Down-stream ops and output do not yet support a
        Dataset generated with ``cpu=True``.
    """

    def __init__(
        self,
        path_or_source,
        engine=None,
        part_size=None,
        part_mem_fraction=None,
        storage_options=None,
        dtypes=None,
        client=None,
        cpu=None,
        **kwargs,
    ):
        self.dtypes = dtypes
        self.client = client

        # Check if we are keeping data in cpu memory
        self.cpu = cpu or False

        # For now, lets warn the user that "cpu mode" is experimental
        if self.cpu:
            warnings.warn(
                "Initializing an NVTabular Dataset in CPU mode."
                "This is an experimental feature with extremely limited support!"
            )

        if isinstance(path_or_source, (dask.dataframe.DataFrame, cudf.DataFrame, pd.DataFrame)):
            # User is passing in a <dask.dataframe|cudf|pd>.DataFrame
            # Use DataFrameDatasetEngine
            moved_collection = (
                False  # Whether a pd-backed collection was moved to cudf (or vice versa)
            )
            if self.cpu:
                if isinstance(path_or_source, pd.DataFrame):
                    # Convert pandas DataFrame to pandas-backed dask.dataframe.DataFrame
                    path_or_source = dask.dataframe.from_pandas(path_or_source, npartitions=1)
                elif isinstance(path_or_source, cudf.DataFrame):
                    # Convert cudf DataFrame to pandas-backed dask.dataframe.DataFrame
                    path_or_source = dask.dataframe.from_pandas(
                        path_or_source.to_pandas(), npartitions=1
                    )
                elif isinstance(path_or_source, dask_cudf.DataFrame):
                    # Convert dask_cudf DataFrame to pandas-backed dask.dataframe.DataFrame
                    path_or_source = path_or_source.to_dask_dataframe()
                    moved_collection = True
            else:
                if isinstance(path_or_source, cudf.DataFrame):
                    # Convert cudf DataFrame to dask_cudf.DataFrame
                    path_or_source = dask_cudf.from_cudf(path_or_source, npartitions=1)
                elif isinstance(path_or_source, pd.DataFrame):
                    # Convert pandas DataFrame to dask_cudf.DataFrame
                    path_or_source = dask_cudf.from_cudf(
                        cudf.from_pandas(path_or_source), npartitions=1
                    )
                elif not isinstance(path_or_source, dask_cudf.DataFrame):
                    # Convert dask.dataframe.DataFrame DataFrame to dask_cudf.DataFrame
                    path_or_source = dask_cudf.from_dask_dataframe(path_or_source)
                    moved_collection = True
            if part_size:
                warnings.warn("part_size is ignored for DataFrame input.")
            if part_mem_fraction:
                warnings.warn("part_mem_fraction is ignored for DataFrame input.")
            self.engine = DataFrameDatasetEngine(
                path_or_source, cpu=self.cpu, moved_collection=moved_collection
            )
        else:
            if part_size:
                # If a specific partition size is given, use it directly
                part_size = parse_bytes(part_size)
            else:
                # If a fractional partition size is given, calculate part_size
                part_mem_fraction = part_mem_fraction or 0.125
                assert part_mem_fraction > 0.0 and part_mem_fraction < 1.0
                if part_mem_fraction > 0.25:
                    warnings.warn(
                        "Using very large partitions sizes for Dask. "
                        "Memory-related errors are likely."
                    )
                part_size = int(device_mem_size(kind="total") * part_mem_fraction)

            # Engine-agnostic path handling
            paths = path_or_source
            if hasattr(paths, "name"):
                paths = stringify_path(paths)
            if isinstance(paths, str):
                paths = [paths]
            paths = sorted(paths, key=natural_sort_key)

            storage_options = storage_options or {}
            # If engine is not provided, try to infer from end of paths[0]
            if engine is None:
                engine = paths[0].split(".")[-1]
            if isinstance(engine, str):
                if engine == "parquet":
                    self.engine = ParquetDatasetEngine(
                        paths, part_size, storage_options=storage_options, cpu=self.cpu, **kwargs
                    )
                elif engine == "csv":
                    self.engine = CSVDatasetEngine(
                        paths, part_size, storage_options=storage_options, cpu=self.cpu, **kwargs
                    )
                elif engine == "avro":
                    try:
                        from .avro import AvroDatasetEngine
                    except ImportError:
                        raise RuntimeError(
                            "Failed to import AvroDatasetEngine. Make sure uavro is installed."
                        )

                    self.engine = AvroDatasetEngine(
                        paths, part_size, storage_options=storage_options, cpu=self.cpu, **kwargs
                    )
                else:
                    raise ValueError("Only parquet, csv, and avro supported (for now).")
            else:
                self.engine = engine(
                    paths, part_size, cpu=self.cpu, storage_options=storage_options
                )

    def to_ddf(self, columns=None, shuffle=False, seed=None):
        """Convert `Dataset` object to `dask_cudf.DataFrame`

        Parameters
        -----------
        columns : str or list(str); default None
            Columns to include in output `DataFrame`. If not specified,
            the output will contain all known columns in the Dataset.
        shuffle : bool; default False
            Whether to shuffle the order of partitions in the output
            `dask_cudf.DataFrame`.  Note that this does not shuffle
            the rows within each partition. This is because the data
            is not actually loaded into memory for this operation.
        seed : int; Optional
            The random seed to use if `shuffle=True`.  If nothing
            is specified, the current system time will be used by the
            `random` std library.
        """
        # Use DatasetEngine to create ddf
        ddf = self.engine.to_ddf(columns=columns)

        # Shuffle the partitions of ddf (optional)
        if shuffle and ddf.npartitions > 1:
            # Start with ordered partitions
            inds = list(range(ddf.npartitions))

            # Use random std library to reorder partitions
            random.seed(seed)
            random.shuffle(inds)

            # Construct new high-level graph (HLG)
            name = ddf._name
            new_name = "shuffle-partitions-" + tokenize(ddf)
            dsk = {(new_name, i): (lambda x: x, (name, ind)) for i, ind in enumerate(inds)}

            new_graph = HighLevelGraph.from_collections(new_name, dsk, dependencies=[ddf])

            # Convert the HLG to a Dask collection
            divisions = [None] * (ddf.npartitions + 1)
            ddf = new_dd_object(new_graph, new_name, ddf._meta, divisions)

        # Special dtype conversion (optional)
        if self.dtypes:
            _meta = _set_dtypes(ddf._meta, self.dtypes)
            return ddf.map_partitions(_set_dtypes, self.dtypes, meta=_meta)
        return ddf

    @property
    def file_partition_map(self):
        return self.engine._file_partition_map

    def to_cpu(self):
        warnings.warn(
            "Changing an NVTabular Dataset to CPU mode."
            "This is an experimental feature with extremely limited support!"
        )
        self.cpu = True
        self.engine.to_cpu()

    def to_gpu(self):
        self.cpu = False
        self.engine.to_gpu()

    def to_iter(self, columns=None, indices=None, shuffle=False, seed=None):
        """Convert `Dataset` object to a `cudf.DataFrame` iterator.

        Note that this method will use `to_ddf` to produce a
        `dask_cudf.DataFrame`, and materialize a single partition for
        each iteration.

        Parameters
        ----------
        columns : str or list(str); default None
            Columns to include in each `DataFrame`. If not specified,
            the outputs will contain all known columns in the Dataset.
        indices : list(int); default None
            A specific list of partition indices to iterate over. If
            nothing is specified, all partitions will be returned in
            order (or the shuffled order, if `shuffle=True`).
        shuffle : bool; default False
            Whether to shuffle the order of `dask_cudf.DataFrame`
            partitions used by the iterator.  If the `indices`
            argument is specified, those indices correspond to the
            partition indices AFTER the shuffle operation.
        seed : int; Optional
            The random seed to use if `shuffle=True`.  If nothing
            is specified, the current system time will be used by the
            `random` std library.
        """
        if isinstance(columns, str):
            columns = [columns]

        return DataFrameIter(
            self.to_ddf(columns=columns, shuffle=shuffle, seed=seed), indices=indices
        )

    def to_parquet(
        self,
        output_path,
        shuffle=None,
        output_files=None,
        out_files_per_proc=None,
        num_threads=0,
        dtypes=None,
        cats=None,
        conts=None,
        labels=None,
    ):
        """Writes out to a parquet dataset

        Parameters
        ----------
        output_path : string
            Path to write processed/shuffled output data
        shuffle : nvt.io.Shuffle enum
            How to shuffle the output dataset. Shuffling is only
            performed if the data is written to disk. For all options,
            other than `None` (which means no shuffling), the partitions
            of the underlying dataset/ddf will be randomly ordered. If
            `PER_PARTITION` is specified, each worker/process will also
            shuffle the rows within each partition before splitting and
            appending the data to a number (`out_files_per_proc`) of output
            files. Output files are distinctly mapped to each worker process.
            If `PER_WORKER` is specified, each worker will follow the same
            procedure as `PER_PARTITION`, but will re-shuffle each file after
            all data is persisted.  This results in a full shuffle of the
            data processed by each worker.  To improve performace, this option
            currently uses host-memory `BytesIO` objects for the intermediate
            persist stage. The `FULL` option is not yet implemented.
        output_files : dict, list or int
            Dictionary mapping of output file names to partition indices.
            If a list of file names is specified, a contiguous range of
            output partitions will be mapped to each file. The same procedure
            is used if an integer is specified, but the file names will be
            written as "part_*". If anything is specified for `output_files`,
            the `output_files_per_proc` argument will be ignored.  Also, if
            a dictionary is specified, excluded partition indices will not
            be written to disk.
        out_files_per_proc : integer
            Number of files to create (per process) after shuffling the
            data. This option will be ignored if `output_files`
            is specified.
        num_threads : integer
            Number of IO threads to use for writing the output dataset.
            For `0` (default), no dedicated IO threads will be used.
        dtypes : dict
            Dictionary containing desired datatypes for output columns.
            Keys are column names, values are datatypes.
        cats : list of str, optional
            List of categorical columns
        conts : list of str, optional
            List of continuous columns
        labels : list of str, optional
            List of label columns
        """

        shuffle = _check_shuffle_arg(shuffle)
        ddf = self.to_ddf(shuffle=shuffle)

        if dtypes:
            _meta = _set_dtypes(ddf._meta, dtypes)
            ddf = ddf.map_partitions(_set_dtypes, dtypes, meta=_meta)

        fs = get_fs_token_paths(output_path)[0]
        fs.mkdirs(output_path, exist_ok=True)

        # Convert `output_files` argument to a dict mapping
        if output_files:

            if isinstance(output_files, int):
                output_files = [f"part_{i}" for i in range(output_files)]
            if isinstance(output_files, list):
                new = {}
                split = math.ceil(ddf.npartitions / len(output_files))
                for i, fn in enumerate(output_files):
                    start = i * split
                    stop = min(start + split, ddf.npartitions)
                    new[fn] = np.arange(start, stop)
                output_files = new
            if not isinstance(output_files, dict):
                raise TypeError(f"{type(output_files)} not a supported type for `output_files`.")

        # Output dask_cudf DataFrame to dataset
        _ddf_to_dataset(
            ddf,
            fs,
            output_path,
            shuffle,
            output_files,
            out_files_per_proc,
            cats or [],
            conts or [],
            labels or [],
            "parquet",
            self.client,
            num_threads,
            self.cpu,
        )

    def to_hugectr(
        self,
        output_path,
        cats,
        conts,
        labels,
        shuffle=None,
        file_partition_map=None,
        out_files_per_proc=None,
        num_threads=0,
        dtypes=None,
    ):
        """Writes out to a parquet dataset

        Parameters
        ----------
        output_path : string
            Path to write processed/shuffled output data
        cats : list of str
            List of categorical columns
        conts : list of str
            List of continuous columns
        labels : list of str
            List of label columns
        shuffle : nvt.io.Shuffle, optional
            How to shuffle the output dataset. Shuffling is only
            performed if the data is written to disk. For all options,
            other than `None` (which means no shuffling), the partitions
            of the underlying dataset/ddf will be randomly ordered. If
            `PER_PARTITION` is specified, each worker/process will also
            shuffle the rows within each partition before splitting and
            appending the data to a number (`out_files_per_proc`) of output
            files. Output files are distinctly mapped to each worker process.
            If `PER_WORKER` is specified, each worker will follow the same
            procedure as `PER_PARTITION`, but will re-shuffle each file after
            all data is persisted.  This results in a full shuffle of the
            data processed by each worker.  To improve performace, this option
            currently uses host-memory `BytesIO` objects for the intermediate
            persist stage. The `FULL` option is not yet implemented.
        file_partition_map : dict
            Dictionary mapping of output file names to partition indices
            that should be written to that file name.  If this argument
            is passed, only the partitions included in the dictionary
            will be written to disk, and the `output_files_per_proc` argument
            will be ignored.
        out_files_per_proc : integer
            Number of files to create (per process) after
            shuffling the data
        num_threads : integer
            Number of IO threads to use for writing the output dataset.
            For `0` (default), no dedicated IO threads will be used.
        dtypes : dict
            Dictionary containing desired datatypes for output columns.
            Keys are column names, values are datatypes.
        """

        # For now, we must move to the GPU to
        # write an output dataset.
        # TODO: Support CPU-mode output
        self.to_gpu()

        shuffle = _check_shuffle_arg(shuffle)
        ddf = self.to_ddf(shuffle=shuffle)
        if dtypes:
            _meta = _set_dtypes(ddf._meta, dtypes)
            ddf = ddf.map_partitions(_set_dtypes, dtypes, meta=_meta)

        fs = get_fs_token_paths(output_path)[0]
        fs.mkdirs(output_path, exist_ok=True)

        # Output dask_cudf DataFrame to dataset,
        _ddf_to_dataset(
            ddf,
            fs,
            output_path,
            shuffle,
            file_partition_map,
            out_files_per_proc,
            cats,
            conts,
            labels,
            "hugectr",
            self.client,
            num_threads,
            self.cpu,
        )

    @property
    def num_rows(self):
        return self.engine.num_rows

    def validate_dataset(self, **kwargs):
        """Validate for efficient processing.

        The purpose of this method is to validate that the Dataset object
        meets the minimal requirements for efficient NVTabular processing.
        For now, this criteria requires the data to be in parquet format.

        Example Usage::

            dataset = Dataset("/path/to/data_pq", engine="parquet")
            assert validate_dataset(dataset)

        Parameters
        -----------
        **kwargs :
            Key-word arguments to pass down to the engine's validate_dataset
            method. For the recommended parquet format, these arguments
            include `add_metadata_file`, `row_group_max_size`, `file_min_size`,
            and `require_metadata_file`. For more information, see
            `ParquetDatasetEngine.validate_dataset`.

        Returns
        -------
        valid : bool
            Whether or not the input dataset is valid for efficient NVTabular
            processing.
        """

        # Check that the dataset format is Parquet
        if not isinstance(self.engine, ParquetDatasetEngine):
            msg = (
                "NVTabular is optimized for the parquet format. Please use "
                "the to_parquet method to convert your dataset."
            )
            warnings.warn(msg)
            return False  # Early return

        return self.engine.validate_dataset(**kwargs)

    def regenerate_dataset(
        self,
        output_path,
        columns=None,
        output_format="parquet",
        compute=True,
        **kwargs,
    ):
<<<<<<< HEAD
        """EXPERIMENTAL: Regenerate an NVTabular Dataset for efficient processing.
=======
        """Regenerate an NVTabular Dataset for efficient processing by writing
        out new Parquet files. (This method preserves the original ordering,
        while ``to_parquet`` does not.)
>>>>>>> 65887005

        Example Usage::

            dataset = Dataset("/path/to/data_pq", engine="parquet")
            dataset.regenerate_dataset(
                out_path, part_size="1MiB", file_size="10MiB"
            )

        Parameters
        -----------
        output_path : string
            Root directory path to use for the new (regenerated) dataset.
        columns : list(string), optional
            Subset of columns to include in the regenerated dataset.
        output_format : string, optional
            Format to use for regenerated dataset.  Only "parquet" (default)
            is currently supported.
        compute : bool, optional
            Whether to compute the task graph or to return a Delayed object.
            By default, the graph will be executed.
        **kwargs :
            Key-word arguments to pass down to the engine's regenerate_dataset
            method. See `ParquetDatasetEngine.regenerate_dataset` for more
            information.

        Returns
        -------
        result : int or Delayed
            If `compute=True` (default), the return value will be an integer
            corresponding to the number of generated data files.  If `False`,
            the returned value will be a `Delayed` object.
        """

        # Check that the desired output format is Parquet
        if output_format not in ["parquet"]:
            msg = (
                f"NVTabular is optimized for the parquet format. "
                f"{output_format} is not yet a supported output format for "
                f"regenerate_dataset."
            )
            raise ValueError(msg)

        result = ParquetDatasetEngine.regenerate_dataset(self, output_path, columns=None, **kwargs)
        if compute:
            return result.compute()
        else:
            return result


def _set_dtypes(chunk, dtypes):
    def _pd_convert_hex(x):
        if pd.isnull(x):
            return pd.NA
        return int(x, 16)

    for col, dtype in dtypes.items():
        if (type(dtype) is str) and ("hex" in dtype) and chunk[col].dtype == "object":
            if hasattr(chunk[col].str, "htoi"):
                # CuDF Version
                chunk[col] = chunk[col].str.htoi()
                chunk[col] = chunk[col].astype(np.int32)
            else:
                # Pandas Version
                chunk[col] = chunk[col].apply(_pd_convert_hex)
                chunk[col] = chunk[col].astype("Int64").astype("Int32")
        else:
            chunk[col] = chunk[col].astype(dtype)
    return chunk


class DataFrameIter:
    def __init__(self, ddf, columns=None, indices=None):
        self.indices = indices if isinstance(indices, list) else range(ddf.npartitions)
        self._ddf = ddf
        self.columns = columns

    def __len__(self):
        return len(self.indices)

    def __iter__(self):
        for i in self.indices:
            part = self._ddf.get_partition(i)
            if self.columns:
                yield part[self.columns].compute(scheduler="synchronous")
            else:
                yield part.compute(scheduler="synchronous")
            part = None<|MERGE_RESOLUTION|>--- conflicted
+++ resolved
@@ -638,13 +638,10 @@
         compute=True,
         **kwargs,
     ):
-<<<<<<< HEAD
-        """EXPERIMENTAL: Regenerate an NVTabular Dataset for efficient processing.
-=======
-        """Regenerate an NVTabular Dataset for efficient processing by writing
-        out new Parquet files. (This method preserves the original ordering,
-        while ``to_parquet`` does not.)
->>>>>>> 65887005
+        """EXPERIMENTAL:
+        Regenerate an NVTabular Dataset for efficient processing by writing
+        out new Parquet files. In contrast to default ``to_parquet`` behavior,
+        this method preserves the original ordering.
 
         Example Usage::
 
