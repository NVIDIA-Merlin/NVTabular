--- conflicted
+++ resolved
@@ -199,11 +199,7 @@
         used to preserve file-partition mapping information.
     **kwargs :
         Key-word arguments to pass through to Dask.dataframe IO function.
-<<<<<<< HEAD
-        For the Parquet enngine(s), notable arguments include `filters`,
-=======
         For the Parquet engine(s), notable arguments include `filters`,
->>>>>>> a0b14b5a
         `aggregate_files`, and `gather_statistics`. Note that users who
         do not need to know the number of rows in their dataset (and do
         not plan to preserve a file-partition mapping) may wish to use
