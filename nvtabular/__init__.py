#
# Copyright (c) 2020, NVIDIA CORPORATION.
#
# Licensed under the Apache License, Version 2.0 (the "License");
# you may not use this file except in compliance with the License.
# You may obtain a copy of the License at
#
#     http://www.apache.org/licenses/LICENSE-2.0
#
# Unless required by applicable law or agreed to in writing, software
# distributed under the License is distributed on an "AS IS" BASIS,
# WITHOUT WARRANTIES OR CONDITIONS OF ANY KIND, either express or implied.
# See the License for the specific language governing permissions and
# limitations under the License.
#
import warnings

<<<<<<< HEAD
from . import data_gen, io, workflow  # noqa
=======
from . import column_group, io, workflow  # noqa
>>>>>>> 4c92dffa
from ._version import get_versions

# suppress some warnings with cudf warning about column ordering with dlpack
# and numba warning about deprecated environment variables
warnings.filterwarnings("ignore", module="cudf.io.dlpack")
warnings.filterwarnings("ignore", module="numba.cuda.envvars")


ColumnGroup = column_group.ColumnGroup
Workflow = workflow.Workflow
Dataset = io.dataset.Dataset

<<<<<<< HEAD
__all__ = ["Workflow", "Dataset"]
=======

__all__ = ["Workflow", "Dataset", "ColumnGroup"]
>>>>>>> 4c92dffa

# cudf warns about column ordering with dlpack methods, ignore it
warnings.filterwarnings("ignore", module="cudf.io.dlpack")


__version__ = get_versions()["version"]
del get_versions<|MERGE_RESOLUTION|>--- conflicted
+++ resolved
@@ -15,11 +15,7 @@
 #
 import warnings
 
-<<<<<<< HEAD
-from . import data_gen, io, workflow  # noqa
-=======
-from . import column_group, io, workflow  # noqa
->>>>>>> 4c92dffa
+from . import column_group, io, workflow, data_gen  # noqa
 from ._version import get_versions
 
 # suppress some warnings with cudf warning about column ordering with dlpack
@@ -32,12 +28,8 @@
 Workflow = workflow.Workflow
 Dataset = io.dataset.Dataset
 
-<<<<<<< HEAD
-__all__ = ["Workflow", "Dataset"]
-=======
 
 __all__ = ["Workflow", "Dataset", "ColumnGroup"]
->>>>>>> 4c92dffa
 
 # cudf warns about column ordering with dlpack methods, ignore it
 warnings.filterwarnings("ignore", module="cudf.io.dlpack")
