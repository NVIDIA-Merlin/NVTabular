# Copyright (c) 2021, NVIDIA CORPORATION. All rights reserved.
#
# Redistribution and use in source and binary forms, with or without
# modification, are permitted provided that the following conditions
# are met:
#  * Redistributions of source code must retain the above copyright
#    notice, this list of conditions and the following disclaimer.
#  * Redistributions in binary form must reproduce the above copyright
#    notice, this list of conditions and the following disclaimer in the
#    documentation and/or other materials provided with the distribution.
#  * Neither the name of NVIDIA CORPORATION nor the names of its
#    contributors may be used to endorse or promote products derived
#    from this software without specific prior written permission.
#
# THIS SOFTWARE IS PROVIDED BY THE COPYRIGHT HOLDERS ``AS IS'' AND ANY
# EXPRESS OR IMPLIED WARRANTIES, INCLUDING, BUT NOT LIMITED TO, THE
# IMPLIED WARRANTIES OF MERCHANTABILITY AND FITNESS FOR A PARTICULAR
# PURPOSE ARE DISCLAIMED.  IN NO EVENT SHALL THE COPYRIGHT OWNER OR
# CONTRIBUTORS BE LIABLE FOR ANY DIRECT, INDIRECT, INCIDENTAL, SPECIAL,
# EXEMPLARY, OR CONSEQUENTIAL DAMAGES (INCLUDING, BUT NOT LIMITED TO,
# PROCUREMENT OF SUBSTITUTE GOODS OR SERVICES; LOSS OF USE, DATA, OR
# PROFITS; OR BUSINESS INTERRUPTION) HOWEVER CAUSED AND ON ANY THEORY
# OF LIABILITY, WHETHER IN CONTRACT, STRICT LIABILITY, OR TORT
# (INCLUDING NEGLIGENCE OR OTHERWISE) ARISING IN ANY WAY OUT OF THE USE
# OF THIS SOFTWARE, EVEN IF ADVISED OF THE POSSIBILITY OF SUCH DAMAGE.

import functools
import json
import logging
from abc import ABC, abstractmethod

import numpy as np

from nvtabular import ColumnSelector
from nvtabular.dispatch import _concat_columns
from nvtabular.graph.base_operator import Supports
from nvtabular.graph.tags import Tags
from nvtabular.inference.triton.data_conversions import convert_format

LOG = logging.getLogger("nvtabular")


class WorkflowRunner(ABC):
    def __init__(self, workflow, output_dtypes, model_config, model_device):
        self.workflow = workflow
        self.output_dtypes = output_dtypes
        self.model_config = model_config
        self.device = model_device

        output_schema = self.workflow.output_schema

        schema_cats = output_schema.apply(ColumnSelector(tags=[Tags.CATEGORICAL])).column_names
        schema_conts = output_schema.apply(ColumnSelector(tags=[Tags.CONTINUOUS])).column_names

<<<<<<< HEAD
        self.cats = model_config.get("cats", None) or schema_cats
        self.conts = model_config.get("conts", None) or schema_conts

        missing_cols = [
            col for col in self.cats + self.conts if col not in workflow.output_schema.column_names
        ]
        if missing_cols:
            raise ValueError(
                f"The follow columns were not found in the workflow's output: {missing_cols}"
=======
        mc_cats = json.loads(self._get_param(model_config, "cats", "string_value", default="[]"))
        mc_conts = json.loads(self._get_param(model_config, "conts", "string_value", default="[]"))

        self.cats = mc_cats or schema_cats
        self.conts = mc_conts or schema_conts

        workflow_outputs = set(workflow.output_schema.column_names)
        requested_cols = set(self.cats + self.conts)
        missing_cols = requested_cols - workflow_outputs
        extra_cols = workflow_outputs - requested_cols

        if missing_cols:
            raise ValueError(
                f"The following columns were not found in the workflow's output: {missing_cols}"
            )
        if extra_cols:
            raise ValueError(
                f"The following extra columns were found in the workflow's output: {extra_cols}"
>>>>>>> 65a8d86a
            )

        # recurse over all column groups, initializing operators for inference pipeline
        self._initialize_ops(self.workflow.output_node)

    def _initialize_ops(self, workflow_node, visited=None):
        if visited is None:
            visited = set()

        if workflow_node.op and hasattr(workflow_node.op, "inference_initialize"):
            inference_op = workflow_node.op.inference_initialize(
                workflow_node.selector, self.model_config
            )
            if inference_op:
                workflow_node.op = inference_op

            supported = workflow_node.op.supports

            # if we're running on the CPU only, mask off support for GPU data formats
            if self.device == "CPU":
                supported = functools.reduce(
                    lambda a, b: a | b,
                    (v for v in list(Supports) if v & supported and "CPU" in str(v)),
                )
            # the 'supports' property is readonly, and we can't always attach a new property
            # to some of the operators (C++ categorify etc). set on the workflow_node instead
            workflow_node.inference_supports = supported

        for parent in workflow_node.parents_with_dependencies:
            if parent not in visited:
                visited.add(parent)
                self._initialize_ops(parent, visited)

    def run_workflow(self, input_tensors):
        # use our NVTabular workflow to transform the dataset
        transformed, kind = self._transform_tensors(input_tensors, self.workflow.output_node)

        # if we don't have tensors in numpy format, convert back so that the we can return
        # to triton
        if kind != Supports.CPU_DICT_ARRAY:
            transformed, kind = convert_format(transformed, kind, Supports.CPU_DICT_ARRAY)

        # convert to the format expected by the DL models
        return self._transform_outputs(transformed)

    @abstractmethod
    def _transform_outputs(self, tensors):
        pass

    def _convert_to_np(self, columns, tensors, dtype, rows):
        """converts outputs to a numpy input compatible with pytorch"""
        d = np.empty((rows, len(columns)), dtype=dtype)
        for i, name in enumerate(columns):
            d[:, i] = tensors[name].astype(dtype)
        return d

    def _transform_tensors(self, input_tensors, workflow_node):
        upstream_inputs = []

        # Gather inputs from the parents and dependency nodes
        if workflow_node.parents_with_dependencies:
            for parent in workflow_node.parents_with_dependencies:
                upstream_tensors, upstream_kind = self._transform_tensors(input_tensors, parent)
                if upstream_tensors is not None and upstream_kind:
                    upstream_inputs.append((upstream_tensors, upstream_kind))

        # Gather additional input columns from the original input tensors
        if workflow_node.selector:
            selector_columns = workflow_node.selector.names
            to_remove = []
            for upstream_tensors, upstream_kind in upstream_inputs:
                for col in selector_columns:
                    if col in upstream_tensors:
                        to_remove.append(col)
            for col in set(to_remove):
                selector_columns.remove(col)

            if selector_columns:
                selected_tensors = {c: input_tensors[c] for c in selector_columns}
                selected_kinds = Supports.CPU_DICT_ARRAY
                upstream_inputs.append((selected_tensors, selected_kinds))

        # Standardize the formats
        tensors, kind = None, None
        for upstream_tensors, upstream_kind in upstream_inputs:
            if tensors is None:
                tensors, kind = upstream_tensors, upstream_kind
            else:
                if kind != upstream_kind:
                    # we have multiple different kinds of data here (dataframe/array on cpu/gpu)
                    # we need to convert to a common format here first before concatenating.
                    op = workflow_node.op
                    if op and hasattr(op, "inference_supports"):
                        target_kind = op.inference_supports
                    else:
                        target_kind = Supports.CPU_DICT_ARRAY
                    # note : the 2nd convert_format call needs to be stricter in what the kind is
                    # (exact match rather than a bitmask of values)
                    tensors, kind = convert_format(tensors, kind, target_kind)
                    upstream_tensors, _ = convert_format(upstream_tensors, upstream_kind, kind)

                tensors = self._concat_tensors([tensors, upstream_tensors], kind)

        # Run the transform
        if tensors is not None and kind and workflow_node.op:
            try:
                # if the op doesn't support the current kind - we need to convert
                if (
                    hasattr(workflow_node, "inference_supports")
                    and not workflow_node.inference_supports & kind
                ):
                    tensors, kind = convert_format(tensors, kind, workflow_node.inference_supports)

                tensors = workflow_node.op.transform(
                    workflow_node.input_columns,
                    tensors,
                )

            except Exception:
                LOG.exception("Failed to transform operator %s", workflow_node.op)
                raise

        return tensors, kind

    def _concat_tensors(self, tensors, kind):
        if kind & (Supports.GPU_DATAFRAME | Supports.CPU_DATAFRAME):
            return _concat_columns(tensors)
        else:
            output = tensors[0]
            for tensor in tensors[1:]:
                output.update(tensor)
            return output

    def _get_param(self, config, *args, default=None):
        config_element = config["parameters"]
        for key in args:
            config_element = config_element.get(key, {})
        return config_element or default<|MERGE_RESOLUTION|>--- conflicted
+++ resolved
@@ -52,17 +52,6 @@
         schema_cats = output_schema.apply(ColumnSelector(tags=[Tags.CATEGORICAL])).column_names
         schema_conts = output_schema.apply(ColumnSelector(tags=[Tags.CONTINUOUS])).column_names
 
-<<<<<<< HEAD
-        self.cats = model_config.get("cats", None) or schema_cats
-        self.conts = model_config.get("conts", None) or schema_conts
-
-        missing_cols = [
-            col for col in self.cats + self.conts if col not in workflow.output_schema.column_names
-        ]
-        if missing_cols:
-            raise ValueError(
-                f"The follow columns were not found in the workflow's output: {missing_cols}"
-=======
         mc_cats = json.loads(self._get_param(model_config, "cats", "string_value", default="[]"))
         mc_conts = json.loads(self._get_param(model_config, "conts", "string_value", default="[]"))
 
@@ -81,7 +70,6 @@
         if extra_cols:
             raise ValueError(
                 f"The following extra columns were found in the workflow's output: {extra_cols}"
->>>>>>> 65a8d86a
             )
 
         # recurse over all column groups, initializing operators for inference pipeline
