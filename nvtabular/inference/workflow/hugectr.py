--- conflicted
+++ resolved
@@ -42,13 +42,8 @@
             self.offsets = self.get_offsets(self.workflow, self.cats)
 
     def _transform_outputs(self, tensors):
-        LOG.warn(f"BEFORE CALLING CONVERT: {self.column_types}")
         output_tensors = []
-<<<<<<< HEAD
         if "conts" in self.column_types and self.column_types["conts"]:
-=======
-        if self.conts:
->>>>>>> c5cb8873
             output_tensors.append(
                 (
                     "DES",
@@ -58,13 +53,8 @@
         else:
             output_tensors.append(("DES", np.array([[]], np.float32)))
 
-<<<<<<< HEAD
         if "cats" in self.column_types and self.column_types["cats"]:
             for name in self.column_types["cats"]:
-=======
-        if self.cats:
-            for name in self.cats:
->>>>>>> c5cb8873
                 tensors[name] += self.offsets[name]
             cats_np = self._convert(self.cats, tensors, np.int64)
             output_tensors.append(
