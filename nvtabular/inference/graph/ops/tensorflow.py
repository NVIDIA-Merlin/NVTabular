#
# Copyright (c) 2021, NVIDIA CORPORATION.
#
# Licensed under the Apache License, Version 2.0 (the "License");
# you may not use this file except in compliance with the License.
# You may obtain a copy of the License at
#
#     http://www.apache.org/licenses/LICENSE-2.0
#
# Unless required by applicable law or agreed to in writing, software
# distributed under the License is distributed on an "AS IS" BASIS,
# WITHOUT WARRANTIES OR CONDITIONS OF ANY KIND, either express or implied.
# See the License for the specific language governing permissions and
# limitations under the License.
#
import pathlib
import tempfile
from sys import version

from nvtabular.graph.schema import ColumnSchema, Schema
from nvtabular.graph.selector import ColumnSelector
from nvtabular.inference.graph.ops.operator import InferenceOperator
from nvtabular.inference.triton.ensemble import export_tensorflow_model


class TensorflowOp(InferenceOperator):
    def __init__(self, model, name=None):
        self.model = model
        self.name = name or self.__class__.__name__.lower()

        inputs, outputs = self.model.inputs, self.model.outputs

        if not inputs or not outputs:
            signatures = getattr(self.model, "signatures", {}) or {}
            default_signature = signatures.get("serving_default")
            if not default_signature:
                # roundtrip saved self.model to disk to generate signature if it doesn't exist
                import tensorflow as tf

                with tempfile.TemporaryDirectory() as tmp_dir:
                    tf_model_path = pathlib.Path(tmp_dir) / str(version) / "model.savedmodel"
                    self.model.save(tf_model_path, include_optimizer=False)
                    reloaded = tf.keras.self.models.load_model(tf_model_path)
                    default_signature = reloaded.signatures["serving_default"]

            inputs = list(default_signature.structured_input_signature[1].values())
            outputs = list(default_signature.structured_outputs.values())

        self.model_inputs = [col.name.split("/")[0] for col in inputs]
        self.model_outputs = [col.name.split("/")[0] for col in outputs]

    @property
    def export_name(self):
        return self.name

    def export(self, path, consumer_config, version=1):
        """Create a directory inside supplied path based on our export name"""
        new_dir_path = pathlib.Path(path) / self.export_name
        new_dir_path.mkdir()

        return export_tensorflow_model(self.model, self.export_name, new_dir_path, version=version)

    def compute_input_schema(
        self,
        root_schema: Schema,
        parents_schema: Schema,
        deps_schema: Schema,
        selector: ColumnSelector,
    ) -> Schema:
        expected_input = (parents_schema + deps_schema).apply(selector)
        if expected_input.column_names != self.model_inputs:
            raise ValueError(
                f"Request schema provided to {self.__class__.__name__} \n"
                "doesn't match model's input schema.\n"
                f"Request schema columns: {expected_input.column_names}\n"
                f"Model input columns: {self.model_inputs}."
            )
        return Schema(self.model_inputs)

    def compute_selector(
        self, input_schema: Schema, selector: ColumnSelector, upstream_selector: ColumnSelector
    ) -> ColumnSelector:
        return ColumnSelector(self.model_inputs)

    def compute_output_schema(self, input_schema: Schema, col_selector: ColumnSelector) -> Schema:
        out_schema = Schema()
<<<<<<< HEAD
        for col, output_col in zip(outputs, self.model.outputs):
            out_schema.column_schemas[col] = ColumnSchema(col, dtype=output_col.dtype)
=======
        for col in self.model_outputs:
            out_schema.column_schemas[col] = ColumnSchema(col)
>>>>>>> 546a013c
        return out_schema<|MERGE_RESOLUTION|>--- conflicted
+++ resolved
@@ -84,11 +84,6 @@
 
     def compute_output_schema(self, input_schema: Schema, col_selector: ColumnSelector) -> Schema:
         out_schema = Schema()
-<<<<<<< HEAD
-        for col, output_col in zip(outputs, self.model.outputs):
+        for col, output_col in zip(self.model_outputs, self.model.outputs):
             out_schema.column_schemas[col] = ColumnSchema(col, dtype=output_col.dtype)
-=======
-        for col in self.model_outputs:
-            out_schema.column_schemas[col] = ColumnSchema(col)
->>>>>>> 546a013c
         return out_schema