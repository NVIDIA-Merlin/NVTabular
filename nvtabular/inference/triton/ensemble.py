--- conflicted
+++ resolved
@@ -40,11 +40,6 @@
     workflow,
     name,
     model_path,
-<<<<<<< HEAD
-    cats=None,
-    conts=None,
-=======
->>>>>>> 65a8d86a
     label_columns=None,
     sparse_max=None,
     version=1,
@@ -122,11 +117,6 @@
     sparse_max,
     name,
     model_path,
-<<<<<<< HEAD
-    cats=None,
-    conts=None,
-=======
->>>>>>> 65a8d86a
     label_columns=None,
     use_fix_dtypes=True,
     version=1,
@@ -163,13 +153,7 @@
     nvtabular_backend: "python" or "nvtabular"
         The backend that will be used for inference in Triton.
     """
-<<<<<<< HEAD
     labels = label_columns or workflow.output_schema.apply(ColumnSelector(tags=[Tags.TARGET]))
-=======
-
-    labels = label_columns or workflow.output_schema.apply(ColumnSelector(tags=[Tags.TARGET]))
-
->>>>>>> 65a8d86a
     workflow = _remove_columns(workflow, labels)
 
     # generate the TF saved model
@@ -214,10 +198,6 @@
     hugectr_params,
     name,
     output_path,
-<<<<<<< HEAD
-=======
-    label_columns=None,
->>>>>>> 65a8d86a
     version=1,
     max_batch_size=None,
     nvtabular_backend="python",
