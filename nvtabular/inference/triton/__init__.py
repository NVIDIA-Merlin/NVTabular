import copy
import os
import subprocess
from shutil import copyfile
import json

import cudf
import tritonclient.http as httpclient
from google.protobuf import text_format
from tritonclient.utils import np_to_triton_dtype

# read in the triton ModelConfig proto object - generating it if it doesn't exist
try:
    import nvtabular.inference.triton.model_config_pb2 as model_config
except ImportError:
    pwd = os.path.dirname(__file__)
    try:
        subprocess.check_output(
            ["protoc", f"--python_out={pwd}", f"--proto_path={pwd}", "model_config.proto"]
        )
    except Exception as e:
        raise ImportError("Failed to compile model_config.proto - is protobuf installed?") from e
    import nvtabular.inference.triton.model_config_pb2 as model_config


<<<<<<< HEAD
def generate_triton_model(workflow, name, output_path, version=1, output_model=None, cats=None, conts=None, max_batch_size=None):
    """ converts a workflow to a triton mode """
    workflow.save(os.path.join(output_path, str(version), "workflow"))
    _generate_model_config(workflow, name, output_path, output_model, max_batch_size, cats, conts)
=======
def export_tensorflow_ensemble(model, workflow, name, model_path, label_columns, version=1):
    """Creates an ensemble triton server model, with the first model being a nvtabular
    preprocessing, and the second by a tensorflow savedmodel

    Parameters
    ----------
    model:
        The tensorflow model that should be served
    workflow:
        The nvtabular workflow used in preprocessing
    name:
        The base name of the various triton models
    model_path:
        The root path to write out files to
    label_columns:
        Labels in the dataset (will be removed f
    """

    workflow = _remove_columns(workflow, label_columns)

    # generate the nvtabular triton model
    preprocessing_path = os.path.join(model_path, name + "_nvt")
    nvt_config = generate_triton_model(workflow, name + "_nvt", preprocessing_path)

    # generate the TF saved model
    tf_path = os.path.join(model_path, name + "_tf")
    tf_model_path = os.path.join(tf_path, str(version), "model.savedmodel")
    model.save(tf_model_path)
    tf_config = _generate_tensorflow_config(model, name + "_tf", tf_path)

    # generate the triton ensemble
    ensemble_path = os.path.join(model_path, name)
    os.makedirs(ensemble_path, exist_ok=True)
    os.makedirs(os.path.join(ensemble_path, str(version)), exist_ok=True)
    _generate_ensemble_config(model, workflow, name, ensemble_path, nvt_config, tf_config)


def _remove_columns(workflow, to_remove):
    workflow = copy.deepcopy(workflow)

    workflow.column_group = _remove_columns_from_column_group(workflow.column_group, to_remove)

    for label in to_remove:
        del workflow.input_dtypes[label]
        del workflow.output_dtypes[label]

    return workflow


def _remove_columns_from_column_group(cg, to_remove):
    cg.columns = [col for col in cg.columns if col not in to_remove]
    parents = [_remove_columns_from_column_group(parent, to_remove) for parent in cg.parents]
    cg.parents = [p for p in parents if p.columns]
    return cg


def _generate_ensemble_config(model, workflow, name, output_path, nvt_config, tf_config):
    config = model_config.ModelConfig(name=name, platform="ensemble")
    config.input.extend(nvt_config.input)
    config.output.extend(tf_config.output)

    nvt_step = model_config.ModelEnsembling.Step(model_name=name + "_nvt", model_version=-1)
    for input_col in nvt_config.input:
        nvt_step.input_map[input_col.name] = input_col.name
    for output_col in nvt_config.output:
        nvt_step.output_map[output_col.name] = output_col.name + "_nvt"

    tf_step = model_config.ModelEnsembling.Step(model_name=name + "_tf", model_version=-1)
    for input_col in tf_config.input:
        tf_step.input_map[input_col.name] = input_col.name + "_nvt"
    for output_col in tf_config.output:
        tf_step.output_map[output_col.name] = output_col.name

    config.ensemble_scheduling.step.append(nvt_step)
    config.ensemble_scheduling.step.append(tf_step)

    with open(os.path.join(output_path, "config.pbtxt"), "w") as o:
        text_format.PrintMessage(config, o)
    return config


def _generate_tensorflow_config(model, name, output_path):
    """given a workflow generates the trton modelconfig proto object describing the inputs
    and outputs to that workflow"""
    config = model_config.ModelConfig(
        name=name, backend="tensorflow", platform="tensorflow_savedmodel"
    )

    for col in model.inputs:
        config.input.append(
            model_config.ModelInput(
                name=col.name, data_type=_convert_dtype(col.dtype), dims=[-1, 1]
            )
        )

    for col in model.outputs:
        config.output.append(
            model_config.ModelOutput(
                name=col.name.split("/")[0], data_type=_convert_dtype(col.dtype), dims=[-1, 1]
            )
        )

    with open(os.path.join(output_path, "config.pbtxt"), "w") as o:
        text_format.PrintMessage(config, o)
    return config


def generate_triton_model(workflow, name, output_path, version=1):
    """ converts a workflow to a triton mode """
    workflow.save(os.path.join(output_path, str(version), "workflow"))
    config = _generate_model_config(workflow, name, output_path)
    copyfile(
        os.path.join(os.path.dirname(__file__), "model.py"),
        os.path.join(output_path, str(version), "model.py"),
    )
    return config
>>>>>>> 91a48a2a

    if output_model is None:
        copyfile(
            os.path.join(os.path.dirname(__file__), "model.py"),
            os.path.join(output_path, str(version), "model.py"),
        )
    elif output_model == "hugectr":
        _generate_column_types(os.path.join(output_path, str(version), "workflow"), cats, conts)
        copyfile(
            os.path.join(os.path.dirname(__file__), "model_hugectr.py"),
            os.path.join(output_path, str(version), "model.py"),
        )

def _generate_column_types(output_path, cats=None, conts=None):
    if cats is None and conts is None:
        raise ValueError('Either cats or conts has to have a value.')

    if cats or conts:
        with open(os.path.join(output_path, "column_types.json"), "w") as o:
           cats_conts_json = dict()
           if cats:
               cats_conts_json["cats"] = [name for i, name in enumerate(cats)]
           if conts:
               cats_conts_json["conts"] = [name for i, name in enumerate(conts)]
           json.dump(cats_conts_json, o)

def get_column_types(path):
    return json.load(open(os.path.join(path, "column_types.json")))

def convert_df_to_triton_input(column_names, batch, input_class=httpclient.InferInput):
    columns = [(col, batch[col]) for col in column_names]
    inputs = [input_class(name, col.shape, np_to_triton_dtype(col.dtype)) for name, col in columns]
    for i, (name, col) in enumerate(columns):
        inputs[i].set_data_from_numpy(col.values_host)
    return inputs


def convert_triton_output_to_df(columns, response):
    return cudf.DataFrame({col: response.as_numpy(col) for col in columns})


def _generate_model_config(workflow, name, output_path, output_model=None, max_batch_size=None, cats=None, conts=None):
    """given a workflow generates the trton modelconfig proto object describing the inputs
    and outputs to that workflow"""
    if max_batch_size is None:
        config = model_config.ModelConfig(name=name, backend="python")
    else:
        config = model_config.ModelConfig(name=name, backend="python", max_batch_size=max_batch_size)

<<<<<<< HEAD
    if output_model is None:
        for column in workflow.column_group.input_column_names:
            dtype = workflow.input_dtypes[column]
            config.input.append(
                model_config.ModelInput(name=column, data_type=_convert_dtype(dtype), dims=[-1])
            )

        for column, dtype in workflow.output_dtypes.items():
            config.output.append(
                model_config.ModelOutput(name=column, data_type=_convert_dtype(dtype), dims=[-1])
            )
    elif output_model == "hugectr":
        for column in workflow.column_group.input_column_names:
            dtype = workflow.input_dtypes[column]
            config.input.append(
                model_config.ModelInput(name=column, data_type=_convert_dtype(dtype), dims=[-1])
            )

        if conts:
            config.output.append(
                model_config.ModelOutput(name="DES", data_type=model_config.TYPE_FP32, dims=[-1])
            )

        if cats:
            config.output.append(
                model_config.ModelOutput(name="CATCOLUMN", data_type=model_config.TYPE_UINT32, dims=[-1])
            )
=======
    for column, dtype in workflow.input_dtypes.items():
        config.input.append(
            model_config.ModelInput(name=column, data_type=_convert_dtype(dtype), dims=[-1, 1])
        )
>>>>>>> 91a48a2a

        config.output.append(
<<<<<<< HEAD
            model_config.ModelOutput(name="ROWINDEX", data_type=model_config.TYPE_INT32, dims=[-1])
=======
            model_config.ModelOutput(name=column, data_type=_convert_dtype(dtype), dims=[-1, 1])
>>>>>>> 91a48a2a
        )


    with open(os.path.join(output_path, "config.pbtxt"), "w") as o:
        text_format.PrintMessage(config, o)
    return config


def _convert_dtype(dtype):
    """ converts a dtype to the appropiate triton proto type """
    if dtype == "float64":
        return model_config.TYPE_FP64
    if dtype == "float32":
        return model_config.TYPE_FP32
    if dtype == "float16":
        return model_config.TYPE_FP16
    if dtype == "int64":
        return model_config.TYPE_INT64
    if dtype == "int32":
        return model_config.TYPE_INT32
    if dtype == "int16":
        return model_config.TYPE_INT16
    if dtype == "int8":
        return model_config.TYPE_INT8
    if dtype == "uint64":
        return model_config.TYPE_UINT64
    if dtype == "uint32":
        return model_config.TYPE_UINT32
    if dtype == "uint16":
        return model_config.TYPE_UINT16
    if dtype == "uint8":
        return model_config.TYPE_UINT8
    if dtype == "bool":
        return model_config.TYPE_BOOL
    if cudf.utils.dtypes.is_string_dtype(dtype):
        return model_config.TYPE_STRING
    raise ValueError(f"Can't convert dtype {dtype})")<|MERGE_RESOLUTION|>--- conflicted
+++ resolved
@@ -23,12 +23,6 @@
     import nvtabular.inference.triton.model_config_pb2 as model_config
 
 
-<<<<<<< HEAD
-def generate_triton_model(workflow, name, output_path, version=1, output_model=None, cats=None, conts=None, max_batch_size=None):
-    """ converts a workflow to a triton mode """
-    workflow.save(os.path.join(output_path, str(version), "workflow"))
-    _generate_model_config(workflow, name, output_path, output_model, max_batch_size, cats, conts)
-=======
 def export_tensorflow_ensemble(model, workflow, name, model_path, label_columns, version=1):
     """Creates an ensemble triton server model, with the first model being a nvtabular
     preprocessing, and the second by a tensorflow savedmodel
@@ -66,6 +60,25 @@
     _generate_ensemble_config(model, workflow, name, ensemble_path, nvt_config, tf_config)
 
 
+def generate_triton_model(workflow, name, output_path, version=1, output_model=None, cats=None, conts=None, max_batch_size=None):
+    """ converts a workflow to a triton mode """
+    workflow.save(os.path.join(output_path, str(version), "workflow"))
+    config = _generate_model_config(workflow, name, output_path, output_model, max_batch_size, cats, conts)
+    
+    if output_model is None:
+        copyfile(
+            os.path.join(os.path.dirname(__file__), "model.py"),
+            os.path.join(output_path, str(version), "model.py"),
+        )
+    elif output_model == "hugectr":
+        _generate_column_types(os.path.join(output_path, str(version), "workflow"), cats, conts)
+        copyfile(
+            os.path.join(os.path.dirname(__file__), "model_hugectr.py"),
+            os.path.join(output_path, str(version), "model.py"),
+        ) 
+
+    return config
+
 def _remove_columns(workflow, to_remove):
     workflow = copy.deepcopy(workflow)
 
@@ -134,30 +147,7 @@
     with open(os.path.join(output_path, "config.pbtxt"), "w") as o:
         text_format.PrintMessage(config, o)
     return config
-
-
-def generate_triton_model(workflow, name, output_path, version=1):
-    """ converts a workflow to a triton mode """
-    workflow.save(os.path.join(output_path, str(version), "workflow"))
-    config = _generate_model_config(workflow, name, output_path)
-    copyfile(
-        os.path.join(os.path.dirname(__file__), "model.py"),
-        os.path.join(output_path, str(version), "model.py"),
-    )
-    return config
->>>>>>> 91a48a2a
-
-    if output_model is None:
-        copyfile(
-            os.path.join(os.path.dirname(__file__), "model.py"),
-            os.path.join(output_path, str(version), "model.py"),
-        )
-    elif output_model == "hugectr":
-        _generate_column_types(os.path.join(output_path, str(version), "workflow"), cats, conts)
-        copyfile(
-            os.path.join(os.path.dirname(__file__), "model_hugectr.py"),
-            os.path.join(output_path, str(version), "model.py"),
-        )
+   
 
 def _generate_column_types(output_path, cats=None, conts=None):
     if cats is None and conts is None:
@@ -195,7 +185,45 @@
     else:
         config = model_config.ModelConfig(name=name, backend="python", max_batch_size=max_batch_size)
 
-<<<<<<< HEAD
+    if output_model is None:
+        for column, dtype in workflow.input_dtypes.items():
+            config.input.append(
+                model_config.ModelInput(name=column, data_type=_convert_dtype(dtype), dims=[-1, 1])
+            )
+
+        for column, dtype in workflow.output_dtypes.items():
+            config.output.append(
+                model_config.ModelOutput(name=column, data_type=_convert_dtype(dtype), dims=[-1, 1])
+            )
+    elif output_model == "hugectr":
+        for column in workflow.column_group.input_column_names:
+            dtype = workflow.input_dtypes[column]
+            config.input.append(
+                model_config.ModelInput(name=column, data_type=_convert_dtype(dtype), dims=[-1])
+            )
+
+        if conts:
+            config.output.append(
+                model_config.ModelOutput(name="DES", data_type=model_config.TYPE_FP32, dims=[-1])
+            )
+
+        if cats:
+            config.output.append(
+                model_config.ModelOutput(name="CATCOLUMN", data_type=model_config.TYPE_UINT32, dims=[-1])
+            )
+
+    with open(os.path.join(output_path, "config.pbtxt"), "w") as o:
+        text_format.PrintMessage(config, o)
+    return config
+
+def _generate_model_config(workflow, name, output_path, output_model=None, max_batch_size=None, cats=None, conts=None):
+    """given a workflow generates the trton modelconfig proto object describing the inputs
+    and outputs to that workflow"""
+    if max_batch_size is None:
+        config = model_config.ModelConfig(name=name, backend="python")
+    else:
+        config = model_config.ModelConfig(name=name, backend="python", max_batch_size=max_batch_size)
+
     if output_model is None:
         for column in workflow.column_group.input_column_names:
             dtype = workflow.input_dtypes[column]
@@ -223,19 +251,9 @@
             config.output.append(
                 model_config.ModelOutput(name="CATCOLUMN", data_type=model_config.TYPE_UINT32, dims=[-1])
             )
-=======
-    for column, dtype in workflow.input_dtypes.items():
-        config.input.append(
-            model_config.ModelInput(name=column, data_type=_convert_dtype(dtype), dims=[-1, 1])
-        )
->>>>>>> 91a48a2a
 
         config.output.append(
-<<<<<<< HEAD
             model_config.ModelOutput(name="ROWINDEX", data_type=model_config.TYPE_INT32, dims=[-1])
-=======
-            model_config.ModelOutput(name=column, data_type=_convert_dtype(dtype), dims=[-1, 1])
->>>>>>> 91a48a2a
         )
 
 
