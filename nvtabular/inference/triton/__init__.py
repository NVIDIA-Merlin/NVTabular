--- conflicted
+++ resolved
@@ -16,11 +16,8 @@
 import copy
 import json
 import os
-<<<<<<< HEAD
 import subprocess
 import tempfile
-=======
->>>>>>> 63ca420d
 from shutil import copyfile
 
 import pandas as pd
@@ -59,15 +56,12 @@
     model_path:
         The root path to write out files to
     label_columns:
-<<<<<<< HEAD
-        Labels in the dataset (will be removed from workflow)
-=======
+
         Labels in the dataset (will be removed from the dataset)
     version:
         Version of the model
     nvtabular_backend: "python" or "nvtabular"
         The backend that will be used for inference in Triton.
->>>>>>> 63ca420d
     """
 
     workflow = _remove_columns(workflow, label_columns)
@@ -83,13 +77,7 @@
 
     # generate the TF saved model
     tf_path = os.path.join(model_path, name + "_tf")
-<<<<<<< HEAD
-    tf_model_path = os.path.join(tf_path, str(version), "model.savedmodel")
-    model.save(tf_model_path, include_optimizer=False)
-    tf_config = _generate_tensorflow_config(model, name + "_tf", tf_path)
-=======
     tf_config = export_tensorflow_model(model, name + "_tf", tf_path, version=version)
->>>>>>> 63ca420d
 
     # generate the triton ensemble
     ensemble_path = os.path.join(model_path, name)
@@ -498,7 +486,7 @@
         The path to write the exported model to
     """
     tf_model_path = os.path.join(output_path, str(version), "model.savedmodel")
-    model.save(tf_model_path)
+    model.save(tf_model_path, include_optimizer=False)
     config = model_config.ModelConfig(
         name=name, backend="tensorflow", platform="tensorflow_savedmodel"
     )
