--- conflicted
+++ resolved
@@ -93,16 +93,27 @@
 
     Parameters
     ----------
-    model:
-        The tensorflow model that should be served
     workflow:
         The nvtabular workflow used in preprocessing
+    hugectr_model_path:
+        The path of the trained model files
+    hugectr_params:
+        HugeCTR specific parameters
     name:
         The base name of the various triton models
-    model_path:
-        The root path to write out files to
+    output_path:
+        The path where the models will be served
     label_columns:
-        Labels in the dataset (will be removed f
+        Labels in the dataset (will be removed from the workflow)
+    version:
+        The version of the mode
+    cats: 
+        Names of the categorical columns
+    conts: 
+        Names of the continous columns
+    max_batch_size:
+        Max batch size that Triton can receive
+
     """
 
     workflow = _remove_columns(workflow, label_columns)
@@ -180,7 +191,6 @@
     return config
 
 
-<<<<<<< HEAD
 def generate_hugectr_model(
     trained_model_path,
     hugectr_params,
@@ -189,11 +199,23 @@
     version=1,
     max_batch_size=None,
 ):
+    """ converts a trained HugeCTR model to a triton mode """
+
     out_path = os.path.join(output_path, name)
     os.makedirs(os.path.join(output_path, name), exist_ok=True)
     out_path_version = os.path.join(out_path, str(version))
     os.makedirs(out_path_version, exist_ok=True)
-=======
+
+    config = _generate_hugectr_config(name, out_path, hugectr_params, max_batch_size=max_batch_size)
+    for fname in os.listdir(trained_model_path):
+        copyfile(
+            os.path.join(trained_model_path, fname),
+            os.path.join(out_path_version, fname),
+        )
+
+    return config
+
+
 def convert_df_to_triton_input(column_names, batch, input_class=grpcclient.InferInput):
     columns = [(col, batch[col]) for col in column_names]
     inputs = []
@@ -212,17 +234,8 @@
         else:
             inputs.append(_convert_column_to_triton_input(col.values_host, name, input_class))
     return inputs
->>>>>>> 313a1028
-
-    config = _generate_hugectr_config(name, out_path, hugectr_params, max_batch_size=max_batch_size)
-
-<<<<<<< HEAD
-    for fname in os.listdir(trained_model_path):
-        copyfile(
-            os.path.join(trained_model_path, fname),
-            os.path.join(out_path_version, fname),
-        )
-=======
+
+
 def _convert_column_to_triton_input(col, name, input_class=grpcclient.InferInput):
     col = col.reshape(len(col), 1)
     input_tensor = input_class(name, col.shape, np_to_triton_dtype(col.dtype))
@@ -232,9 +245,6 @@
 
 def convert_triton_output_to_df(columns, response):
     return cudf.DataFrame({col: response.as_numpy(col) for col in columns})
->>>>>>> 313a1028
-
-    return config
 
 
 def _generate_nvtabular_config(
@@ -275,7 +285,6 @@
     return config
 
 
-<<<<<<< HEAD
 def _generate_ensemble_config(name, output_path, nvt_config, nn_config):
     config = model_config.ModelConfig(
         name=name + "_ens", platform="ensemble", max_batch_size=nvt_config.max_batch_size
@@ -431,18 +440,6 @@
     return config
 
 
-def convert_df_to_triton_input(column_names, batch, input_class=grpcclient.InferInput):
-    columns = [(col, batch[col]) for col in column_names]
-    inputs = [input_class(name, col.shape, np_to_triton_dtype(col.dtype)) for name, col in columns]
-    for i, (name, col) in enumerate(columns):
-        inputs[i].set_data_from_numpy(col.values_host)
-    return inputs
-
-
-def convert_triton_output_to_df(columns, response):
-    return cudf.DataFrame({col: response.as_numpy(col) for col in columns})
-
-
 def _remove_columns(workflow, to_remove):
     workflow = copy.deepcopy(workflow)
 
@@ -463,7 +460,8 @@
     parents = [_remove_columns_from_column_group(parent, to_remove) for parent in cg.parents]
     cg.parents = [p for p in parents if p.columns]
     return cg
-=======
+
+
 def _add_model_param(column, dtype, paramclass, params):
     if is_list_dtype(dtype):
         params.append(
@@ -476,7 +474,6 @@
         )
     else:
         params.append(paramclass(name=column, data_type=_convert_dtype(dtype), dims=[-1, 1]))
->>>>>>> 313a1028
 
 
 def _generate_column_types(output_path, cats=None, conts=None):
