--- conflicted
+++ resolved
@@ -544,7 +544,6 @@
     return config
 
 
-<<<<<<< HEAD
 def export_pytorch_model(model, workflow, data_loader, name, output_path, version=1, backend="python"):
     """Exports a PyTorch model for serving with Triton
 
@@ -599,28 +598,7 @@
         text_format.PrintMessage(config, o)
     return config
 
-def _generate_pytorch_config(name, output_path, model_info, max_batch_size=None):
-    """given a workflow generates the trton modelconfig proto object describing the inputs
-    and outputs to that workflow"""
-    config = model_config.ModelConfig(
-        name=name, platform="onnxruntime_onnx", max_batch_size=max_batch_size
-    )
-
-    for col, val in model_info["input"].items():
-        config.input.append(
-            model_config.ModelInput(
-                name=col, data_type=_convert_dtype(val["dtype"]), dims=[-1, len(val["columns"])]
-            )
-        )
-
-    for col, val in model_info["output"].items():
-        if len(val["columns"]) == 1:
-            dims = [-1]
-        else:
-            dims = [-1, len(val["columns"])]
-        config.output.append(
-            model_config.ModelOutput(name=col, data_type=_convert_dtype(val["dtype"]), dims=dims)
-=======
+
 def _generate_pytorch_config(model, name, output_path, max_batch_size=None):
     """given a workflow generates the trton modelconfig proto object describing the inputs
     and outputs to that workflow"""
@@ -638,7 +616,6 @@
             model_config.ModelOutput(
                 name=col.name.split("/")[0], data_type=_convert_dtype(col.dtype), dims=[-1]
             )
->>>>>>> c7f2e4d9
         )
 
     with open(os.path.join(output_path, "config.pbtxt"), "w") as o:
