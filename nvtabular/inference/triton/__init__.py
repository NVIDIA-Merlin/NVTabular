--- conflicted
+++ resolved
@@ -16,12 +16,8 @@
 import copy
 import json
 import os
-<<<<<<< HEAD
+import warnings
 from shutil import copyfile, copytree
-=======
-import warnings
-from shutil import copyfile
->>>>>>> 70a4421b
 
 import numpy as np
 import pandas as pd
@@ -720,7 +716,7 @@
 
 
 def _triton_datatype_to_dtype(data_type):
-    """ the reverse of _convert_dtype: converts a triton proto data_type to a numpy dtype """
+    """the reverse of _convert_dtype: converts a triton proto data_type to a numpy dtype"""
     name = model_config._DATATYPE.values[data_type].name[5:].lower()
     if name == "string":
         return np.dtype("str")
