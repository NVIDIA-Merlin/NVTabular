--- conflicted
+++ resolved
@@ -36,15 +36,9 @@
     _pull_apart_list,
     annotate,
 )
-<<<<<<< HEAD
+from nvtabular.graph.tags import Tags
 from nvtabular.io import DataFrameIter
 from nvtabular.io.shuffle import _shuffle_df
-from nvtabular.tags import Tags
-=======
-from nvtabular.graph.tags import Tags
-from nvtabular.io.shuffle import _shuffle_df
-from nvtabular.ops import _get_embedding_order
->>>>>>> 039a1251
 
 
 def _num_steps(num_samples, step_size):
