--- conflicted
+++ resolved
@@ -222,7 +222,6 @@
         self.global_rank = global_rank or 0
         self._epochs = 1
 
-<<<<<<< HEAD
         self.cat_names = cat_names or (
             self.schema.select_by_tag(Tags.CATEGORICAL).column_names if self.schema else []
         )
@@ -230,13 +229,8 @@
             self.schema.select_by_tag(Tags.CONTINUOUS).column_names if self.schema else []
         )
         self.label_names = label_names or (
-            self.schema.select_by_tag(Tags.TARGETS).column_names if self.schema else []
+            self.schema.select_by_tag(Tags.TARGET).column_names if self.schema else []
         )
-=======
-        self.cat_names = cat_names or dataset.schema.select_by_tag(Tags.CATEGORICAL).column_names
-        self.cont_names = cont_names or dataset.schema.select_by_tag(Tags.CONTINUOUS).column_names
-        self.label_names = label_names or dataset.schema.select_by_tag(Tags.TARGET).column_names
->>>>>>> 37c56a6f
 
         if not self.cat_names and not self.cont_names:
             raise ValueError(
