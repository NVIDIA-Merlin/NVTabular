#
# Copyright (c) 2021, NVIDIA CORPORATION.
#
# Licensed under the Apache License, Version 2.0 (the "License");
# you may not use this file except in compliance with the License.
# You may obtain a copy of the License at
#
#     http://www.apache.org/licenses/LICENSE-2.0
#
# Unless required by applicable law or agreed to in writing, software
# distributed under the License is distributed on an "AS IS" BASIS,
# WITHOUT WARRANTIES OR CONDITIONS OF ANY KIND, either express or implied.
# See the License for the specific language governing permissions and
# limitations under the License.
#
import copy
import math
import queue
import threading
import warnings
from collections import OrderedDict

import numpy as np

try:
    import cupy as cp
except ImportError:
    cp = np

from nvtabular.dispatch import (
    HAS_GPU,
    _concat,
    _generate_local_seed,
    _is_list_dtype,
    _make_df,
    _pull_apart_list,
    annotate,
)
<<<<<<< HEAD
from nvtabular.io import DataFrameIter
=======
>>>>>>> 9b3a86e4
from nvtabular.io.shuffle import _shuffle_df
from nvtabular.ops import _get_embedding_order
from nvtabular.tags import Tags


def _num_steps(num_samples, step_size):
    return math.ceil(num_samples / step_size)


class ChunkQueue:
    """This class takes partitions (parts) from an NVTabular dataset
     and concatenates them into a cudf dataframe "chunk". This chunk
    is subsequently transformed into its tensor representation using
    the iterator's transform.

    Parameters
    -----------
    qsize: int
        Max number of elements to hold in the buffer at once
    num_parts : int
        number of partitions from the iterator, an NVTabular Dataset to concatenate into a "chunk"
    shuffle : bool
        enable/disable chunk-level shuffling
    put_wait: float
        amount of timeout to wait for a full queue to open up
        before checking for errors and trying again
    """

    def __init__(self, dataloader, qsize, num_parts=1, shuffle=False, put_wait=1e-6, epochs=1):
        self.num_parts = num_parts
        self.shuffle = shuffle
        self.put_wait = put_wait
        self.q_out = queue.Queue(qsize)
        self._stop_event = threading.Event()
        self.itr = dataloader._data_iter(epochs)
        self.dataloader = dataloader

    def __len__(self):
        return len(self.itr)

    @property
    def stopped(self):
        return self._stop_event.is_set()

    @property
    def empty(self):
        return self.q_out.empty()

    def get(self):
        return self.q_out.get()

    def put(self, packet):
        while True:
            if self.stopped:
                return True

            try:
                self.q_out.put(packet, timeout=self.put_wait)
                return False
            except queue.Full:
                continue

    @annotate("batch", color="darkgreen", domain="nvt_python")
    def batch(self, itr):
        """
        iterates through gpu_mem_frac size chunks of dataset
        and concatenates every `num_parts` of them.
        """
        current = []
        while True:
            try:
                value = next(itr)
            except StopIteration:
                if len(current) > 0:
                    yield current
                break

            current.append(value)
            if len(current) == self.num_parts:
                yield current
                current = []

    @annotate("chunk_logic", color="darkgreen", domain="nvt_python")
    def chunk_logic(self, itr):
        spill = None
        for chunks in self.batch(itr):
            if self.stopped:
                return

            if spill is not None and not spill.empty:
                chunks.insert(0, spill)

            chunks = _concat(chunks)
            chunks.reset_index(drop=True, inplace=True)
            chunks, spill = self.get_batch_div_chunk(chunks, self.dataloader.batch_size)
            if self.shuffle:
                chunks = _shuffle_df(chunks)

            if len(chunks) > 0:
                chunks = self.dataloader.make_tensors(chunks, self.dataloader._use_nnz)
                # put returns True if buffer is stopped before
                # packet can be put in queue. Keeps us from
                # freezing on a put on a full queue
                if self.put(chunks):
                    return
            chunks = None
        # takes care final batch, which is less than batch size
        if not self.dataloader.drop_last and spill is not None and not spill.empty:
            spill = self.dataloader.make_tensors(spill, self.dataloader._use_nnz)
            self.put(spill)

    @annotate("load_chunks", color="darkgreen", domain="nvt_python")
    def load_chunks(self, dev):
        try:
            itr = iter(self.itr)
            if self.dataloader.device != "cpu":
                with self.dataloader._get_device_ctx(dev):
                    self.chunk_logic(itr)
            else:
                self.chunk_logic(itr)
        except Exception as e:  # pylint: disable=broad-except
            self.put(e)

    # For when an iterator is stopped before iteration is complete.
    def stop(self):
        self._stop_event.set()
        # TODO: should we be clearing? I can imagine a world where
        # you want the thread to stop but still want to grab
        # data out of the buffer
        self.q_out.queue.clear()

    def start(self):
        self._stop_event.clear()

    def get_batch_div_chunk(self, chunks, batch_size):
        # TODO: is there a way to do this using cupy?
        spill_idx = int(chunks.shape[0] / batch_size) * batch_size
        spill = _make_df(chunks.iloc[spill_idx:])
        chunks = _make_df(chunks.iloc[:spill_idx])
        if not chunks.empty:
            chunks.reset_index(drop=True, inplace=True)
        if not spill.empty:
            spill.reset_index(drop=True, inplace=True)
        return chunks, spill


def _get_dataset_schema(dataset):
    return dataset.schema if hasattr(dataset, "schema") else None


# TODO: implement as metaclass and assign methods to children
# to avoid having to do Dataset.<method> calls?
class DataLoader:
    _use_nnz = False

    def __init__(
        self,
        dataset,
        batch_size,
        shuffle,
        cat_names=None,
        cont_names=None,
        label_names=None,
        seed_fn=None,
        parts_per_chunk=1,
        device=None,
        global_size=None,
        global_rank=None,
        drop_last=False,
        sparse_names=None,
        sparse_max=None,
        sparse_as_dense=False,
    ):
        self.data = dataset
        self.schema = _get_dataset_schema(dataset)
        # self.data is ddf format
        self.indices = cp.arange(self.data.npartitions)
        self.drop_last = drop_last
        self.device = (device or 0) if HAS_GPU else "cpu"
        self.sparse_names = sparse_names or []
        self.sparse_max = sparse_max or {}
        self.sparse_as_dense = sparse_as_dense
        self.global_size = global_size or 1
        self.global_rank = global_rank or 0
        self._epochs = 1

        self.cat_names = cat_names or (
            self.schema.select_by_tag(Tags.CATEGORICAL).column_names if self.schema else []
        )
        self.cont_names = cont_names or (
            self.schema.select_by_tag(Tags.CONTINUOUS).column_names if self.schema else []
        )
        self.label_names = label_names or (
            self.schema.select_by_tag(Tags.TARGETS).column_names if self.schema else []
        )

        if not self.cat_names and not self.cont_names:
            raise ValueError(
                "Neither Categorical or Continuous columns were found by the dataloader. "
                "You must either specify the cat_names, cont_names and "
                "label_names properties or supply a schema.pbtxt file in dataset directory."
            )

        self.batch_size = batch_size
        self.shuffle = shuffle
        self.seed_fn = seed_fn

        self.num_rows_processed = 0

        self.parts_per_chunk = parts_per_chunk
        self.shuffle = shuffle
        self.__buff = None
        self.__buff_len = None
        self._batch_itr = None
        self._workers = None

    @property
    def _buff(self):
        if self.__buff is None:
            # we set size of chunk queue to 1 we only want one chunk in queue at a time.
            self.__buff = ChunkQueue(
                self, 1, num_parts=self.parts_per_chunk, shuffle=self.shuffle, epochs=self._epochs
            )
        return self.__buff

    @property
    def _buff_len(self):
        if self.__buff_len is None:
            # run once instead of every time len called
            self.__buff_len = len(self._buff)
        return self.__buff_len

    def epochs(self, epochs=1):
        if epochs == self._epochs:
            return self
        new_dataloader = copy.copy(self)
        new_dataloader._set_epochs(epochs)
        return new_dataloader

    def _set_epochs(self, epochs):
        self.stop()
        self.__buff = None
        self.__buff_len = None
        self._epochs = epochs

    def __len__(self):
        batches = _num_steps(self._buff_len, self.batch_size)
        if self.drop_last and self._buff_len % self.batch_size > 0:
            batches = batches - 1
        return batches

    @property
    def _working(self):
        if self._workers is not None:
            return any(t.is_alive() for t in self._workers)
        return False

    def stop(self):
        # TODO: raise warning or even error if condition
        # isn't met?
        if self._workers is not None:
            if not self._buff.stopped:
                self._buff.stop()
            for t in self._workers:
                t.join()
            # remove joined threads from list
            self._workers = None
            self._buff.q_out.queue.clear()
        self._batch_itr = None

    def _gather_indices_for_dev(self, dev):
        # this should be self.indices divided by total processes, global set
        if len(self.indices) < self.global_size:
            warnings.warn(
                f"""You have more processes({self.global_size}) than dataset
                    partitions({len(self.indices)}), reduce the number of processes."""
            )
            raise IndexError
        per_worker = _num_steps(len(self.indices), self.global_size)
        # identify process rank out of all processes (not local rank)
        start = self.global_rank * per_worker
        return self.indices[start : start + per_worker].tolist()

    @annotate("_shuffle_indices", color="darkgreen", domain="nvt_python")
    def _shuffle_indices(self):
        _generate_local_seed(self.global_rank, self.global_size)
        if self.seed_fn:
            new_seed = self.seed_fn()
            cp.random.seed(new_seed)
        cp.random.shuffle(self.indices)
        _generate_local_seed(self.global_rank, self.global_size)

    def __iter__(self):
        self.stop()
        self.num_rows_processed = 0
        if self._buff.stopped:
            self._buff.start()

        # shuffle partition indices to bring disparate
        # parts of the dataset "close" to one another
        if self.shuffle:
            self._shuffle_indices()

        # build and start new threads for loading and
        # concatenating data
        self._workers = []
        t = threading.Thread(target=self._buff.load_chunks, args=(self.device,))
        t.daemon = True
        t.start()
        self._workers.append(t)
        return self

    def __next__(self):
        return self._get_next_batch()

    def _data_iter(self, epochs):
        indices = self._gather_indices_for_dev(0)
        if hasattr(self.data, "to_iter"):
            return self.data.to_iter(indices=indices, epochs=epochs)
        return DataFrameIter(self.data, epochs=epochs)

    def _fetch_chunk(self):
        chunks = self._buff.get()
        if isinstance(chunks, Exception):
            self.stop()
            raise chunks
        self._batch_itr = iter(chunks)

    def _get_next_batch(self):
        """
        adding this cheap shim so that we can call this
        step without it getting overridden by the
        framework-specific parent class's `__next__` method.
        TODO: can this be better solved with a metaclass
        implementation? My gut is that we don't actually
        necessarily *want*, in general, to be overriding
        __next__ and __iter__ methods
        """
        # we've never initialized, do that now
        # need this because tf.keras.Model.fit will
        # call next() cold
        if self._workers is None:
            DataLoader.__iter__(self)

        # get the first chunks
        if self._batch_itr is None:
            self._fetch_chunk()

        # try to iterate through existing batches
        try:
            batch = next(self._batch_itr)
        except StopIteration:
            # anticipate any more chunks getting created
            # if not, raise the StopIteration
            if not self._working and self._buff.empty:
                self._workers = None
                self._batch_itr = None
                raise

            # otherwise get the next chunks and return
            # the first batch
            self._fetch_chunk()
            batch = next(self._batch_itr)
        # if batch[0] is empty but other exist
        for sub in batch:
            if sub is not None and len(sub) > 0:
                self.num_rows_processed += len(sub)
                break
        return batch

    @annotate("make_tensors", color="darkgreen", domain="nvt_python")
    def make_tensors(self, gdf, use_nnz=False):
        split_idx = self._get_segment_lengths(len(gdf))

        # map from big chunk to framework-specific tensors
        chunks = self._create_tensors(gdf)

        # if we have any offsets, calculate nnzs up front
        if len(chunks) == 4:
            offsets = chunks[-1]
            if use_nnz:
                nnzs = offsets[1:] - offsets[:-1]
            chunks = chunks[:-1]

        # split them into batches and map to the framework-specific output format
        batches = [[] for _ in range(len(split_idx))]
        offset_idx = 0
        for chunk in chunks:
            lists = None
            if isinstance(chunk, tuple):
                chunk, lists = chunk

            if len(split_idx) > 1 and chunk is not None:
                chunk = self._split_fn(chunk, split_idx)
            else:
                chunk = [chunk for _ in split_idx]

            if lists is not None:
                num_list_columns = len(lists)

                # grab the set of offsets and nnzs corresponding to
                # the list columns from this chunk
                chunk_offsets = offsets[:, offset_idx : offset_idx + num_list_columns]
                if use_nnz:
                    chunk_nnzs = nnzs[:, offset_idx : offset_idx + num_list_columns]
                offset_idx += num_list_columns

                # split them into batches, including an extra 1 on the offsets
                # so we know how long the very last element is
                batch_offsets = self._split_fn(chunk_offsets, split_idx + [1])
                if use_nnz and len(split_idx) > 1:
                    batch_nnzs = self._split_fn(chunk_nnzs, split_idx)
                elif use_nnz:
                    batch_nnzs = [chunk_nnzs]
                else:
                    batch_nnzs = [None] * (len(batch_offsets) - 1)

                # group all these indices together and iterate through
                # them in batches to grab the proper elements from each
                # values tensor
                chunk = zip(chunk, batch_offsets[:-1], batch_offsets[1:], batch_nnzs)

            for n, c in enumerate(chunk):
                if isinstance(c, tuple):
                    c, off0s, off1s, _nnzs = c
                    offsets_split_idx = [1 for _ in range(num_list_columns)]
                    off0s = self._split_fn(off0s, offsets_split_idx, axis=1)
                    off1s = self._split_fn(off1s, offsets_split_idx, axis=1)
                    if use_nnz:
                        _nnzs = self._split_fn(_nnzs, offsets_split_idx, axis=1)

                    # TODO: does this need to be ordereddict?
                    batch_lists = {}
                    for k, (column_name, values) in enumerate(lists.items()):
                        off0, off1 = off0s[k], off1s[k]
                        if use_nnz:
                            nnz = _nnzs[k]

                        # need to grab scalars for TF case
                        if len(off0.shape) == 1:
                            start, stop = off0[0], off1[0]
                        elif len(off0.shape) == 2:
                            start, stop = off0[0, 0], off1[0, 0]
                        else:
                            print(off0, off1)
                            raise ValueError
                        value = values[int(start) : int(stop)]
                        index = off0 - start if not use_nnz else nnz
                        batch_lists[column_name] = (value, index)
                    c = (c, batch_lists)

                batches[n].append(c)
        return [self._handle_tensors(*batch) for batch in batches]

    def _get_segment_lengths(self, num_samples):
        """
        Helper function to build indices to pass
        to <torch|tf>.split functions for breaking
        up into batches
        """
        num_full_batches = _num_steps(num_samples, self.batch_size) - 1
        idx = [self.batch_size for _ in range(num_full_batches)]
        idx.append(num_samples - num_full_batches * self.batch_size)
        return idx

    def _to_sparse_tensor(self, values_offset, column_name):
        """
        Create a sparse representation of the input tensor.
        values_offset is either a tensor or a tuple of tensor, offset.
        """
        seq_limit = self.sparse_max[column_name]
        values, offsets, diff_offsets, num_rows = self._pull_values_offsets(values_offset)
        max_seq_len = self._get_max_seq_len(diff_offsets)
        if max_seq_len > seq_limit:
            raise ValueError(
                "The default sequence length has been configured "
                + f"to {seq_limit} but the "
                + f"largest sequence in this batch have {max_seq_len} length"
            )
        return self._build_sparse_tensor(values, offsets, diff_offsets, num_rows, seq_limit)

    def _to_tensor(self, gdf, dtype=None):
        """
        One of the mandatory functions a child class needs
        to implement. Maps from a cudf DataFrame to a
        tensor in the appropriate library, with an optional
        dtype kwarg to do explicit casting if need be
        """
        raise NotImplementedError

    def _get_device_ctx(self, dev):
        """
        One of the mandatory functions a child class needs
        to implement. Maps from a GPU index to a framework
        context object for placing tensors on specific GPUs
        """
        raise NotImplementedError

    def _split_fn(self, tensor, idx, axis=0):
        raise NotImplementedError

    @property
    def _LONG_DTYPE(self):
        raise NotImplementedError

    @property
    def _FLOAT32_DTYPE(self):
        raise NotImplementedError

    def _separate_list_columns(self, gdf):
        lists, scalars = [], []
        for col in gdf.columns:
            if _is_list_dtype(gdf[col]):
                lists.append(col)
            else:
                scalars.append(col)
        return _get_embedding_order(scalars), _get_embedding_order(lists)

    @annotate("_create_tensors", color="darkgreen", domain="nvt_python")
    def _create_tensors(self, gdf):
        """
        Breaks a dataframe down into the relevant
        categorical, continuous, and label tensors.
        Can be overrideen
        """
        workflow_nodes = (self.cat_names, self.cont_names, self.label_names)
        dtypes = (self._LONG_DTYPE, self._FLOAT32_DTYPE, self._FLOAT32_DTYPE)
        tensors = []
        offsets = _make_df(device=self.device)
        for column_names, dtype in zip(workflow_nodes, dtypes):
            if len(column_names) == 0:
                tensors.append(None)
                continue

            gdf_i = gdf[column_names]
            gdf.drop(columns=column_names, inplace=True)

            scalars, lists = self._separate_list_columns(gdf_i)

            x = None
            if scalars:
                # should always return dict column_name: values, offsets (optional)
                x = self._to_tensor(gdf_i[scalars], dtype)
            if lists:
                list_tensors = OrderedDict()
                for column_name in lists:
                    column = gdf_i.pop(column_name)
                    leaves, col_offsets = _pull_apart_list(column)
                    if isinstance(leaves[0], list):

                        leaves, nest_offsets = _pull_apart_list(leaves)
                        col_offsets = nest_offsets.iloc[col_offsets[:]]
                    offsets[column_name] = col_offsets.reset_index(drop=True)
                    list_tensors[column_name] = self._to_tensor(leaves, dtype)
                x = x, list_tensors
            tensors.append(x)

        if not offsets.empty:
            offsets_tensor = self._to_tensor(offsets, self._LONG_DTYPE)
            if len(offsets_tensor.shape) == 1:
                offsets_tensor = offsets_tensor[:, None]
            tensors.append(offsets_tensor)
        del gdf, offsets

        return tensors

    @annotate("_handle_tensors", color="darkgreen", domain="nvt_python")
    def _handle_tensors(self, cats, conts, labels):
        X = {}
        for tensor, names in zip([cats, conts], [self.cat_names, self.cont_names]):
            lists = {}
            if isinstance(tensor, tuple):
                tensor, lists = tensor
            names = [i for i in names if i not in lists]

            # now add in any scalar tensors
            if len(names) > 1:
                tensors = self._tensor_split(tensor, len(names), axis=1)
                lists.update(zip(names, tensors))
            elif len(names) == 1:
                lists[names[0]] = tensor
            X.update(lists)

        for column_name in X:
            if column_name in self.sparse_names:
                if column_name not in self.sparse_max:
                    raise ValueError(
                        f"Did not convert {column_name} to sparse due to missing sparse_max entry"
                    )
                X[column_name] = self._to_sparse_tensor(X[column_name], column_name)

        # TODO: use dict for labels as well?
        # would require output layers to match naming
        if len(self.label_names) > 1:
            labels = self._tensor_split(labels, len(self.label_names), axis=1)
        return X, labels<|MERGE_RESOLUTION|>--- conflicted
+++ resolved
@@ -36,12 +36,8 @@
     _pull_apart_list,
     annotate,
 )
-<<<<<<< HEAD
 from nvtabular.io import DataFrameIter
-=======
->>>>>>> 9b3a86e4
 from nvtabular.io.shuffle import _shuffle_df
-from nvtabular.ops import _get_embedding_order
 from nvtabular.tags import Tags
 
 
@@ -556,7 +552,7 @@
                 lists.append(col)
             else:
                 scalars.append(col)
-        return _get_embedding_order(scalars), _get_embedding_order(lists)
+        return scalars, lists
 
     @annotate("_create_tensors", color="darkgreen", domain="nvt_python")
     def _create_tensors(self, gdf):
