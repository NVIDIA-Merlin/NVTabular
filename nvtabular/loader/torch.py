--- conflicted
+++ resolved
@@ -93,40 +93,6 @@
 
     def _to_tensor(self, gdf, dtype=None):
         dl_pack = gdf.to_dlpack()
-<<<<<<< HEAD
-        # keep next two lines separated, hurts perf, casts incorrectly
-        tens = from_dlpack(dl_pack)
-        tens = tens.type(dtype)
-        return tens
-
-    # TODO: do we need casting or can we replace this with
-    # parent class version?
-    def _create_tensors(self, gdf):
-        gdf_cats, gdf_conts, gdf_label = (
-            gdf[_get_embedding_order(self.cat_names)],
-            gdf[self.cont_names],
-            gdf[self.label_names],
-        )
-        del gdf
-        cats = self._to_tensor(gdf_cats, torch.long)
-        conts = self._to_tensor(gdf_conts, torch.float32)
-        label = self._to_tensor(gdf_label, torch.float32)
-        del gdf_cats, gdf_conts, gdf_label
-        return [cats, conts, label]
-
-    def _create_batch(self, tensor, num_samples):
-        if tensor is None:
-            return [[] * num_samples]
-        idx = self._get_segment_lengths(num_samples)
-        return tensor.split(idx)
-
-    def _handle_tensors(self, cats, conts, labels):
-#         import pdb; pdb.set_trace()
-#         if isinstance(conts, torch.Tensor):
-#             conts = conts.detach().clone()
-        return cats, conts, labels
-    
-=======
         tensor = from_dlpack(dl_pack)
         return tensor.type(dtype)
 
@@ -141,8 +107,6 @@
     def _FLOAT32_DTYPE(self):
         return torch.float32
 
->>>>>>> 94c70a53
-
 class DLDataLoader(torch.utils.data.DataLoader):
     """
     This class is an extension of the torch dataloader.
