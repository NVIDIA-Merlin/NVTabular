--- conflicted
+++ resolved
@@ -369,18 +369,13 @@
             else:
                 n = y[0].shape[0]
 
-<<<<<<< HEAD
             # do scoring this way since model methods complain
             # about non-matching input shapes due to multi-hot
             for metric, streaming_metric in zip(self.model.metrics, streaming_metrics):
                 y_pred = self.model(X)
                 score = metric(y, y_pred)
                 streaming_metric.update(score, n)
-=======
-            scores = self.model.evaluate(X, y, batch_size=n, verbose=0)
-            for metric, score in zip(streaming_metrics, scores):
-                metric.update(score, n)
->>>>>>> ca38bad9
+
         for metric in streaming_metrics:
             logs["val_" + metric.name] = metric.value
         return logs