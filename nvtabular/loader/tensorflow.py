#
# Copyright (c) 2021, NVIDIA CORPORATION.
#
# Licensed under the Apache License, Version 2.0 (the "License");
# you may not use this file except in compliance with the License.
# You may obtain a copy of the License at
#
#     http://www.apache.org/licenses/LICENSE-2.0
#
# Unless required by applicable law or agreed to in writing, software
# distributed under the License is distributed on an "AS IS" BASIS,
# WITHOUT WARRANTIES OR CONDITIONS OF ANY KIND, either express or implied.
# See the License for the specific language governing permissions and
# limitations under the License.
#
import contextlib
import os

import tensorflow as tf

from nvtabular.io.dataset import Dataset
from nvtabular.loader.backend import DataLoader
from nvtabular.loader.tf_utils import configure_tensorflow, get_dataset_schema_from_feature_columns
from nvtabular.ops import _get_embedding_order

from_dlpack = configure_tensorflow()


def _validate_dataset(paths_or_dataset, batch_size, buffer_size, engine, reader_kwargs):
    # TODO: put this in parent class and allow
    # torch dataset to leverage as well?

    # if a dataset was passed, just return it
    if isinstance(paths_or_dataset, Dataset):
        return paths_or_dataset

    # otherwise initialize a dataset
    # from paths or glob pattern
    if isinstance(paths_or_dataset, str):
        files = tf.io.gfile.glob(paths_or_dataset)
        _is_empty_msg = "Couldn't find file pattern {} in directory {}".format(
            *os.path.split(paths_or_dataset)
        )
    else:
        # TODO: some checking around attribute
        # error here?
        files = list(paths_or_dataset)
        _is_empty_msg = "paths_or_dataset list must contain at least one filename"

    assert isinstance(files, list)
    if len(files) == 0:
        raise ValueError(_is_empty_msg)

    # implement buffer size logic
    # TODO: IMPORTANT
    # should we divide everything by 3 to account
    # for extra copies laying around due to asynchronicity?
    reader_kwargs = reader_kwargs or {}
    if buffer_size >= 1:
        if buffer_size < batch_size:
            reader_kwargs["batch_size"] = int(batch_size * buffer_size)
        else:
            reader_kwargs["batch_size"] = buffer_size
    else:
        reader_kwargs["part_mem_fraction"] = buffer_size
    return Dataset(files, engine=engine, **reader_kwargs)


def _validate_schema(feature_columns, cat_names, cont_names):
    _uses_feature_columns = feature_columns is not None
    _uses_explicit_schema = (cat_names is not None) or (cont_names is not None)
    if _uses_feature_columns and _uses_explicit_schema:
        raise ValueError(
            "Passed `feature_column`s and explicit column names, must be one or the other"
        )
    elif _uses_feature_columns:
        return get_dataset_schema_from_feature_columns(feature_columns)
    elif _uses_explicit_schema:
        cat_names = cat_names or []
        cont_names = cont_names or []
        return cat_names, cont_names
    else:
        raise ValueError(
            "Must either pass a list of TensorFlow `feature_column`s "
            "or explicit `cat_name` and `cont_name` column name lists."
        )


class KerasSequenceLoader(tf.keras.utils.Sequence, DataLoader):
    """
    Infinite generator used to asynchronously iterate through CSV or Parquet
    dataframes on GPU by leveraging an NVTabular `Dataset`. Applies preprocessing
    via NVTabular `Workflow` objects and outputs tabular dictionaries of TensorFlow
    Tensors via `dlpack <https://github.com/dmlc/dlpack>`_. Useful for training tabular models
    built in Keras and trained via
    `tf.keras.Model.fit <https://www.tensorflow.org/api_docs/python/tf/keras/Model>`_.

    The data loading scheme is implemented by loading, preprocessing, and
    batching data in an asynchronous thread. The amount of randomness in
    shuffling is controlled by the `buffer_size` and `parts_per_chunk`
    kwargs. At load time, sub-chunks of data with size controlled by
    `buffer_size` are loaded from random partitions in the dataset,
    and `parts_per_chunk` of them are concatenated into a single chunk,
    shuffled, and split into batches. This means that each chunk has
    `buffer_size*parts_per_chunk` rows, and due to the asynchronous
    nature of the dataloader that means there are, including the batch
    being processed by your network, `3*buffer_size*parts_per_chunk`
    rows of data in GPU memory at any given time. This means that
    for a fixed memory budget, using more `parts_per_chunk` will
    come at the expense of smaller `buffer_size`, increasing the number
    of reads and reducing throughput. The goal should be to maximize the
    total amount of memory utilized at once without going OOM and with
    the fewest number of reads to meet your epoch-level randomness needs.

    An important thing to note is that TensorFlow's default behavior
    is to claim all GPU memory for itself at initialziation time,
    which leaves none for NVTabular to load or preprocess data.
    As such, we attempt to configure TensorFlow to restrict
    its memory allocation on a given GPU using the environment variables
    `TF_MEMORY_ALLOCATION` and `TF_VISIBLE_DEVICE`. If `TF_MEMORY_ALLOCATION < 1`,
    it will be assumed that this refers to a fraction of free GPU
    memory on the given device. Otherwise, it will refer to an explicit
    allocation amount in MB. `TF_VISIBLE_DEVICE` should be an integer GPU
    index.

    Iterator output is of the form `(dict(features), list(labels))`,
    where each element of the features dict is a
    `feature_name: feature_tensor`  and each elemtn of the labels
    list is a tensor, and all tensors are of shape `(batch_size, 1)`.
    Note that this means vectorized continuous and multi-hot categorical
    features are not currently supported.
    The underlying NVTabular `Dataset` object is stored in the `data`
    attribute, and should be used for updating NVTabular `Workflow`
    statistics::

        workflow = nvt.Workflow(...)
        dataset = KerasSequenceLoader(...)
        workflow.update_stats(dataset.data.to_iter(), record_stats=True)

    Parameters
    -------------
    - paths_or_dataset: str or list(str)
        Either a string representing a file pattern (see `tf.glob` for
        pattern rules), a list of filenames to be iterated through, or
        a Dataset object, in which case `buffer_size`, `engine`, and
        `reader_kwargs` will be ignored
    - batch_size: int
        Number of samples to yield at each iteration
    - label_names: list(str)
        Column name of the target variable in the dataframe specified by
        `paths_or_dataset`
    - feature_columns: list(tf.feature_column) or None
        A list of TensorFlow feature columns representing the inputs
        exposed to the model to be trained. Columns with parent columns
        will climb the parent tree, and the names of the columns in the
        unique set of terminal columns will be used as the column names.
        If left as None, must specify `cat_names` and `cont_names`
    - cat_names: list(str) or None
        List of categorical column names. Ignored if `feature_columns` is
        specified
    - cont_names: list(str) or None
        List of continuous column names. Ignored if `feature_columns` is
        specified
    - engine: {'csv', 'parquet', None}, default None
        String specifying the type of read engine to use. If left as `None`,
        will try to infer the engine type from the file extension.
    - shuffle: bool, default True
        Whether to shuffle chunks of batches before iterating through them.
    - buffer_size: float or int
        If `0 <  buffer_size < 1`, `buffer_size` will refer to the fraction of
        total GPU memory to occupy with a buffered chunk. If `1 < buffer_size <
        batch_size`, the number of rows read for a buffered chunk will
        be equal to `int(buffer_size*batch_size)`. Otherwise, if `buffer_size >
        batch_size`, `buffer_size` rows will be read in each chunk (except for
        the last chunk in a dataset, which will, in general, be smaller).
        Larger chunk sizes will lead to more efficieny and randomness,
        but require more memory.
    - device: None
        Which GPU device to load from. Ignored for now
    - parts_per_chunk: int
        Number of dataset partitions with size dictated by `buffer_size`
        to load and concatenate asynchronously. More partitions leads to
        better epoch-level randomness but can negatively impact throughput
    - reader_kwargs: dict
        extra kwargs to pass when instantiating the underlying
        `nvtabular.Dataset`
    """

    _use_nnz = True

    def __init__(
        self,
        paths_or_dataset,
        batch_size,
        label_names,
        feature_columns=None,
        cat_names=None,
        cont_names=None,
        engine=None,
        shuffle=True,
        seed_fn=None,
        buffer_size=0.1,
        device=None,
        parts_per_chunk=1,
        reader_kwargs=None,
        global_size=None,
        global_rank=None,
        drop_last=False,
    ):
        dataset = _validate_dataset(
            paths_or_dataset, batch_size, buffer_size, engine, reader_kwargs
        )
        cat_names, cont_names = _validate_schema(feature_columns, cat_names, cont_names)

        # sort the ccolumns to avoid getting incorrect output
        # (https://github.com/NVIDIA/NVTabular/issues/412)
        cat_names = _get_embedding_order(cat_names)
        cont_names = _get_embedding_order(cont_names)

        device = device or 0
        DataLoader.__init__(
            self,
            dataset,
            cat_names,
            cont_names,
            label_names,
            batch_size,
            shuffle,
            seed_fn=seed_fn,
            parts_per_chunk=parts_per_chunk,
            device=device,
            global_size=global_size,
            global_rank=global_rank,
            drop_last=drop_last,
        )

    def __len__(self):
        """
        recreating since otherwise Keras yells at you
        """
        # TODO: what's a better way to do this inheritance
        # of the appropriate methods? A Metaclass?
        DataLoader.stop(self)
        return DataLoader.__len__(self)

    def __getitem__(self, idx):
        """
        implemented exclusively for consistency
        with Keras model.fit. Does not leverage
        passed idx in any way
        """
        return DataLoader.__next__(self)

    @contextlib.contextmanager
    def _get_device_ctx(self, dev):
        # with tf.device("/device:GPU:{}".format(dev)) as tf_device:
        #     # tf.device changes the cupy cuda device, which breaks us on multigpu
        #     # force cupy to still use the device we expect
        #     cupy.cuda.Device(dev).use()
        #     yield tf_device
        # commenting out since device statements cause
        # RuntimeErrors when exiting if two dataloaders
        # are running at once (e.g. train and validation)
        yield tf.device("/GPU:" + str(dev))

    def _split_fn(self, tensor, idx, axis=0):
        return tf.split(tensor, idx, axis=axis)

    @property
    def _LONG_DTYPE(self):
        return tf.int64

    @property
    def _FLOAT32_DTYPE(self):
        return tf.float32

    def _to_tensor(self, gdf, dtype=None):
        if gdf.empty:
            return

        # checks necessary because of this bug
        # https://github.com/tensorflow/tensorflow/issues/42660
        if len(gdf.shape) == 1 or gdf.shape[1] == 1:
            dlpack = gdf.to_dlpack()
        elif gdf.shape[0] == 1:
            dlpack = gdf.values[0].toDlpack()
        else:
            dlpack = gdf.values.T.toDlpack()

        # catch error caused by tf eager context
        # not being initialized
        try:
            x = from_dlpack(dlpack)
        except AssertionError:
            tf.random.uniform((1,))
            x = from_dlpack(dlpack)

        if gdf.shape[0] == 1:
            # batch size 1 so got squashed to a vector
            x = tf.expand_dims(x, 0)
        elif len(gdf.shape) == 1 or len(x.shape) == 1:
            # sort of a generic check for any other
            # len(shape)==1 case, could probably
            # be more specific
            x = tf.expand_dims(x, -1)
        elif gdf.shape[1] > 1:
            # matrix which means we had to transpose
            # for the bug above, so untranspose
            x = tf.transpose(x)
        return x

    def _handle_tensors(self, cats, conts, labels):
        X = {}
        for tensor, names in zip([cats, conts], [self.cat_names, self.cont_names]):
            lists = {}
            if isinstance(tensor, tuple):
                tensor, lists = tensor
            names = [i for i in names if i not in lists]

            # break list tuples into two keys, with postfixes
            # TODO: better choices for naming?
            list_columns = [i for i in lists.keys()]
            for column in list_columns:
                values, nnzs = lists.pop(column)
                lists[column + "__values"] = values
                lists[column + "__nnzs"] = nnzs

            # now add in any scalar tensors
            if len(names) > 1:
                tensors = tf.split(tensor, len(names), axis=1)
                lists.update({name: x for name, x in zip(names, tensors)})
            elif len(names) == 1:
                lists[names[0]] = tensor
            X.update(lists)

        # TODO: use dict for labels as well?
        # would require output layers to match naming
        if len(self.label_names) > 1:
            labels = tf.split(labels, len(self.label_names), axis=1)
        return X, labels


class KerasSequenceValidater(tf.keras.callbacks.Callback):
    # TODO: document
    _supports_tf_logs = True

    def __init__(self, dataloader):
        self.dataloader = dataloader

    def on_epoch_end(self, epoch, logs={}):
        for X, y_true in self.dataloader:
            y_pred = self.model(X)

            # TODO: how do we want to handle the multi-output case?
            for metric in self.model.metrics:
                metric.update_state(y_true, y_pred)

        set_logs = {}
        for metric in self.model.metrics:
<<<<<<< HEAD
            name = "val_" + metric.name
=======
>>>>>>> e10fb529
            set_logs[f"val_{metric.name}"] = metric.result().numpy()
        logs.update(set_logs)
        print(set_logs)
        return logs<|MERGE_RESOLUTION|>--- conflicted
+++ resolved
@@ -357,10 +357,6 @@
 
         set_logs = {}
         for metric in self.model.metrics:
-<<<<<<< HEAD
-            name = "val_" + metric.name
-=======
->>>>>>> e10fb529
             set_logs[f"val_{metric.name}"] = metric.result().numpy()
         logs.update(set_logs)
         print(set_logs)
