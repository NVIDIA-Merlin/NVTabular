--- conflicted
+++ resolved
@@ -26,15 +26,12 @@
 except ImportError:
     cupy = np
 
-<<<<<<< HEAD
-from merlin.io import Dataset
-=======
 try:
     import cudf
 except ImportError:
     cudf = pd
 
->>>>>>> 9c17f7ea
+from merlin.io import Dataset
 from scipy import stats
 from scipy.stats import powerlaw, uniform
 
@@ -143,15 +140,10 @@
                     col_size, dtype=np.long, min_val=col.min_val, max_val=col.cardinality
                 ).ceil()
             else:
-<<<<<<< HEAD
-                ser = dist.create_col(col_size, dtype=np.long, min_val=0, max_val=col.cardinality)
-                ser = make_df(np.ceil(ser))[0]
-=======
                 ser = dist.create_col(
                     col_size, dtype=np.long, min_val=col.min_val, max_val=col.cardinality
                 )
-                ser = _make_df(np.ceil(ser))[0]
->>>>>>> 9c17f7ea
+                ser = make_df(np.ceil(ser))[0]
                 ser = ser.astype("int32")
             if col.permutate_index:
                 ser = self.permutate_index(ser)
