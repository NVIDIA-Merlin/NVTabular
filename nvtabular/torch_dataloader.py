#
# Copyright (c) 2020, NVIDIA CORPORATION.
#
# Licensed under the Apache License, Version 2.0 (the "License");
# you may not use this file except in compliance with the License.
# You may obtain a copy of the License at
#
#     http://www.apache.org/licenses/LICENSE-2.0
#
# Unless required by applicable law or agreed to in writing, software
# distributed under the License is distributed on an "AS IS" BASIS,
# WITHOUT WARRANTIES OR CONDITIONS OF ANY KIND, either express or implied.
# See the License for the specific language governing permissions and
# limitations under the License.
#
import queue
import threading

import cudf
import cupy as cp
import torch
from torch.utils.dlpack import from_dlpack

from nvtabular.io import _shuffle_gdf
from nvtabular.ops import _get_embedding_order


class TensorItr:
    """
        Tensor dataset, for data already in tensor format.
        (see preproc::ds_to_tensor)

        Parameters
        -----------
        tensors : list of tensors
        batch_size: the size of each batch to return.
        pin_memory: allows pinning of cpu memory, if used.
        shuffle: keyword to trigger the shuffle of batch

    """

    def __init__(self, tensors, batch_size=1, pin_memory=False, shuffle=False):
        self.tensors = tensors
        self.batch_size = batch_size

        self.num_samples = self.tensors[0].size(0)
        if shuffle:
            self.shuffle()

        if pin_memory:
            for tensor in self.tensors:
                tensor.pin_memory()

    def __len__(self):
        if self.num_samples % self.batch_size == 0:
            return self.num_samples // self.batch_size
        else:
            return self.num_samples // self.batch_size + 1

    def __iter__(self):
        for idx in range(0, self.num_samples, self.batch_size):
            tens = [tensor[idx : idx + self.batch_size] for tensor in self.tensors]
            yield tens[0], tens[1], tens[2]
            tens = None

    def shuffle(self):
        idx = torch.randperm(self.num_samples, dtype=torch.int64)
        self.tensors = [tensor[idx] for tensor in self.tensors]


def _to_tensor(gdf: cudf.DataFrame, dtype, tensor_list, to_cpu=False):
    if gdf.empty:
        return
    for column in gdf.columns:
        gdf_col = gdf[column]
        g = gdf_col.to_dlpack()
        t = from_dlpack(g).type(dtype)
        t = t.to(torch.device("cpu")) if to_cpu else t
        tensor_list[column] = (
            t if column not in tensor_list else torch.cat([tensor_list[column], t])
        )
        del g


def create_tensors(preproc, itr=None, gdf=None, apply_ops=True):
    cats, conts, label = {}, {}, {}
    if itr:
        for gdf in itr:
            process_one_df(gdf, cats, conts, label, preproc=preproc, apply_ops=apply_ops)
    elif gdf:
        process_one_df(gdf, cats, conts, label, preproc=preproc, apply_ops=apply_ops)
    return combine_tensors(cats, conts, label)


def create_tensors_plain(gdf, cat_cols=None, cont_cols=None, label_cols=None):
    cats, conts, label = {}, {}, {}
    _one_df(
        gdf, cats, conts, label, cat_names=cat_cols, cont_names=cont_cols, label_names=label_cols
    )
    return combine_tensors(cats, conts, label)


def combine_tensors(cats, conts, label):
    cats_list = [cats[x] for x in sorted(cats.keys())] if cats else None
    conts_list = [conts[x] for x in sorted(conts.keys())] if conts else None
    label_list = [label[x] for x in sorted(label.keys())] if label else None

    # Change cats, conts to dim=1 for column dim=0 for df sub section
    cats = torch.stack(cats_list, dim=1) if len(cats_list) > 0 else None
    conts = torch.stack(conts_list, dim=1) if len(conts_list) > 0 else None
    label = torch.cat(label_list, dim=0) if len(label_list) > 0 else None
    return cats, conts, label


def _one_df(gdf, cats, conts, label, cat_names=None, cont_names=None, label_names=None):
    gdf_cats, gdf_conts, gdf_label = (gdf[cat_names], gdf[cont_names], gdf[label_names])
    del gdf
    if len(gdf_cats) > 0:
        _to_tensor(gdf_cats, torch.long, cats, to_cpu=False)
    if len(gdf_conts) > 0:
        _to_tensor(gdf_conts, torch.float32, conts, to_cpu=False)
    if len(gdf_label) > 0:
        _to_tensor(gdf_label, torch.float32, label, to_cpu=False)


def _get_final_cols(preproc):
    if "cols" not in preproc.columns_ctx["final"]:
        preproc.create_final_cols()
    cat_names = _get_embedding_order(preproc.columns_ctx["final"]["cols"]["categorical"])
    cont_names = sorted(preproc.columns_ctx["final"]["cols"]["continuous"])
    label_name = sorted(preproc.columns_ctx["final"]["cols"]["label"])
    return cat_names, cont_names, label_name


def process_one_df(
    gdf,
    cats,
    conts,
    label,
    preproc=None,
    cat_names=None,
    cont_names=None,
    label_names=None,
    apply_ops=True,
):
    if apply_ops and preproc:
        gdf = preproc.apply_ops(gdf)

    if preproc:
        cat_names, cont_names, label_names = _get_final_cols(preproc)

    _one_df(
        gdf, cats, conts, label, cat_names=cat_names, cont_names=cont_names, label_names=label_names
    )


class ChunkQueue:
    def __init__(
        self,
        num_chunks=2,
        batch_size=1,
        shuffle=False,
        cat_cols=None,
        cont_cols=None,
        label_cols=None,
    ):
        self.num_chunks = num_chunks
        self.batch_size = batch_size
        self.q_in = queue.Queue(num_chunks)
        self.q_out = queue.Queue(1)
        self.cat_cols = cat_cols
        self.cont_cols = cont_cols
        self.label_cols = label_cols
        self.shuffle = shuffle

    def get(self):
        return self.q_out.get()

    def put(self, obj):
        # check first for "end"
        if isinstance(obj, str):
            # clear the buffer
            self.create_chunk(final=True)
            # send end signal to queue
            self.q_out.put(obj)
            return
        self.q_in.put(obj)
        if self.q_in.full():
            self.create_chunk()

    def create_chunk(self, final=False):
        chunks = []
        for _ in range(self.q_in.qsize()):
            chunks.append(self.q_in.get())
        if not chunks:
            return
        chunks = cudf.core.reshape.concat(chunks)
        chunks.reset_index(drop=True, inplace=True)
        if not final:
            # stitching
            chunks = self.get_batch_div_chunk(chunks)
            if not chunks or chunks.empty:
                return
        if self.shuffle:
            _shuffle_gdf(chunks)
        chunks = create_tensors_plain(
            chunks, cat_cols=self.cat_cols, cont_cols=self.cont_cols, label_cols=self.label_cols
        )
        # chunk tensorized
        self.q_out.put(chunks)

    def get_batch_div_chunk(self, chunks):
        spill_idx = int(chunks.shape[0] / self.batch_size) * self.batch_size
        spill = cudf.DataFrame(chunks.iloc[spill_idx:])
        chunks = cudf.DataFrame(chunks.iloc[:spill_idx])
        if not chunks.empty:
            chunks.reset_index(drop=True, inplace=True)
        if not spill.empty:
            spill.reset_index(drop=True, inplace=True)
            self.q_in.put(spill)
        return chunks


class DLCollator:
    transform = None
    preproc = None
    apply_ops = True

    def __init__(self, transform=create_tensors, preproc=None, apply_ops=True):
        self.transform = transform
        self.preproc = preproc
        self.apply_ops = apply_ops

    def gdf_col(self, gdf):
        batch = self.transform(self.preproc, gdf=gdf[0], apply_ops=self.apply_ops)
        return (batch[0], batch[1]), batch[2].long()


class AsyncTensorBatchDatasetItr(torch.utils.data.IterableDataset):
    def __init__(self, dataset, cats=None, conts=None, labels=None, batch_size=1, **kwargs):
        self.batch_size = batch_size
        self.cats = cats
        self.conts = conts
        self.labels = labels
        self.itr = TorchTensorBatchDatasetItr(dataset, **kwargs)

    def __iter__(self):
        buff = ChunkQueue(
            batch_size=self.batch_size,
            cat_cols=self.cats,
            cont_cols=self.conts,
            label_cols=self.labels,
        )
        threading.Thread(target=self.load_chunk, args=(buff,)).start()
        while True:
            # self.load_chunk(buff)
            chunk = buff.get()
            if isinstance(chunk, str):
                return
            yield from TensorItr(chunk, batch_size=self.batch_size)
            chunk = None

    def load_chunk(self, buff):
        for chunk in self.itr:
            buff.put(chunk)
        # done iterating
        buff.put("end")

    def __len__(self):
<<<<<<< HEAD
        return int(len(self.itr) / self.batch_size)
=======
        return len(self.itr) // self.batch_size
>>>>>>> 210024f9


class TorchTensorBatchDatasetItr(torch.utils.data.IterableDataset):
    """
        For Torch Only:
        Batch Tensor dataset, takes in list of files
        and creates TorchTensorBatchFileItr for each
        path supplied, supplying user defined size chunks.

        Parameters
        -----------
        paths : list of input files that represent complete dataset
    """

    def __init__(self, dataset, shuffle=None, **kwargs):
        self.dataset = dataset
        self.indices = cp.arange(dataset.to_ddf().npartitions)
        if shuffle:
            self.indices = cp.random.shuffle(self.indices)

    def __iter__(self):
        indices = self.gather_indices()
        yield from self.dataset.to_iter(indices=indices)

    def gather_indices(self):
        worker_info = torch.utils.data.get_worker_info()
        if worker_info is None:
            return self.indices
        else:
            per_worker = int(len(self.indices) // float(worker_info.num_workers)) + 1
            worker_id = worker_info.id
            start = worker_id * per_worker
            return self.indices[start : start + per_worker]

    def __len__(self):
        return self.dataset.num_rows


class DLDataLoader(torch.utils.data.DataLoader):
    def __len__(self):
        return len(self.dataset)<|MERGE_RESOLUTION|>--- conflicted
+++ resolved
@@ -267,11 +267,8 @@
         buff.put("end")
 
     def __len__(self):
-<<<<<<< HEAD
-        return int(len(self.itr) / self.batch_size)
-=======
         return len(self.itr) // self.batch_size
->>>>>>> 210024f9
+
 
 
 class TorchTensorBatchDatasetItr(torch.utils.data.IterableDataset):
