--- conflicted
+++ resolved
@@ -177,7 +177,6 @@
 
 
 class AsyncIterator:
-<<<<<<< HEAD
     """ This class serves as the iterator class for the AsyncTensorBatchDatasetItr.
     This will control iteration and allow for clean up after iteration is complete.
     Without requiring the destruction of the Parent class.
@@ -200,25 +199,9 @@
         the target library that will use the tensor transformed data. currently supported: torch
     devices : [int]
         list representing all available GPU IDs
-=======
-    """
-        This class serves as the iterator class for the AsyncTensorBatchDatasetItr.
-        This will control iteration and allow for clean up after iteration is complete.
-        Without requiring the destruction of the Parent class.
-
-        Parameters:
-        dataset: NVTabular dataset
-        cats: [str], the list of categorical columns in the dataset
-        conts: [str], the list of continuous columns in the dataset
-        labels: [str], the list of label columns in the dataset
-        batch_size: int, the size of each batch to supply to the model
-        shuffle: bool, enable/disable shuffling of dataset
-        target: the target library that will use the tensor transformed data
-                currently supported: torch
-        devices: [int], list represents all avialable GPU IDs
-        num_parts: int, number of partitions from the iterator, an NVTabular Dataset,
-                   to concatenate into a "chunk"
->>>>>>> a4d9b4d8
+    num_parts: int
+        number of partitions from the iterator, an NVTabular Dataset,
+        to concatenate into a "chunk"
     """
 
     def __init__(
@@ -278,7 +261,6 @@
 
 
 class TorchAsyncItr(torch.utils.data.IterableDataset):
-<<<<<<< HEAD
     """ This class, creates batches of, a user defined size, tensor
     represenation of the data supplied. The data input requires an
     NVTabular dataset. Handles spillover to ensure all batches are
@@ -301,26 +283,9 @@
         the target library that will use the tensor transformed data currently supported: torch
     devices : [int]
         list representing all available GPU IDs
-=======
-    """
-        This class, creates batches of, a user defined size, tensor
-        represenation of the data supplied. The data input requires an
-        NVTabular dataset. Handles spillover to ensure all batches are
-        the specified size until the final batch.
-
-        Parameters:
-        dataset: NVTabular dataset
-        cats: [str], the list of categorical columns in the dataset
-        conts: [str], the list of continuous columns in the dataset
-        labels: [str], the list of label columns in the dataset
-        batch_size: int, the size of each batch to supply to the model
-        shuffle: bool, enable/disable shuffling of dataset
-        target: the target library that will use the tensor transformed data
-                currently supported: torch
-        devices: [int], list represents all avialable GPU IDs
-        num_parts: int, number of partitions from the iterator, an NVTabular Dataset,
-                   to concatenate into a "chunk"
->>>>>>> a4d9b4d8
+    num_parts: int
+        number of partitions from the iterator, an NVTabular Dataset,
+        to concatenate into a "chunk"
     """
 
     def __init__(
