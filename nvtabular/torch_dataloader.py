#
# Copyright (c) 2020, NVIDIA CORPORATION.
#
# Licensed under the Apache License, Version 2.0 (the "License");
# you may not use this file except in compliance with the License.
# You may obtain a copy of the License at
#
#     http://www.apache.org/licenses/LICENSE-2.0
#
# Unless required by applicable law or agreed to in writing, software
# distributed under the License is distributed on an "AS IS" BASIS,
# WITHOUT WARRANTIES OR CONDITIONS OF ANY KIND, either express or implied.
# See the License for the specific language governing permissions and
# limitations under the License.
#
import math
import queue
import threading

import cudf
import cupy as cp
import torch
from torch.utils.dlpack import from_dlpack

from nvtabular.io import _shuffle_gdf
from nvtabular.ops import _get_embedding_order


class TensorItr:
    """
        Tensor dataset, for data already in tensor format.

        Parameters
        -----------
        tensors : list of tensors
        batch_size: the size of each batch to return.
        pin_memory: allows pinning of cpu memory, if used.
        shuffle: keyword to trigger the shuffle of batch

    """

    def __init__(self, tensors, batch_size=1, pin_memory=False, shuffle=False):
        self.tensors = tensors
        self.batch_size = batch_size

        self.num_samples = self.tensors[2].size(0)
        if shuffle:
            self.shuffle()

        if pin_memory:
            for tensor in self.tensors:
                tensor.pin_memory()

    def __len__(self):
        if self.num_samples % self.batch_size == 0:
            return self.num_samples // self.batch_size
        else:
            return self.num_samples // self.batch_size + 1

    def __iter__(self):
        for idx in range(0, self.num_samples, self.batch_size):
            yield [
                tensor[idx : idx + self.batch_size] if tensor is not None else None
                for tensor in self.tensors
            ]

    def shuffle(self):
        idx = torch.randperm(self.num_samples, dtype=torch.int64)
        self.tensors = [tensor[idx] for tensor in self.tensors]


<<<<<<< HEAD
def _to_tensor(gdf: cudf.DataFrame, dtype):
    if gdf.empty:
        return
    g = gdf.to_dlpack()
    t = from_dlpack(g).type(dtype)
    del g, gdf
    return t


def create_tensors(gdf, cat_names=None, cont_names=None, label_names=None):
    gdf_cats, gdf_conts, gdf_label = (
        gdf[_get_embedding_order(cat_names)],
        gdf[cont_names],
        gdf[label_names],
    )
    del gdf
    cats = _to_tensor(gdf_cats, torch.long)
    conts = _to_tensor(gdf_conts, torch.float32)
    label = _to_tensor(gdf_label, torch.float32)
    del gdf_cats, gdf_conts, gdf_label
    return [cats, conts, label]


=======
>>>>>>> e64cfda2
class ChunkQueue:
    """
        This class takes partitions (parts) from an NVTabular dataset
        and concatenates them into a cudf dataframe "chunk". This chunk
        is subsequently transformed into its tensor representation using
        the iterator's transform.

        Parameters:
        num_parts: int, number of partitions from the iterator, an NVTabular Dataset,
                   to concatenate into a "chunk"
        batch_size: int, the number of records in each batch
        iterator: TensorBatchDatasetItr, the iterator to pull the partitions (parts) from
        shuffle: bool, enable/disable shuffling
        cats: [str], the list of categorical columns in the dataset
        conts: [str], the list of continuous columns in the dataset
        labels: [str], the list of label columns in the dataset
    """

    def __init__(
        self,
        num_parts=2,
        batch_size=None,
        iterator=None,
        shuffle=False,
        cat_cols=None,
        cont_cols=None,
        label_cols=None,
    ):
        self.num_parts = num_parts
        self.itr = iterator
        self.batch_size = batch_size
        self.q_out = queue.Queue(1)
        self.cat_cols = cat_cols
        self.cont_cols = cont_cols
        self.label_cols = label_cols
        self.shuffle = shuffle
        self.stopped = False

    def get(self):
        return self.q_out.get()

    def batch(self):
        current = []
        for value in self.itr:
            current.append(value)
            if len(current) == self.num_parts:
                yield current
                current = []
        if len(current) > 0:
            yield current

    def load_chunks(self):
        spill = None
        for chunks in self.batch():
            if self.stopped:
                return
            if spill and not spill.empty:
                chunks.insert(0, spill)
            chunks = cudf.core.reshape.concat(chunks)
            chunks.reset_index(drop=True, inplace=True)
            chunks, spill = self.get_batch_div_chunk(chunks)
            if self.shuffle:
                _shuffle_gdf(chunks)
            if len(chunks) > 0:
                chunks = self.itr.create_tensors(
                    chunks,
                    cat_names=self.cat_cols,
                    cont_names=self.cont_cols,
                    label_names=self.label_cols,
                )
                # chunks tensorized
                self.q_out.put(chunks)
                chunks = None
        # takes care final batch, which is less than batch size
        if spill:
            spill = self.itr.create_tensors(
                spill,
                cat_names=self.cat_cols,
                cont_names=self.cont_cols,
                label_names=self.label_cols,
            )
            self.q_out.put(spill)
            spill = None
        self.q_out.put("end")

    # For when an iterator is stopped before iteration is complete.
    def stop(self):
        self.stopped = True
        self.q_out.queue.clear()

    def get_batch_div_chunk(self, chunks):
        spill_idx = int(chunks.shape[0] / self.batch_size) * self.batch_size
        spill = cudf.DataFrame(chunks.iloc[spill_idx:])
        chunks = cudf.DataFrame(chunks.iloc[:spill_idx])
        if not chunks.empty:
            chunks.reset_index(drop=True, inplace=True)
        if not spill.empty:
            spill.reset_index(drop=True, inplace=True)
        return chunks, spill


class AsyncIterator:
    """
        This class serves as the iterator class for the AsyncTensorBatchDatasetItr.
        This will control iteration and allow for clean up after iteration is complete.
        Without requiring the destruction of the Parent class.

        Parameters:
        dataset: NVTabular dataset
        cats: [str], the list of categorical columns in the dataset
        conts: [str], the list of continuous columns in the dataset
        labels: [str], the list of label columns in the dataset
        batch_size: int, the size of each batch to supply to the model
        shuffle: bool, enable/disable shuffling of dataset
        target: the target library that will use the tensor transformed data
                currently supported: torch
    """

    def __init__(
        self,
        dataset=None,
        cats=None,
        conts=None,
        labels=None,
        batch_size=1,
        shuffle=False,
        library=None,
    ):
        itr = TensorBatchDatasetItrFactory().create(dataset, library, shuffle=shuffle)
        self.buff = ChunkQueue(
            iterator=itr,
            batch_size=batch_size,
            cat_cols=cats,
            cont_cols=conts,
            label_cols=labels,
            shuffle=shuffle,
        )

    def __iter__(self):
        t1 = threading.Thread(target=self.buff.load_chunks)
        t1.daemon = True
        t1.start()
        while True:
            chunk = self.buff.get()
            if isinstance(chunk, str):
                break
            yield from TensorItr(chunk, batch_size=self.buff.batch_size)
            chunk = None

    def __del__(self):
        self.buff.stop()


class AsyncTensorBatchDatasetItr(torch.utils.data.IterableDataset):
    """
        This class, creates batches of a user defined size of the tensor
        represenation of the data supplied. The data input requires an
        NVTabular dataset. Handles spillover to ensure all batches are
        the specified size until the final batch.

        Parameters:
        dataset: NVTabular dataset
        cats: [str], the list of categorical columns in the dataset
        conts: [str], the list of continuous columns in the dataset
        labels: [str], the list of label columns in the dataset
        batch_size: int, the size of each batch to supply to the model
        shuffle: bool, enable/disable shuffling of dataset
        target: the target library that will use the tensor transformed data
                currently supported: torch
    """

    def __init__(
        self,
        dataset,
        cats=None,
        conts=None,
        labels=None,
        batch_size=1,
        shuffle=False,
        target="torch",
    ):
        self.batch_size = batch_size
        self.cats = cats
        self.conts = conts
        self.labels = labels
        self.shuffle = shuffle
        self.data = dataset
        self.target = target

    def __iter__(self):
        return iter(
            AsyncIterator(
                dataset=self.data,
                batch_size=self.batch_size,
                cats=self.cats,
                conts=self.conts,
                labels=self.labels,
                shuffle=self.shuffle,
                library=self.target,
            )
        )

    def __len__(self):
        return math.ceil(self.data.num_rows / self.batch_size)


class TensorBatchDatasetItr:
    """
        Base class for all dataset to tensor iterators.
        Takes input of an NVTabular dataset
        and supplies user defined size chunks.

        Parameters
        dataset: NVTabular dataset
        shuffle: bool, specifying whether to shuffle the partitions
                 and shuffle chunks before creating tensor batches

    """

    def __init__(self, dataset, shuffle=None, **kwargs):
        self.data = dataset
        self.indices = cp.arange(dataset.to_ddf().npartitions)
        if shuffle:
            self.indices = cp.random.shuffle(self.indices)

    def __iter__(self):
        indices = self.gather_indices()
        yield from self.data.to_iter(indices=indices)

    def __len__(self):
        return self.data.num_rows

    def gather_indices(self):
        return self.indices

    def to_dlpack(self, gdf):
        return gdf.to_dlpack()

    def create_tensors(self, gdf, cat_names=None, cont_names=None, label_names=None):
        raise NotImplementedError()


class TensorBatchDatasetItrFactory:
    """
        This is the Factory that creates the correct iterator,
        given a target library.

        Parameters:
        dataset: NVTabular dataset
        target: str, target library you want the iterator supported - torch
        shuffle: bool, shuffle dataset
    """

    def create(self, dataset, target, shuffle=False, **kwargs):
        if target in "torch":
            return TorchTensorBatchDatasetItr(dataset, shuffle=shuffle, **kwargs)
        else:
            raise ValueError(target)


class TorchTensorBatchDatasetItr(TensorBatchDatasetItr):
    """
        For PyTorch Only:
        Takes input of an NVTabular dataset
        and creates TorchTensorBatchDatasetItr
        supplying user defined size chunks.

    """

    def gather_indices(self):
        worker_info = torch.utils.data.get_worker_info()
        if worker_info is None:
            return self.indices
        else:
            per_worker = int(len(self.indices) // worker_info.num_workers) + 1
            worker_id = worker_info.id
            start = worker_id * per_worker
            return self.indices[start : start + per_worker]

    def _to_tensor(self, gdf, dtype=None):
        dl_pack = self.to_dlpack(gdf)
        tens = from_dlpack(dl_pack).type(dtype)
        return tens, gdf.columns, dtype

    def create_tensors(self, gdf, cat_names=None, cont_names=None, label_names=None):
        gdf_cats, gdf_conts, gdf_label = (
            gdf[_get_embedding_order(cat_names)],
            gdf[cont_names],
            gdf[label_names],
        )
        del gdf
        if len(gdf_cats) > 0:
            cats = self._to_tensor(gdf_cats, torch.long)
        if len(gdf_conts) > 0:
            conts = self._to_tensor(gdf_conts, torch.float32)
        if len(gdf_label) > 0:
            label = self._to_tensor(gdf_label, torch.float32)
        del gdf_cats, gdf_conts, gdf_label
        return [cats[0], conts[0], label[0]]


class DLDataLoader(torch.utils.data.DataLoader):
    """
        This class is an extension of the torch dataloader.
        It is required, to support the FastAI framework.
    """

    def __len__(self):
        return len(self.dataset)<|MERGE_RESOLUTION|>--- conflicted
+++ resolved
@@ -69,32 +69,6 @@
         self.tensors = [tensor[idx] for tensor in self.tensors]
 
 
-<<<<<<< HEAD
-def _to_tensor(gdf: cudf.DataFrame, dtype):
-    if gdf.empty:
-        return
-    g = gdf.to_dlpack()
-    t = from_dlpack(g).type(dtype)
-    del g, gdf
-    return t
-
-
-def create_tensors(gdf, cat_names=None, cont_names=None, label_names=None):
-    gdf_cats, gdf_conts, gdf_label = (
-        gdf[_get_embedding_order(cat_names)],
-        gdf[cont_names],
-        gdf[label_names],
-    )
-    del gdf
-    cats = _to_tensor(gdf_cats, torch.long)
-    conts = _to_tensor(gdf_conts, torch.float32)
-    label = _to_tensor(gdf_label, torch.float32)
-    del gdf_cats, gdf_conts, gdf_label
-    return [cats, conts, label]
-
-
-=======
->>>>>>> e64cfda2
 class ChunkQueue:
     """
         This class takes partitions (parts) from an NVTabular dataset
@@ -375,9 +349,11 @@
             return self.indices[start : start + per_worker]
 
     def _to_tensor(self, gdf, dtype=None):
+        if gdf.empty:
+            return
         dl_pack = self.to_dlpack(gdf)
         tens = from_dlpack(dl_pack).type(dtype)
-        return tens, gdf.columns, dtype
+        return tens
 
     def create_tensors(self, gdf, cat_names=None, cont_names=None, label_names=None):
         gdf_cats, gdf_conts, gdf_label = (
@@ -386,14 +362,11 @@
             gdf[label_names],
         )
         del gdf
-        if len(gdf_cats) > 0:
-            cats = self._to_tensor(gdf_cats, torch.long)
-        if len(gdf_conts) > 0:
-            conts = self._to_tensor(gdf_conts, torch.float32)
-        if len(gdf_label) > 0:
-            label = self._to_tensor(gdf_label, torch.float32)
+        cats = self._to_tensor(gdf_cats, torch.long)
+        conts = self._to_tensor(gdf_conts, torch.float32)
+        label = self._to_tensor(gdf_label, torch.float32)
         del gdf_cats, gdf_conts, gdf_label
-        return [cats[0], conts[0], label[0]]
+        return [cats, conts, label]
 
 
 class DLDataLoader(torch.utils.data.DataLoader):
