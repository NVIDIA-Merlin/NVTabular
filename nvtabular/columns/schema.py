#
# Copyright (c) 2021, NVIDIA CORPORATION.
#
# Licensed under the Apache License, Version 2.0 (the "License");
# you may not use this file except in compliance with the License.
# You may obtain a copy of the License at
#
#     http://www.apache.org/licenses/LICENSE-2.0
#
# Unless required by applicable law or agreed to in writing, software
# distributed under the License is distributed on an "AS IS" BASIS,
# WITHOUT WARRANTIES OR CONDITIONS OF ANY KIND, either express or implied.
# See the License for the specific language governing permissions and
# limitations under the License.
#
from dataclasses import dataclass, field
from typing import Dict, List, Optional, Text

from nvtabular.columns.schema_io.schema_writer_pbtxt import PbTxt_SchemaWriter
from nvtabular.tags import Tags  # noqa

<<<<<<< HEAD
# this needs to be before any modules that import protobuf
=======

def register_extra_metadata(column_schema, feature):
    filtered_properties = {k: v for k, v in column_schema.properties.items() if k != "domain"}
    msg_struct = Struct()
    # must pack message into "Any" type
    any_pack = Any()
    any_pack.Pack(json_format.ParseDict(filtered_properties, msg_struct))
    # extra_metadata only takes type "Any" messages
    feature.annotation.extra_metadata.add().CopyFrom(any_pack)
    return feature


def register_list(column_schema, feature):
    if str(column_schema._is_list):
        min_length, max_length = None, None
        if "value_count" in column_schema.properties:
            min_length = column_schema.properties["value_count"]["min"]
            max_length = column_schema.properties["value_count"]["max"]
        if min_length and max_length and min_length == max_length:
            shape = schema_pb2.FixedShape()
            dim = shape.dim.add()
            dim.size = min_length
            feature.shape.CopyFrom(shape)
        elif min_length and max_length and min_length < max_length:
            feature.value_count.CopyFrom(schema_pb2.ValueCount(min=min_length, max=max_length))
        else:
            # if no min max available set dummy value, to signal this is list
            feature.value_count.CopyFrom(schema_pb2.ValueCount(min=0, max=0))
    return feature


def set_protobuf_float(column_schema, feature):
    domain = column_schema.properties.get("domain", {})
    feature.float_domain.CopyFrom(
        schema_pb2.FloatDomain(
            name=column_schema.name,
            min=domain.get("min", None),
            max=domain.get("max", None),
        )
    )
    feature.type = schema_pb2.FeatureType.FLOAT
    return feature


def set_protobuf_int(column_schema, feature):
    domain = column_schema.properties.get("domain", {})
    feature.int_domain.CopyFrom(
        schema_pb2.IntDomain(
            name=column_schema.name,
            min=domain.get("min", None),
            max=domain.get("max", None),
            is_categorical=(
                Tags.CATEGORICAL in column_schema.tags
                or Tags.CATEGORICAL.value in column_schema.tags
            ),
        )
    )
    feature.type = schema_pb2.FeatureType.INT
    return feature


def register_dtype(column_schema, feature):
    #  column_schema is a dict, changes are held
    #  TODO: this double check can be refactored
    if column_schema.dtype:
        if column_schema._is_list:
            feature = proto_dict["list"](column_schema, feature)
        if hasattr(column_schema.dtype, "kind"):
            string_name = numpy.core._dtype._kind_name(column_schema.dtype)
        elif hasattr(column_schema.dtype, "item"):
            string_name = type(column_schema.dtype(1).item()).__name__
        elif isinstance(column_schema.dtype, str):
            string_name = column_schema.dtype
        elif hasattr(column_schema.dtype, "__name__"):
            string_name = column_schema.dtype.__name__
        else:
            raise TypeError(f"unsupported dtype for column schema: {column_schema.dtype}")

        if string_name in proto_dict:
            feature = proto_dict[string_name](column_schema, feature)
    return feature


proto_dict = {
    "list": register_list,
    "float": set_protobuf_float,
    "int": set_protobuf_int,
    "uint": set_protobuf_int,
}


def create_protobuf_feature(column_schema):
    feature = schema_pb2.Feature()
    feature.name = column_schema.name
    feature = register_dtype(column_schema, feature)
    annotation = feature.annotation
    annotation.tag.extend(
        [tag.value if hasattr(tag, "value") else tag for tag in column_schema.tags]
    )
    # can be instantiated with no values
    # if  so, unnecessary to dump
    # import pdb; pdb.set_trace()
    if len(column_schema.properties) > 0:
        feature = register_extra_metadata(column_schema, feature)
    return feature
>>>>>>> 09186d1f


@dataclass(frozen=True)
class ColumnSchema:
    """A schema containing metadata of a dataframe column."""

    name: Text
    tags: Optional[List[Text]] = field(default_factory=list)
    properties: Optional[Dict[str, any]] = field(default_factory=dict)
    dtype: Optional[object] = None
    _is_list: bool = False

    def __post_init__(self):
        tags = _normalize_tags(self.tags or [])
        object.__setattr__(self, "tags", tags)

    def __str__(self) -> str:
        return self.name

    def with_name(self, name) -> "ColumnSchema":
        return ColumnSchema(
            name,
            tags=self.tags,
            properties=self.properties,
            dtype=self.dtype,
            _is_list=self._is_list,
        )

    def with_tags(self, tags) -> "ColumnSchema":
        if not isinstance(tags, list):
            tags = [tags]

        tags = list(set(list(self.tags) + tags))

        return ColumnSchema(
            self.name,
            tags=tags,
            properties=self.properties,
            dtype=self.dtype,
            _is_list=self._is_list,
        )

    def with_properties(self, properties):
        if not isinstance(properties, dict):
            raise TypeError("properties must be in dict format, key: value")

        # Using new dictionary to avoid passing old ref to new schema
        properties.update(self.properties)

        return ColumnSchema(
            self.name,
            tags=self.tags,
            properties=properties,
            dtype=self.dtype,
            _is_list=self._is_list,
        )

    def with_dtype(self, dtype, is_list=None):
        is_list = is_list or self._is_list
        return ColumnSchema(
            self.name, tags=self.tags, properties=self.properties, dtype=dtype, _is_list=is_list
        )


class Schema:
    """A collection of column schemas for a dataset."""

    def __init__(self, column_schemas=None):
        column_schemas = column_schemas or {}

        if isinstance(column_schemas, dict):
            self.column_schemas = column_schemas
        elif isinstance(column_schemas, list):
            self.column_schemas = {}
            for column_schema in column_schemas:
                if isinstance(column_schema, str):
                    column_schema = ColumnSchema(column_schema)
                self.column_schemas[column_schema.name] = column_schema
        else:
            raise TypeError("The `column_schemas` parameter must be a list or dict.")

    @property
    def column_names(self):
        return list(self.column_schemas.keys())

    def apply(self, selector):
        if selector:
            schema = Schema()
            if selector.names:
                schema += self.select_by_name(selector.names)
            if selector.tags:
                schema += self.select_by_tag(selector.tags)
            return schema
        return self

    def apply_inverse(self, selector):
        if selector:
            return self - self.select_by_name(selector.names)
        return self

    def select_by_tag(self, tags):
        if not isinstance(tags, list):
            tags = [tags]

        selected_schemas = {}

        for _, column_schema in self.column_schemas.items():
            if any(x in column_schema.tags for x in tags):
                selected_schemas[column_schema.name] = column_schema

        return Schema(selected_schemas)

    def select_by_name(self, names):
        if isinstance(names, str):
            names = [names]

        selected_schemas = {key: self.column_schemas[key] for key in names}
        return Schema(selected_schemas)

    @classmethod
    def load(cls, schema_path) -> "Schema":
        return PbTxt_SchemaWriter.load(schema_path)

    def write(self, schema_path):
        return PbTxt_SchemaWriter.write(self, schema_path)

    def __iter__(self):
        return iter(self.column_schemas.values())

    def __len__(self):
        return len(self.column_schemas)

    def __repr__(self):
        return str([col_schema.__dict__ for col_schema in self.column_schemas.values()])

    def __eq__(self, other):
        if not isinstance(other, Schema) or len(self.column_schemas) != len(other.column_schemas):
            return False
        return self.column_schemas == other.column_schemas

    def __add__(self, other):
        if other is None:
            return self
        if not isinstance(other, Schema):
            raise TypeError(f"unsupported operand type(s) for +: 'Schema' and {type(other)}")

        return Schema({**self.column_schemas, **other.column_schemas})

    def __radd__(self, other):
        return self.__add__(other)

    def __sub__(self, other):
        if other is None:
            return self

        if not isinstance(other, Schema):
            raise TypeError(f"unsupported operand type(s) for -: 'Schema' and {type(other)}")

        result = Schema({**self.column_schemas})

        for key in other.column_schemas.keys():
            if key in self.column_schemas.keys():
                result.column_schemas.pop(key, None)

        return result


def _normalize_tags(tags):
    return [Tags[tag.upper()] if tag in Tags._value2member_map_ else tag for tag in tags]<|MERGE_RESOLUTION|>--- conflicted
+++ resolved
@@ -18,116 +18,6 @@
 
 from nvtabular.columns.schema_io.schema_writer_pbtxt import PbTxt_SchemaWriter
 from nvtabular.tags import Tags  # noqa
-
-<<<<<<< HEAD
-# this needs to be before any modules that import protobuf
-=======
-
-def register_extra_metadata(column_schema, feature):
-    filtered_properties = {k: v for k, v in column_schema.properties.items() if k != "domain"}
-    msg_struct = Struct()
-    # must pack message into "Any" type
-    any_pack = Any()
-    any_pack.Pack(json_format.ParseDict(filtered_properties, msg_struct))
-    # extra_metadata only takes type "Any" messages
-    feature.annotation.extra_metadata.add().CopyFrom(any_pack)
-    return feature
-
-
-def register_list(column_schema, feature):
-    if str(column_schema._is_list):
-        min_length, max_length = None, None
-        if "value_count" in column_schema.properties:
-            min_length = column_schema.properties["value_count"]["min"]
-            max_length = column_schema.properties["value_count"]["max"]
-        if min_length and max_length and min_length == max_length:
-            shape = schema_pb2.FixedShape()
-            dim = shape.dim.add()
-            dim.size = min_length
-            feature.shape.CopyFrom(shape)
-        elif min_length and max_length and min_length < max_length:
-            feature.value_count.CopyFrom(schema_pb2.ValueCount(min=min_length, max=max_length))
-        else:
-            # if no min max available set dummy value, to signal this is list
-            feature.value_count.CopyFrom(schema_pb2.ValueCount(min=0, max=0))
-    return feature
-
-
-def set_protobuf_float(column_schema, feature):
-    domain = column_schema.properties.get("domain", {})
-    feature.float_domain.CopyFrom(
-        schema_pb2.FloatDomain(
-            name=column_schema.name,
-            min=domain.get("min", None),
-            max=domain.get("max", None),
-        )
-    )
-    feature.type = schema_pb2.FeatureType.FLOAT
-    return feature
-
-
-def set_protobuf_int(column_schema, feature):
-    domain = column_schema.properties.get("domain", {})
-    feature.int_domain.CopyFrom(
-        schema_pb2.IntDomain(
-            name=column_schema.name,
-            min=domain.get("min", None),
-            max=domain.get("max", None),
-            is_categorical=(
-                Tags.CATEGORICAL in column_schema.tags
-                or Tags.CATEGORICAL.value in column_schema.tags
-            ),
-        )
-    )
-    feature.type = schema_pb2.FeatureType.INT
-    return feature
-
-
-def register_dtype(column_schema, feature):
-    #  column_schema is a dict, changes are held
-    #  TODO: this double check can be refactored
-    if column_schema.dtype:
-        if column_schema._is_list:
-            feature = proto_dict["list"](column_schema, feature)
-        if hasattr(column_schema.dtype, "kind"):
-            string_name = numpy.core._dtype._kind_name(column_schema.dtype)
-        elif hasattr(column_schema.dtype, "item"):
-            string_name = type(column_schema.dtype(1).item()).__name__
-        elif isinstance(column_schema.dtype, str):
-            string_name = column_schema.dtype
-        elif hasattr(column_schema.dtype, "__name__"):
-            string_name = column_schema.dtype.__name__
-        else:
-            raise TypeError(f"unsupported dtype for column schema: {column_schema.dtype}")
-
-        if string_name in proto_dict:
-            feature = proto_dict[string_name](column_schema, feature)
-    return feature
-
-
-proto_dict = {
-    "list": register_list,
-    "float": set_protobuf_float,
-    "int": set_protobuf_int,
-    "uint": set_protobuf_int,
-}
-
-
-def create_protobuf_feature(column_schema):
-    feature = schema_pb2.Feature()
-    feature.name = column_schema.name
-    feature = register_dtype(column_schema, feature)
-    annotation = feature.annotation
-    annotation.tag.extend(
-        [tag.value if hasattr(tag, "value") else tag for tag in column_schema.tags]
-    )
-    # can be instantiated with no values
-    # if  so, unnecessary to dump
-    # import pdb; pdb.set_trace()
-    if len(column_schema.properties) > 0:
-        feature = register_extra_metadata(column_schema, feature)
-    return feature
->>>>>>> 09186d1f
 
 
 @dataclass(frozen=True)
