--- conflicted
+++ resolved
@@ -21,39 +21,80 @@
 from google.protobuf.any_pb2 import Any
 from google.protobuf.struct_pb2 import Struct
 from tensorflow_metadata.proto.v0 import schema_pb2
-
-
-
-def create_extra_metadata(column_schema):
+import numpy
+
+
+def register_extra_metadata(column_schema, feature):
     msg_struct = Struct()
     # msg_struct.update(col_schema.properties)
     # must pack message into "Any" type
     any_pack = Any()
     any_pack.Pack(json_format.ParseDict(column_schema.properties, msg_struct))
-    return any_pack
-
-
-def set_protobuf_embbeddings(column_schema, feature):
-    if "embeddings" in column_schema.properties:
+    # extra_metadata only takes type "Any" messages
+    feature.annotation.extra_metadata.add().CopyFrom(any_pack)
+    return feature
+
+def register_list(column_schema, feature):
+    if str(column_schema.dtype) == "list":
+        #  Need to verify this behavior  for both pandas + cudf
+        column_schema.dtype = dtype.leaf_type
+        if min_length in column_schema.properties:
+            min_length = column_schema.properties["min_length"]
+        if max_length  in column_schema.properties:
+            max_length = column_schema.properties["max_length"]
+        if min_length == max_length:
+            shape = schema_pb2.FixedShape()
+            dim = shape.dim.add()
+            dim.size = min_length
+            feature.shape.CopyFrom(shape)
+        else:
+            feature.value_count.CopyFrom(schema_pb2.ValueCount(min=min_length, max=max_length))
+    return feature
+
+def set_protobuf_float(column_schema, feature):
+    if str(column_schema.dtype) == ["float32", "float64"]:
         # add emebeddings, tuple in properties (min, max)
-        col_min, col_max = column_schema.properties.pop("embeddings")
-        feature.domain_info.int_domain.name = "embeddings"
-        feature.domain_info.int_domain.min = col_min
-        feature.domain_info.int_domain.max = col_max
-
-def set_protobuf_feature(column_schema):
+        col_min, col_max = column_schema.properties.pop("domain")
+        feature.float_domain.min = col_min
+        feature.float_domain.max = col_max
+        feature.type = 3
+    return  feature
+
+def set_protobuf_int(column_schema, feature):
+    if str(column_schema.dtype) == ["int8", "int32", "int64"]:
+        # add emebeddings, tuple in properties (min, max)
+        col_min, col_max = column_schema.properties.pop("domain")
+        feature.int_domain.min = col_min
+        feature.int_domain.max = col_max
+        feature.type = 2
+    return feature
+
+def register_dtype(column_schema, feature):
+    #  column_schema is a dict, changes are held
+    #  TODO: this double check can be refactored
+    if str(column_schema.dtype) == "list":
+        feature = proto_dict[column_schema.dtype]
+    feature = proto_dict[column_schema.dtype]
+    return  feature
+    
+proto_dict = {
+    "list": register_list,
+    "float": set_protobuf_float,
+    "int": set_protobuf_int,
+    "properties": register_extra_metadata,
+}
+
+def create_protobuf_feature(column_schema):
     feature = schema_pb2.Feature()
     feature.name = column_schema.name
+    if column_schema.dtype:
+        feature = register_dtype(column_schema, feature)
     annotation = feature.annotation
     annotation.tag.extend(column_schema.tags)
-    # check for embeddings, write them if exist
-    set_protobuf_embbeddings(column_schema, feature)
-    # must put dictionary in message
-    # all properties not split off and writen in specific fields
-    # are written in properties in extra_metadata
-    any_pack = create_extra_metadata(column_schema)
-    # extra_metadata only takes type "Any" messages
-    annotation.extra_metadata.add().CopyFrom(any_pack)
+    # can be instantiated with no values
+    # if  so, unnecessary to dump
+    if len(column_schema.properties) > 0:
+        feature = register_extra_metadata(column_schema, feature)
     return feature
 
 
@@ -64,6 +105,7 @@
     name: Text
     tags: Optional[List[Text]] = field(default_factory=list)
     properties: Optional[Dict[str, any]] = field(default_factory=dict)
+    dtype: Optional[object] = None
 
     def __str__(self) -> str:
         return self.name
@@ -83,7 +125,6 @@
         if not isinstance(properties, dict):
             raise TypeError("properties must be in dict format, key: value")
 
-<<<<<<< HEAD
         # Using new dictionary to avoid passing old ref to new schema
         properties.update(self.properties)
 
@@ -105,10 +146,7 @@
         return False
 
 
-class ColumnSchemaSet:
-=======
 class Schema:
->>>>>>> 57855b87
     """A collection of column schemas for a dataset."""
 
     def __init__(self, column_schemas=None):
@@ -145,22 +183,17 @@
             if all(x in column_schema.tags for x in tags):
                 selected_schemas[column_schema.name] = column_schema
 
-<<<<<<< HEAD
-        return ColumnSchemaSet(selected_schemas)
-=======
         return Schema(selected_schemas)
->>>>>>> 57855b87
 
     def select_by_name(self, names):
         if isinstance(names, str):
             names = [names]
 
         selected_schemas = {key: self.column_schemas[key] for key in names}
-<<<<<<< HEAD
-        return ColumnSchemaSet(selected_schemas)
+        return Schema(selected_schemas)
 
     @staticmethod
-    def read_schema_protobuf(schema_path):
+    def read_protobuf(schema_path):
         with open(schema_path, "r") as f:
             schema = schema_pb2.Schema()
             text_format.Parse(f.read(), schema)
@@ -168,12 +201,13 @@
         return schema
 
     @classmethod
-    def from_schema_protobuf(cls, schema) -> "ColumnSchemaSet":
+    def load_protobuf(cls, schema) -> "Schema":
+        columns = []
         if isinstance(schema, (str, Path)):
-            schema = cls.read_schema_protobuf(schema)
-
-        columns = []
+            schema = cls.read_protobuf(schema)
+
         for feat in schema.feature:
+            properties = {}
             tags = list(feat.annotation.tag) or []
             # only one item should ever be in extra_metadata
             if len(feat.annotation.extra_metadata) > 1:
@@ -181,35 +215,36 @@
                     f"{feat.name}: extra_metadata should have 1 item, has \
                     {len(feat.annotation.extra_metadata)}"
                 )
-            properties = json_format.MessageToDict(feat.annotation.extra_metadata[0])["value"]
-            embeddings = feat.domain_info.int_domain.min, feat.domain_info.int_domain.max
-            if embeddings:
-                properties["embeddings"] = embeddings
+            if feat.annotation.extra_metadata:
+                properties = json_format.MessageToDict(feat.annotation.extra_metadata[0])["value"]
+            # what domain
+            # load the domain values
+            # import pdb; pdb.set_trace()
+
+            field_name = feat.WhichOneof("domain_info")
+            if field_name:
+                domain_values = getattr(feat, field_name)
+                min_max = domain_values.min, domain_values.max
+                properties["domain"] = min_max
             columns.append(ColumnSchema(feat.name, tags=tags, properties=properties))
 
-        return ColumnSchemaSet(columns)
-
-    def to_schema_protobuf(self, schema_path):
+        return Schema(columns)
+
+    def save_protobuf(self, schema_path):
         # traverse list of column schema
         schema = schema_pb2.Schema()
         features = []
         for col_name, col_schema in self.column_schemas.items():
-            features.append(set_protobuf_feature(col_schema))
+            features.append(create_protobuf_feature(col_schema))
         schema.feature.extend(features)
         with open(schema_path, "w") as f:
             f.write(text_format.MessageToString(schema))
         return self
 
     def __eq__(self, other):
-        if not isinstance(other, ColumnSchemaSet) or len(self.column_schemas) != len(
+        if not isinstance(other, Schema) or len(self.column_schemas) != len(
             other.column_schemas
         ):
-=======
-        return Schema(selected_schemas)
-
-    def __eq__(self, other):
-        if not isinstance(other, Schema):
->>>>>>> 57855b87
             return False
         for col_name, col_schema in self.column_schemas.items():
             # if not in or if not the same, Fail
@@ -218,24 +253,17 @@
         return True
 
     def __add__(self, other):
-<<<<<<< HEAD
-        if not isinstance(other, ColumnSchemaSet):
+        if not isinstance(other, Schema):
             raise TypeError(
-                f"unsupported operand type(s) for +: 'ColumnSchemaSet' and {type(other)}"
+                f"unsupported operand type(s) for +: 'Schema' and {type(other)}"
             )
-=======
         if other is None:
             return self
->>>>>>> 57855b87
 
         if not isinstance(other, Schema):
             raise TypeError(f"unsupported operand type(s) for +: 'Schema' and {type(other)}")
 
         return Schema({**self.column_schemas, **other.column_schemas})
 
-<<<<<<< HEAD
-        return ColumnSchemaSet({**self.column_schemas, **other.column_schemas})
-=======
     def __radd__(self, other):
-        return self.__add__(other)
->>>>>>> 57855b87
+        return self.__add__(other)