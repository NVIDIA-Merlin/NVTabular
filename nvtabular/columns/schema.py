--- conflicted
+++ resolved
@@ -15,15 +15,13 @@
 #
 import os
 from dataclasses import dataclass, field
-<<<<<<< HEAD
-from typing import Dict, List, Optional, Text
-=======
 from pathlib import Path
 from typing import Dict, List, Optional, Text
 
 import numpy
 
 # this needs to be before any modules that import protobuf
+
 os.environ["PROTOCOL_BUFFERS_PYTHON_IMPLEMENTATION"] = "python"
 from google.protobuf import json_format, text_format  # noqa
 from google.protobuf.any_pb2 import Any  # noqa
@@ -128,7 +126,6 @@
     if len(column_schema.properties) > 0:
         feature = register_extra_metadata(column_schema, feature)
     return feature
->>>>>>> 3a7b9e53
 
 
 @dataclass(frozen=True)
@@ -322,18 +319,12 @@
             return self
         if not isinstance(other, Schema):
             raise TypeError(f"unsupported operand type(s) for +: 'Schema' and {type(other)}")
-        if not isinstance(other, Schema):
-            raise TypeError(f"unsupported operand type(s) for +: 'Schema' and {type(other)}")
 
         return Schema({**self.column_schemas, **other.column_schemas})
 
     def __radd__(self, other):
         return self.__add__(other)
 
-<<<<<<< HEAD
-    def __len__(self):
-        return len(self.column_schemas)
-=======
     def __sub__(self, other):
         if other is None:
             return self
@@ -347,5 +338,4 @@
             if key in self.column_schemas.keys():
                 result.column_schemas.pop(key, None)
 
-        return result
->>>>>>> 3a7b9e53
+        return result