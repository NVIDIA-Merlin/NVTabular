#
# Copyright (c) 2021, NVIDIA CORPORATION.
#
# Licensed under the Apache License, Version 2.0 (the "License");
# you may not use this file except in compliance with the License.
# You may obtain a copy of the License at
#
#     http://www.apache.org/licenses/LICENSE-2.0
#
# Unless required by applicable law or agreed to in writing, software
# distributed under the License is distributed on an "AS IS" BASIS,
# WITHOUT WARRANTIES OR CONDITIONS OF ANY KIND, either express or implied.
# See the License for the specific language governing permissions and
# limitations under the License.
#
from dataclasses import dataclass, field
from typing import Dict, List, Optional, Text

<<<<<<< HEAD
from nvtabular.columns.schema_io.schema_writer_pbtxt import PbTxt_SchemaWriter
from nvtabular.tags import Tags  # noqa


=======
import fsspec
import numpy

# this needs to be before any modules that import protobuf

os.environ["PROTOCOL_BUFFERS_PYTHON_IMPLEMENTATION"] = "python"
from google.protobuf import json_format, text_format  # noqa
from google.protobuf.any_pb2 import Any  # noqa
from google.protobuf.struct_pb2 import Struct  # noqa
from tensorflow_metadata.proto.v0 import schema_pb2  # noqa

from nvtabular.tags import Tags  # noqa


def register_extra_metadata(column_schema, feature):
    filtered_properties = {k: v for k, v in column_schema.properties.items() if k != "domain"}
    msg_struct = Struct()
    # must pack message into "Any" type
    any_pack = Any()
    any_pack.Pack(json_format.ParseDict(filtered_properties, msg_struct))
    # extra_metadata only takes type "Any" messages
    feature.annotation.extra_metadata.add().CopyFrom(any_pack)
    return feature


def register_list(column_schema, feature):
    if "value_count" in column_schema.properties or column_schema._is_list:
        val_counts = column_schema.properties.get("value_count", None)
        min_length = val_counts.get("min", None) if val_counts else None
        max_length = val_counts.get("max", None) if val_counts else None
        if min_length and max_length and min_length == max_length:
            shape = schema_pb2.FixedShape()
            dim = shape.dim.add()
            dim.size = min_length
            feature.shape.CopyFrom(shape)
        else:
            feature.value_count.CopyFrom(schema_pb2.ValueCount(min=min_length, max=max_length))
    return feature


def set_protobuf_float(column_schema, feature):
    domain = column_schema.properties.get("domain", {})
    feature.float_domain.CopyFrom(
        schema_pb2.FloatDomain(
            name=column_schema.name,
            min=domain.get("min", None),
            max=domain.get("max", None),
        )
    )
    feature.type = schema_pb2.FeatureType.FLOAT
    return feature


def set_protobuf_int(column_schema, feature):
    domain = column_schema.properties.get("domain", {})
    feature.int_domain.CopyFrom(
        schema_pb2.IntDomain(
            name=column_schema.name,
            min=domain.get("min", None),
            max=domain.get("max", None),
            is_categorical=(
                Tags.CATEGORICAL in column_schema.tags
                or Tags.CATEGORICAL.value in column_schema.tags
            ),
        )
    )
    feature.type = schema_pb2.FeatureType.INT
    return feature


def register_dtype(column_schema, feature):
    #  column_schema is a dict, changes are held
    #  TODO: this double check can be refactored
    if column_schema.dtype:
        feature = proto_dict["list"](column_schema, feature)
        if hasattr(column_schema.dtype, "kind"):
            string_name = numpy.core._dtype._kind_name(column_schema.dtype)
        elif hasattr(column_schema.dtype, "item"):
            string_name = type(column_schema.dtype(1).item()).__name__
        elif isinstance(column_schema.dtype, str):
            string_name = column_schema.dtype
        elif hasattr(column_schema.dtype, "__name__"):
            string_name = column_schema.dtype.__name__
        else:
            raise TypeError(f"unsupported dtype for column schema: {column_schema.dtype}")

        if string_name in proto_dict:
            feature = proto_dict[string_name](column_schema, feature)
    return feature


proto_dict = {
    "list": register_list,
    "float": set_protobuf_float,
    "int": set_protobuf_int,
    "uint": set_protobuf_int,
}


def create_protobuf_feature(column_schema):
    feature = schema_pb2.Feature()
    feature.name = column_schema.name
    feature = register_dtype(column_schema, feature)
    annotation = feature.annotation
    annotation.tag.extend(
        [tag.value if hasattr(tag, "value") else tag for tag in column_schema.tags]
    )
    # can be instantiated with no values
    # if  so, unnecessary to dump
    if len(column_schema.properties) > 0:
        feature = register_extra_metadata(column_schema, feature)
    return feature


>>>>>>> 93d79c4a
@dataclass(frozen=True)
class ColumnSchema:
    """A schema containing metadata of a dataframe column."""

    name: Text
    tags: Optional[List[Text]] = field(default_factory=list)
    properties: Optional[Dict[str, any]] = field(default_factory=dict)
    dtype: Optional[object] = None
    _is_list: bool = False

    def __post_init__(self):
        tags = _normalize_tags(self.tags or [])
        object.__setattr__(self, "tags", tags)

    def __str__(self) -> str:
        return self.name

    def with_name(self, name) -> "ColumnSchema":
        return ColumnSchema(
            name,
            tags=self.tags,
            properties=self.properties,
            dtype=self.dtype,
            _is_list=self._is_list,
        )

    def with_tags(self, tags) -> "ColumnSchema":
        if not isinstance(tags, list):
            tags = [tags]

        tags = list(set(list(self.tags) + tags))

        return ColumnSchema(
            self.name,
            tags=tags,
            properties=self.properties,
            dtype=self.dtype,
            _is_list=self._is_list,
        )

    def with_properties(self, properties):
        if not isinstance(properties, dict):
            raise TypeError("properties must be in dict format, key: value")

        # Using new dictionary to avoid passing old ref to new schema
        properties.update(self.properties)

        return ColumnSchema(
            self.name,
            tags=self.tags,
            properties=properties,
            dtype=self.dtype,
            _is_list=self._is_list,
        )

    def with_dtype(self, dtype, is_list=None):
        is_list = is_list or self._is_list
        return ColumnSchema(
            self.name, tags=self.tags, properties=self.properties, dtype=dtype, _is_list=is_list
        )

    def __merge__(self, other):
        col_schema = self.with_tags(other.tags)
        col_schema = col_schema.with_properties(other.properties)
        col_schema = col_schema.with_dtype(other.dtype)
        col_schema = col_schema.with_name(other.name)
        return col_schema


class Schema:
    """A collection of column schemas for a dataset."""

    def __init__(self, column_schemas=None):
        column_schemas = column_schemas or {}

        if isinstance(column_schemas, dict):
            self.column_schemas = column_schemas
        elif isinstance(column_schemas, list):
            self.column_schemas = {}
            for column_schema in column_schemas:
                if isinstance(column_schema, str):
                    column_schema = ColumnSchema(column_schema)
                self.column_schemas[column_schema.name] = column_schema
        else:
            raise TypeError("The `column_schemas` parameter must be a list or dict.")

    @property
    def column_names(self):
        return list(self.column_schemas.keys())

    def apply(self, selector):
        if selector:
            schema = Schema()
            if selector.names:
                schema += self.select_by_name(selector.names)
            if selector.tags:
                schema += self.select_by_tag(selector.tags)
            return schema
        return self

    def apply_inverse(self, selector):
        if selector:
            return self - self.select_by_name(selector.names)
        return self

    def select_by_tag(self, tags):
        if not isinstance(tags, list):
            tags = [tags]

        selected_schemas = {}

        for _, column_schema in self.column_schemas.items():
            if any(x in column_schema.tags for x in tags):
                selected_schemas[column_schema.name] = column_schema

        return Schema(selected_schemas)

    def select_by_name(self, names):
        if isinstance(names, str):
            names = [names]

        selected_schemas = {key: self.column_schemas[key] for key in names}
        return Schema(selected_schemas)

    @classmethod
<<<<<<< HEAD
    def load(cls, schema_path) -> "Schema":
        return PbTxt_SchemaWriter.load(schema_path)

    def write(self, schema_path):
        return PbTxt_SchemaWriter.write(self, schema_path)
=======
    def load_protobuf(cls, schema_path) -> "Schema":
        columns = []
        if isinstance(schema_path, (str, Path)):
            if isinstance(schema_path, str):
                schema_path = Path(schema_path)
            if schema_path.is_dir():
                schema_path = schema_path / "schema.pbtxt"
            schema = cls.read_protobuf(schema_path)

        for feat in schema.feature:
            _is_list = False
            dtype = None
            properties = {}
            tags = list(feat.annotation.tag) or []
            # only one item should ever be in extra_metadata
            if len(feat.annotation.extra_metadata) > 1:
                raise ValueError(
                    f"{feat.name}: extra_metadata should have 1 item, has \
                    {len(feat.annotation.extra_metadata)}"
                )
            if feat.annotation.extra_metadata:
                properties = json_format.MessageToDict(feat.annotation.extra_metadata[0])["value"]
            # what domain
            # load the domain values
            shape_name = feat.WhichOneof("shape_type")
            if shape_name:
                _is_list = True
            field_name = feat.WhichOneof("domain_info")
            if field_name:
                domain_values = getattr(feat, field_name)
                # if zero no values were passed
                if domain_values.max > 0:
                    properties["domain"] = {"min": domain_values.min, "max": domain_values.max}
                if feat.type:
                    if feat.type == 2:
                        dtype = numpy.int
                    elif feat.type == 3:
                        dtype = numpy.float
            columns.append(
                ColumnSchema(
                    feat.name, tags=tags, properties=properties, dtype=dtype, _is_list=_is_list
                )
            )

        return Schema(columns)

    def save_protobuf(self, schema_path):
        fs = fsspec.get_fs_token_paths(schema_path)[0]

        # traverse list of column schema
        schema = schema_pb2.Schema()
        features = []
        for col_name, col_schema in self.column_schemas.items():
            features.append(create_protobuf_feature(col_schema))
        schema.feature.extend(features)

        try:
            with fs.open(fs.sep.join([str(schema_path), "schema.pbtxt"]), "w") as f:
                f.write(text_format.MessageToString(schema))
        except Exception as e:
            if not fs.isdir(schema_path):
                raise ValueError(
                    f"The path provided is not a valid directory: {schema_path}"
                ) from e
            raise

        return self
>>>>>>> 93d79c4a

    def __iter__(self):
        return iter(self.column_schemas.values())

    def __len__(self):
        return len(self.column_schemas)

    def __repr__(self):
        return str([col_schema.__dict__ for col_schema in self.column_schemas.values()])

    def __eq__(self, other):
        if not isinstance(other, Schema) or len(self.column_schemas) != len(other.column_schemas):
            return False
        return self.column_schemas == other.column_schemas

    def __add__(self, other):
        if other is None:
            return self
        if not isinstance(other, Schema):
            raise TypeError(f"unsupported operand type(s) for +: 'Schema' and {type(other)}")

        # must account for same columns in both schemas,
        # use the one with more information for each field
        keys_other_not_self = [
            schema for schema in other.column_schemas if schema not in self.column_schemas
        ]
        col_schemas = []
        for col_name, col_schema in self.column_schemas.items():
            if col_name in other.column_schemas:
                # check which one
                other_schema = other.column_schemas[col_name]
                col_schemas.append(col_schema.__merge__(other_schema))
            else:
                col_schemas.append(col_schema)
        for key in keys_other_not_self:
            col_schemas.append(other.column_schemas[key])

        return Schema(col_schemas)

    def __radd__(self, other):
        return self.__add__(other)

    def __sub__(self, other):
        if other is None:
            return self

        if not isinstance(other, Schema):
            raise TypeError(f"unsupported operand type(s) for -: 'Schema' and {type(other)}")

        result = Schema({**self.column_schemas})

        for key in other.column_schemas.keys():
            if key in self.column_schemas.keys():
                result.column_schemas.pop(key, None)

        return result


def _normalize_tags(tags):
    return [Tags[tag.upper()] if tag in Tags._value2member_map_ else tag for tag in tags]<|MERGE_RESOLUTION|>--- conflicted
+++ resolved
@@ -16,127 +16,10 @@
 from dataclasses import dataclass, field
 from typing import Dict, List, Optional, Text
 
-<<<<<<< HEAD
 from nvtabular.columns.schema_io.schema_writer_pbtxt import PbTxt_SchemaWriter
 from nvtabular.tags import Tags  # noqa
 
 
-=======
-import fsspec
-import numpy
-
-# this needs to be before any modules that import protobuf
-
-os.environ["PROTOCOL_BUFFERS_PYTHON_IMPLEMENTATION"] = "python"
-from google.protobuf import json_format, text_format  # noqa
-from google.protobuf.any_pb2 import Any  # noqa
-from google.protobuf.struct_pb2 import Struct  # noqa
-from tensorflow_metadata.proto.v0 import schema_pb2  # noqa
-
-from nvtabular.tags import Tags  # noqa
-
-
-def register_extra_metadata(column_schema, feature):
-    filtered_properties = {k: v for k, v in column_schema.properties.items() if k != "domain"}
-    msg_struct = Struct()
-    # must pack message into "Any" type
-    any_pack = Any()
-    any_pack.Pack(json_format.ParseDict(filtered_properties, msg_struct))
-    # extra_metadata only takes type "Any" messages
-    feature.annotation.extra_metadata.add().CopyFrom(any_pack)
-    return feature
-
-
-def register_list(column_schema, feature):
-    if "value_count" in column_schema.properties or column_schema._is_list:
-        val_counts = column_schema.properties.get("value_count", None)
-        min_length = val_counts.get("min", None) if val_counts else None
-        max_length = val_counts.get("max", None) if val_counts else None
-        if min_length and max_length and min_length == max_length:
-            shape = schema_pb2.FixedShape()
-            dim = shape.dim.add()
-            dim.size = min_length
-            feature.shape.CopyFrom(shape)
-        else:
-            feature.value_count.CopyFrom(schema_pb2.ValueCount(min=min_length, max=max_length))
-    return feature
-
-
-def set_protobuf_float(column_schema, feature):
-    domain = column_schema.properties.get("domain", {})
-    feature.float_domain.CopyFrom(
-        schema_pb2.FloatDomain(
-            name=column_schema.name,
-            min=domain.get("min", None),
-            max=domain.get("max", None),
-        )
-    )
-    feature.type = schema_pb2.FeatureType.FLOAT
-    return feature
-
-
-def set_protobuf_int(column_schema, feature):
-    domain = column_schema.properties.get("domain", {})
-    feature.int_domain.CopyFrom(
-        schema_pb2.IntDomain(
-            name=column_schema.name,
-            min=domain.get("min", None),
-            max=domain.get("max", None),
-            is_categorical=(
-                Tags.CATEGORICAL in column_schema.tags
-                or Tags.CATEGORICAL.value in column_schema.tags
-            ),
-        )
-    )
-    feature.type = schema_pb2.FeatureType.INT
-    return feature
-
-
-def register_dtype(column_schema, feature):
-    #  column_schema is a dict, changes are held
-    #  TODO: this double check can be refactored
-    if column_schema.dtype:
-        feature = proto_dict["list"](column_schema, feature)
-        if hasattr(column_schema.dtype, "kind"):
-            string_name = numpy.core._dtype._kind_name(column_schema.dtype)
-        elif hasattr(column_schema.dtype, "item"):
-            string_name = type(column_schema.dtype(1).item()).__name__
-        elif isinstance(column_schema.dtype, str):
-            string_name = column_schema.dtype
-        elif hasattr(column_schema.dtype, "__name__"):
-            string_name = column_schema.dtype.__name__
-        else:
-            raise TypeError(f"unsupported dtype for column schema: {column_schema.dtype}")
-
-        if string_name in proto_dict:
-            feature = proto_dict[string_name](column_schema, feature)
-    return feature
-
-
-proto_dict = {
-    "list": register_list,
-    "float": set_protobuf_float,
-    "int": set_protobuf_int,
-    "uint": set_protobuf_int,
-}
-
-
-def create_protobuf_feature(column_schema):
-    feature = schema_pb2.Feature()
-    feature.name = column_schema.name
-    feature = register_dtype(column_schema, feature)
-    annotation = feature.annotation
-    annotation.tag.extend(
-        [tag.value if hasattr(tag, "value") else tag for tag in column_schema.tags]
-    )
-    # can be instantiated with no values
-    # if  so, unnecessary to dump
-    if len(column_schema.properties) > 0:
-        feature = register_extra_metadata(column_schema, feature)
-    return feature
-
-
->>>>>>> 93d79c4a
 @dataclass(frozen=True)
 class ColumnSchema:
     """A schema containing metadata of a dataframe column."""
@@ -262,81 +145,11 @@
         return Schema(selected_schemas)
 
     @classmethod
-<<<<<<< HEAD
     def load(cls, schema_path) -> "Schema":
         return PbTxt_SchemaWriter.load(schema_path)
 
     def write(self, schema_path):
         return PbTxt_SchemaWriter.write(self, schema_path)
-=======
-    def load_protobuf(cls, schema_path) -> "Schema":
-        columns = []
-        if isinstance(schema_path, (str, Path)):
-            if isinstance(schema_path, str):
-                schema_path = Path(schema_path)
-            if schema_path.is_dir():
-                schema_path = schema_path / "schema.pbtxt"
-            schema = cls.read_protobuf(schema_path)
-
-        for feat in schema.feature:
-            _is_list = False
-            dtype = None
-            properties = {}
-            tags = list(feat.annotation.tag) or []
-            # only one item should ever be in extra_metadata
-            if len(feat.annotation.extra_metadata) > 1:
-                raise ValueError(
-                    f"{feat.name}: extra_metadata should have 1 item, has \
-                    {len(feat.annotation.extra_metadata)}"
-                )
-            if feat.annotation.extra_metadata:
-                properties = json_format.MessageToDict(feat.annotation.extra_metadata[0])["value"]
-            # what domain
-            # load the domain values
-            shape_name = feat.WhichOneof("shape_type")
-            if shape_name:
-                _is_list = True
-            field_name = feat.WhichOneof("domain_info")
-            if field_name:
-                domain_values = getattr(feat, field_name)
-                # if zero no values were passed
-                if domain_values.max > 0:
-                    properties["domain"] = {"min": domain_values.min, "max": domain_values.max}
-                if feat.type:
-                    if feat.type == 2:
-                        dtype = numpy.int
-                    elif feat.type == 3:
-                        dtype = numpy.float
-            columns.append(
-                ColumnSchema(
-                    feat.name, tags=tags, properties=properties, dtype=dtype, _is_list=_is_list
-                )
-            )
-
-        return Schema(columns)
-
-    def save_protobuf(self, schema_path):
-        fs = fsspec.get_fs_token_paths(schema_path)[0]
-
-        # traverse list of column schema
-        schema = schema_pb2.Schema()
-        features = []
-        for col_name, col_schema in self.column_schemas.items():
-            features.append(create_protobuf_feature(col_schema))
-        schema.feature.extend(features)
-
-        try:
-            with fs.open(fs.sep.join([str(schema_path), "schema.pbtxt"]), "w") as f:
-                f.write(text_format.MessageToString(schema))
-        except Exception as e:
-            if not fs.isdir(schema_path):
-                raise ValueError(
-                    f"The path provided is not a valid directory: {schema_path}"
-                ) from e
-            raise
-
-        return self
->>>>>>> 93d79c4a
 
     def __iter__(self):
         return iter(self.column_schemas.values())
