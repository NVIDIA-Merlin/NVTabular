repos:
<<<<<<< HEAD
      - repo: https://github.com/timothycrosley/isort
        rev: 5.10.1
        hooks:
        - id: isort
          additional_dependencies: [toml]
          exclude: examples/*
      - repo: https://github.com/python/black
        rev: 22.3.0
        hooks:
        - id: black
      - repo: https://gitlab.com/pycqa/flake8
        rev: 3.9.2
        hooks:
        - id: flake8
      - repo: https://github.com/pycqa/pylint
        rev: v2.14.1
        hooks:
        - id: pylint
      - repo: https://github.com/econchick/interrogate
        rev: 1.5.0
        hooks:
        - id: interrogate
          exclude: ^(docs|bench|examples|nvtabular/inference|nvtabular/ops|tests|setup.py|versioneer.py)
          args: [--config=pyproject.toml]
      - repo: https://github.com/codespell-project/codespell
        rev: v2.1.0
        hooks:
        - id: codespell
      - repo: https://github.com/PyCQA/bandit
        rev: 1.7.4
        hooks:
        - id: bandit
          args: [--verbose, -ll, -x, tests,examples,bench]
      - repo: https://github.com/s-weigand/flake8-nb
        rev: v0.4.0
        hooks:
        - id: flake8-nb
          files: \.ipynb$
=======
  # imports
  - repo: https://github.com/MarcoGorelli/absolufy-imports
    rev: v0.3.1
    hooks:
      - id: absolufy-imports
  - repo: https://github.com/timothycrosley/isort
    rev: 5.10.1
    hooks:
    - id: isort
      additional_dependencies: [toml]
      exclude: examples/.*
  # code style
  - repo: https://github.com/python/black
    rev: 22.6.0
    hooks:
    - id: black
  - repo: https://github.com/pycqa/pylint
    rev: v2.14.1
    hooks:
    - id: pylint
  - repo: https://github.com/pycqa/flake8
    rev: 3.9.2
    hooks:
    - id: flake8
  # notebooks
  - repo: https://github.com/s-weigand/flake8-nb
    rev: v0.5.2
    hooks:
    - id: flake8-nb
      files: \.ipynb$
      exclude: bench/.*
  # documentation
  - repo: https://github.com/econchick/interrogate
    rev: 1.5.0
    hooks:
    - id: interrogate
      exclude: ^(docs|bench|examples|tests|setup.py|versioneer.py)
      args: [--config=pyproject.toml]
  - repo: https://github.com/codespell-project/codespell
    rev: v2.2.1
    hooks:
    - id: codespell
      exclude: .github/.*
  # security
  - repo: https://github.com/PyCQA/bandit
    rev: 1.7.4
    hooks:
    - id: bandit
      args: [--verbose, -ll, -x, tests,examples,bench]
>>>>>>> 67a4ec4d
<|MERGE_RESOLUTION|>--- conflicted
+++ resolved
@@ -1,44 +1,4 @@
 repos:
-<<<<<<< HEAD
-      - repo: https://github.com/timothycrosley/isort
-        rev: 5.10.1
-        hooks:
-        - id: isort
-          additional_dependencies: [toml]
-          exclude: examples/*
-      - repo: https://github.com/python/black
-        rev: 22.3.0
-        hooks:
-        - id: black
-      - repo: https://gitlab.com/pycqa/flake8
-        rev: 3.9.2
-        hooks:
-        - id: flake8
-      - repo: https://github.com/pycqa/pylint
-        rev: v2.14.1
-        hooks:
-        - id: pylint
-      - repo: https://github.com/econchick/interrogate
-        rev: 1.5.0
-        hooks:
-        - id: interrogate
-          exclude: ^(docs|bench|examples|nvtabular/inference|nvtabular/ops|tests|setup.py|versioneer.py)
-          args: [--config=pyproject.toml]
-      - repo: https://github.com/codespell-project/codespell
-        rev: v2.1.0
-        hooks:
-        - id: codespell
-      - repo: https://github.com/PyCQA/bandit
-        rev: 1.7.4
-        hooks:
-        - id: bandit
-          args: [--verbose, -ll, -x, tests,examples,bench]
-      - repo: https://github.com/s-weigand/flake8-nb
-        rev: v0.4.0
-        hooks:
-        - id: flake8-nb
-          files: \.ipynb$
-=======
   # imports
   - repo: https://github.com/MarcoGorelli/absolufy-imports
     rev: v0.3.1
@@ -87,5 +47,4 @@
     rev: 1.7.4
     hooks:
     - id: bandit
-      args: [--verbose, -ll, -x, tests,examples,bench]
->>>>>>> 67a4ec4d
+      args: [--verbose, -ll, -x, tests,examples,bench]